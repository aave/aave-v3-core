import { error } from 'console';
import { zeroAddress } from 'ethereumjs-util';
import { task } from 'hardhat/config';
import {
  loadPoolConfig,
  ConfigNames,
  getWethAddress,
  getTreasuryAddress,
} from '../../helpers/configuration';
import { ZERO_ADDRESS } from '../../helpers/constants';
import {
  getAaveProtocolDataProvider,
  getAddressById,
  getLendingPool,
<<<<<<< HEAD
  getLendingPoolAddressesProvider,
  getLendingPoolAddressesProviderRegistry,
  getPoolCollateralManager,
  getPoolCollateralManagerImpl,
  getLendingPoolConfiguratorImpl,
  getLendingPoolConfiguratorProxy,
=======
  getPoolAddressesProvider,
  getPoolAddressesProviderRegistry,
  getLendingPoolCollateralManager,
  getLendingPoolCollateralManagerImpl,
  getPoolConfiguratorImpl,
  getPoolConfiguratorProxy,
>>>>>>> 8852c8f3
  getLendingPoolImpl,
  getProxy,
  getWalletProvider,
  getWETHGateway,
} from '../../helpers/contracts-getters';
import { verifyContract, getParamPerNetwork } from '../../helpers/contracts-helpers';
import { notFalsyOrZeroAddress } from '../../helpers/misc-utils';
import { eContractid, eNetwork, ICommonConfiguration } from '../../helpers/types';

task('verify:general', 'Verify contracts at Etherscan')
  .addFlag('all', 'Verify all contracts at Etherscan')
  .addParam('pool', `Pool name to retrieve configuration, supported: ${Object.values(ConfigNames)}`)
  .setAction(async ({ all, pool }, localDRE) => {
    await localDRE.run('set-DRE');
    const network = localDRE.network.name as eNetwork;
    const poolConfig = loadPoolConfig(pool);
    const {
      ReserveAssets,
      ReservesConfig,
      ProviderRegistry,
      MarketId,
<<<<<<< HEAD
      PoolCollateralManager,
      LendingPoolConfigurator,
=======
      LendingPoolCollateralManager,
      PoolConfigurator,
>>>>>>> 8852c8f3
      LendingPool,
      WethGateway,
    } = poolConfig as ICommonConfiguration;
    const treasuryAddress = await getTreasuryAddress(poolConfig);

    const registryAddress = getParamPerNetwork(ProviderRegistry, network);
    const addressesProvider = await getPoolAddressesProvider();
    const addressesProviderRegistry = notFalsyOrZeroAddress(registryAddress)
      ? await getPoolAddressesProviderRegistry(registryAddress)
      : await getPoolAddressesProviderRegistry();
    const lendingPoolAddress = await addressesProvider.getLendingPool();
    const poolConfiguratorAddress = await addressesProvider.getLendingPoolConfigurator(); //getPoolConfiguratorProxy();
    const lendingPoolCollateralManagerAddress = await addressesProvider.getLendingPoolCollateralManager();

    const lendingPoolProxy = await getProxy(lendingPoolAddress);
    const poolConfiguratorProxy = await getProxy(poolConfiguratorAddress);
    const lendingPoolCollateralManagerProxy = await getProxy(lendingPoolCollateralManagerAddress);

    if (all) {
      const lendingPoolImplAddress = getParamPerNetwork(LendingPool, network);
      const lendingPoolImpl = notFalsyOrZeroAddress(lendingPoolImplAddress)
        ? await getLendingPoolImpl(lendingPoolImplAddress)
        : await getLendingPoolImpl();

      const poolConfiguratorImplAddress = getParamPerNetwork(
        PoolConfigurator,
        network
      );
      const poolConfiguratorImpl = notFalsyOrZeroAddress(poolConfiguratorImplAddress)
        ? await getPoolConfiguratorImpl(poolConfiguratorImplAddress)
        : await getPoolConfiguratorImpl();

      const lendingPoolCollateralManagerImplAddress = getParamPerNetwork(
        PoolCollateralManager,
        network
      );
      const lendingPoolCollateralManagerImpl = notFalsyOrZeroAddress(
        lendingPoolCollateralManagerImplAddress
      )
        ? await getPoolCollateralManagerImpl(lendingPoolCollateralManagerImplAddress)
        : await getPoolCollateralManagerImpl();

      const dataProvider = await getAaveProtocolDataProvider();
      const walletProvider = await getWalletProvider();

      const wethGatewayAddress = getParamPerNetwork(WethGateway, network);
      const wethGateway = notFalsyOrZeroAddress(wethGatewayAddress)
        ? await getWETHGateway(wethGatewayAddress)
        : await getWETHGateway();

      // Address Provider
      console.log('\n- Verifying address provider...\n');
      await verifyContract(eContractid.PoolAddressesProvider, addressesProvider, [MarketId]);

      // Address Provider Registry
      console.log('\n- Verifying address provider registry...\n');
      await verifyContract(
        eContractid.PoolAddressesProviderRegistry,
        addressesProviderRegistry,
        []
      );

      // Lending Pool implementation
      console.log('\n- Verifying LendingPool Implementation...\n');
      await verifyContract(eContractid.LendingPool, lendingPoolImpl, []);

      // Lending Pool Configurator implementation
      console.log('\n- Verifying LendingPool Configurator Implementation...\n');
      await verifyContract(eContractid.PoolConfigurator, poolConfiguratorImpl, []);

      // Lending Pool Collateral Manager implementation
      console.log('\n- Verifying LendingPool Collateral Manager Implementation...\n');
      await verifyContract(
        eContractid.PoolCollateralManager,
        lendingPoolCollateralManagerImpl,
        []
      );

      // Test helpers
      console.log('\n- Verifying  Aave  Provider Helpers...\n');
      await verifyContract(eContractid.AaveProtocolDataProvider, dataProvider, [
        addressesProvider.address,
      ]);

      // Wallet balance provider
      console.log('\n- Verifying  Wallet Balance Provider...\n');
      await verifyContract(eContractid.WalletBalanceProvider, walletProvider, []);

      // WETHGateway
      console.log('\n- Verifying  WETHGateway...\n');
      await verifyContract(eContractid.WETHGateway, wethGateway, [
        await getWethAddress(poolConfig),
      ]);
    }
    // Lending Pool proxy
    console.log('\n- Verifying  Lending Pool Proxy...\n');
    await verifyContract(eContractid.InitializableAdminUpgradeabilityProxy, lendingPoolProxy, [
      addressesProvider.address,
    ]);

    // LendingPool Conf proxy
    console.log('\n- Verifying  Lending Pool Configurator Proxy...\n');
    await verifyContract(
      eContractid.InitializableAdminUpgradeabilityProxy,
      poolConfiguratorProxy,
      [addressesProvider.address]
    );

    // Proxy collateral manager
    console.log('\n- Verifying  Lending Pool Collateral Manager Proxy...\n');
    await verifyContract(
      eContractid.InitializableAdminUpgradeabilityProxy,
      lendingPoolCollateralManagerProxy,
      []
    );

    console.log('Finished verifications.');
  });<|MERGE_RESOLUTION|>--- conflicted
+++ resolved
@@ -12,21 +12,12 @@
   getAaveProtocolDataProvider,
   getAddressById,
   getLendingPool,
-<<<<<<< HEAD
-  getLendingPoolAddressesProvider,
-  getLendingPoolAddressesProviderRegistry,
+  getPoolAddressesProvider,
+  getPoolAddressesProviderRegistry,
   getPoolCollateralManager,
   getPoolCollateralManagerImpl,
-  getLendingPoolConfiguratorImpl,
-  getLendingPoolConfiguratorProxy,
-=======
-  getPoolAddressesProvider,
-  getPoolAddressesProviderRegistry,
-  getLendingPoolCollateralManager,
-  getLendingPoolCollateralManagerImpl,
   getPoolConfiguratorImpl,
   getPoolConfiguratorProxy,
->>>>>>> 8852c8f3
   getLendingPoolImpl,
   getProxy,
   getWalletProvider,
@@ -48,13 +39,8 @@
       ReservesConfig,
       ProviderRegistry,
       MarketId,
-<<<<<<< HEAD
       PoolCollateralManager,
-      LendingPoolConfigurator,
-=======
-      LendingPoolCollateralManager,
       PoolConfigurator,
->>>>>>> 8852c8f3
       LendingPool,
       WethGateway,
     } = poolConfig as ICommonConfiguration;
