import { task } from 'hardhat/config';
import { ConfigNames, loadPoolConfig } from '../../helpers/configuration';
import {
  getAaveProtocolDataProvider,
  getPoolAddressesProvider,
  getPoolAddressesProviderRegistry,
} from '../../helpers/contracts-getters';
import { getParamPerNetwork } from '../../helpers/contracts-helpers';
import { DRE } from '../../helpers/misc-utils';
import { eEthereumNetwork, eNetwork, ePolygonNetwork, eXDaiNetwork } from '../../helpers/types';

task('print-config', 'Inits the DRE, to have access to all the plugins')
  .addParam('dataProvider', 'Address of AaveProtocolDataProvider')
  .addParam('pool', `Pool name to retrieve configuration, supported: ${Object.values(ConfigNames)}`)
  .setAction(async ({ pool, dataProvider }, localBRE) => {
    await localBRE.run('set-DRE');
    const network = process.env.FORK
      ? (process.env.FORK as eNetwork)
      : (localBRE.network.name as eNetwork);
    console.log(network);
    const poolConfig = loadPoolConfig(pool);

    const providerRegistryAddress = getParamPerNetwork(poolConfig.ProviderRegistry, network);

    const providerRegistry = await getPoolAddressesProviderRegistry(providerRegistryAddress);

    const providers = await providerRegistry.getAddressesProvidersList();

    const addressesProvider = await getPoolAddressesProvider(providers[0]); // Checks first provider

    console.log('Addresses Providers', providers.join(', '));
    console.log('Market Id: ', await addressesProvider.getMarketId());
    console.log('Pool Proxy:', await addressesProvider.getLendingPool());
    console.log(
      'Lending Pool Collateral Manager',
      await addressesProvider.getLendingPoolCollateralManager()
    );
    console.log(
      'Pool Configurator proxy',
      await addressesProvider.getLendingPoolConfigurator()
    );
    console.log('Pool admin', await addressesProvider.getPoolAdmin());
    console.log('Emergency admin', await addressesProvider.getEmergencyAdmin());
    console.log('Price Oracle', await addressesProvider.getPriceOracle());
<<<<<<< HEAD
    console.log('Lending Rate Oracle', await addressesProvider.getLendingRateOracle());
    console.log('Aave Protocol Data Provider', dataProvider);
=======
    console.log('Rate Oracle', await addressesProvider.getRateOracle());
    console.log('Lending Pool Data Provider', dataProvider);
>>>>>>> 7b659518
    const protocolDataProvider = await getAaveProtocolDataProvider(dataProvider);

    const fields = [
      'decimals',
      'ltv',
      'liquidationThreshold',
      'liquidationBonus',
      'reserveFactor',
      'usageAsCollateralEnabled',
      'borrowingEnabled',
      'stableBorrowRateEnabled',
      'isActive',
      'isFrozen',
    ];
    const tokensFields = ['aToken', 'stableDebtToken', 'variableDebtToken'];
    for (const [symbol, address] of Object.entries(
      getParamPerNetwork(poolConfig.ReserveAssets, network as eNetwork)
    )) {
      console.log(`- ${symbol} asset config`);
      console.log(`  - reserve address: ${address}`);

      const reserveData = await protocolDataProvider.getReserveConfigurationData(address);
      const tokensAddresses = await protocolDataProvider.getReserveTokensAddresses(address);
      fields.forEach((field, index) => {
        console.log(`  - ${field}:`, reserveData[field].toString());
      });
      tokensFields.forEach((field, index) => {
        console.log(`  - ${field}:`, tokensAddresses[index]);
      });
    }
  });<|MERGE_RESOLUTION|>--- conflicted
+++ resolved
@@ -42,13 +42,8 @@
     console.log('Pool admin', await addressesProvider.getPoolAdmin());
     console.log('Emergency admin', await addressesProvider.getEmergencyAdmin());
     console.log('Price Oracle', await addressesProvider.getPriceOracle());
-<<<<<<< HEAD
-    console.log('Lending Rate Oracle', await addressesProvider.getLendingRateOracle());
+    console.log('Rate Oracle', await addressesProvider.getRateOracle());
     console.log('Aave Protocol Data Provider', dataProvider);
-=======
-    console.log('Rate Oracle', await addressesProvider.getRateOracle());
-    console.log('Lending Pool Data Provider', dataProvider);
->>>>>>> 7b659518
     const protocolDataProvider = await getAaveProtocolDataProvider(dataProvider);
 
     const fields = [
