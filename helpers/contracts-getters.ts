import {
  AaveProtocolDataProviderFactory,
  ATokenFactory,
  ATokensAndRatesHelperFactory,
  PoolAddressesProviderFactory,
  PoolAddressesProviderRegistryFactory,
  PoolConfiguratorFactory,
  PoolFactory,
  RateOracleFactory,
  MintableERC20Factory,
  MockFlashLoanReceiverFactory,
  MockStableDebtTokenFactory,
  MockVariableDebtTokenFactory,
  PriceOracleFactory,
  StableAndVariableTokensHelperFactory,
  StableDebtTokenFactory,
  VariableDebtTokenFactory,
  WETH9MockedFactory,
} from '../types';
import { IERC20DetailedFactory } from '../types/IERC20DetailedFactory';
import { getEthersSigners, MockTokenMap } from './contracts-helpers';
import { DRE, getDb, notFalsyOrZeroAddress } from './misc-utils';
import { eContractid, tEthereumAddress, TokenContractId } from './types';

export const getFirstSigner = async () => (await getEthersSigners())[0];

export const getPoolAddressesProvider = async (address?: tEthereumAddress) => {
  return await PoolAddressesProviderFactory.connect(
    address ||
      (
        await getDb().get(`${eContractid.PoolAddressesProvider}.${DRE.network.name}`).value()
      ).address,
    await getFirstSigner()
  );
};
export const getPoolConfiguratorProxy = async (address?: tEthereumAddress) => {
  return await PoolConfiguratorFactory.connect(
    address ||
      (
        await getDb().get(`${eContractid.PoolConfigurator}.${DRE.network.name}`).value()
      ).address,
    await getFirstSigner()
  );
};

export const getPool = async (address?: tEthereumAddress) =>
  await PoolFactory.connect(
    address || (await getDb().get(`${eContractid.Pool}.${DRE.network.name}`).value()).address,
    await getFirstSigner()
  );

export const getPriceOracle = async (address?: tEthereumAddress) =>
  await PriceOracleFactory.connect(
    address ||
      (
        await getDb().get(`${eContractid.PriceOracle}.${DRE.network.name}`).value()
      ).address,
    await getFirstSigner()
  );

export const getAToken = async (address?: tEthereumAddress) =>
  await ATokenFactory.connect(
    address || (await getDb().get(`${eContractid.AToken}.${DRE.network.name}`).value()).address,
    await getFirstSigner()
  );

export const getStableDebtToken = async (address?: tEthereumAddress) =>
  await StableDebtTokenFactory.connect(
    address ||
      (
        await getDb().get(`${eContractid.StableDebtToken}.${DRE.network.name}`).value()
      ).address,
    await getFirstSigner()
  );

export const getVariableDebtToken = async (address?: tEthereumAddress) =>
  await VariableDebtTokenFactory.connect(
    address ||
      (
        await getDb().get(`${eContractid.VariableDebtToken}.${DRE.network.name}`).value()
      ).address,
    await getFirstSigner()
  );

export const getMintableERC20 = async (address: tEthereumAddress) =>
  await MintableERC20Factory.connect(
    address ||
      (
        await getDb().get(`${eContractid.MintableERC20}.${DRE.network.name}`).value()
      ).address,
    await getFirstSigner()
  );

export const getIErc20Detailed = async (address: tEthereumAddress) =>
  await IERC20DetailedFactory.connect(
    address ||
      (
        await getDb().get(`${eContractid.IERC20Detailed}.${DRE.network.name}`).value()
      ).address,
    await getFirstSigner()
  );

export const getAaveProtocolDataProvider = async (address?: tEthereumAddress) =>
  await AaveProtocolDataProviderFactory.connect(
    address ||
      (
        await getDb().get(`${eContractid.AaveProtocolDataProvider}.${DRE.network.name}`).value()
      ).address,
    await getFirstSigner()
  );

export const getMockFlashLoanReceiver = async (address?: tEthereumAddress) =>
  await MockFlashLoanReceiverFactory.connect(
    address ||
      (
        await getDb().get(`${eContractid.MockFlashLoanReceiver}.${DRE.network.name}`).value()
      ).address,
    await getFirstSigner()
  );

export const getRateOracle = async (address?: tEthereumAddress) =>
  await RateOracleFactory.connect(
    address || (await getDb().get(`${eContractid.RateOracle}.${DRE.network.name}`).value()).address,
    await getFirstSigner()
  );

export const getAllMockedTokens = async () => {
  const db = getDb();
  const tokens: MockTokenMap = await Object.keys(TokenContractId).reduce<Promise<MockTokenMap>>(
    async (acc, tokenSymbol) => {
      const accumulator = await acc;
      const address = db.get(`${tokenSymbol.toUpperCase()}.${DRE.network.name}`).value().address;
      accumulator[tokenSymbol] = await getMintableERC20(address);
      return Promise.resolve(acc);
    },
    Promise.resolve({})
  );
  return tokens;
};

export const getPairsTokenAggregator = (
  allAssetsAddresses: {
    [tokenSymbol: string]: tEthereumAddress;
  },
  aggregatorsAddresses: { [tokenSymbol: string]: tEthereumAddress }
): [string[], string[]] => {
  const { ETH, WETH, ...assetsAddressesWithoutEth } = allAssetsAddresses;

  const pairs = Object.entries(assetsAddressesWithoutEth).map(([tokenSymbol, tokenAddress]) => {
    //if (true/*tokenSymbol !== 'WETH' && tokenSymbol !== 'ETH' && tokenSymbol !== 'LpWETH'*/) {
    const aggregatorAddressIndex = Object.keys(aggregatorsAddresses).findIndex(
      (value) => value === tokenSymbol
    );
    const [, aggregatorAddress] = (
      Object.entries(aggregatorsAddresses) as [string, tEthereumAddress][]
    )[aggregatorAddressIndex];
    return [tokenAddress, aggregatorAddress];
    //}
  }) as [string, string][];

  const mappedPairs = pairs.map(([asset]) => asset);
  const mappedAggregators = pairs.map(([, source]) => source);

  return [mappedPairs, mappedAggregators];
};

export const getPoolAddressesProviderRegistry = async (address?: tEthereumAddress) =>
  await PoolAddressesProviderRegistryFactory.connect(
    notFalsyOrZeroAddress(address)
      ? address
      : (
          await getDb()
            .get(`${eContractid.PoolAddressesProviderRegistry}.${DRE.network.name}`)
            .value()
        ).address,
    await getFirstSigner()
  );

export const getStableAndVariableTokensHelper = async (address?: tEthereumAddress) =>
  await StableAndVariableTokensHelperFactory.connect(
    address ||
      (
        await getDb()
          .get(`${eContractid.StableAndVariableTokensHelper}.${DRE.network.name}`)
          .value()
      ).address,
    await getFirstSigner()
  );

export const getATokensAndRatesHelper = async (address?: tEthereumAddress) =>
  await ATokensAndRatesHelperFactory.connect(
    address ||
      (
        await getDb().get(`${eContractid.ATokensAndRatesHelper}.${DRE.network.name}`).value()
      ).address,
    await getFirstSigner()
  );

export const getWETHMocked = async (address?: tEthereumAddress) =>
  await WETH9MockedFactory.connect(
    address || (await getDb().get(`${eContractid.WETHMocked}.${DRE.network.name}`).value()).address,
    await getFirstSigner()
  );

export const getMockVariableDebtToken = async (address?: tEthereumAddress) =>
  await MockVariableDebtTokenFactory.connect(
    address ||
      (
        await getDb().get(`${eContractid.MockVariableDebtToken}.${DRE.network.name}`).value()
      ).address,
    await getFirstSigner()
  );

export const getMockStableDebtToken = async (address?: tEthereumAddress) =>
  await MockStableDebtTokenFactory.connect(
    address ||
      (
        await getDb().get(`${eContractid.MockStableDebtToken}.${DRE.network.name}`).value()
      ).address,
    await getFirstSigner()
  );

<<<<<<< HEAD
export const getPoolCollateralManager = async (address?: tEthereumAddress) =>
  await PoolCollateralManagerFactory.connect(
    address ||
      (
        await getDb().get(`${eContractid.PoolCollateralManager}.${DRE.network.name}`).value()
=======
export const getSelfdestructTransferMock = async (address?: tEthereumAddress) =>
  await SelfdestructTransferFactory.connect(
    address ||
      (
        await getDb().get(`${eContractid.SelfdestructTransferMock}.${DRE.network.name}`).value()
      ).address,
    await getFirstSigner()
  );

export const getProxy = async (address: tEthereumAddress) =>
  await InitializableAdminUpgradeabilityProxyFactory.connect(address, await getFirstSigner());

export const getPoolImpl = async (address?: tEthereumAddress) =>
  await PoolFactory.connect(
    address || (await getDb().get(`${eContractid.PoolImpl}.${DRE.network.name}`).value()).address,
    await getFirstSigner()
  );

export const getPoolConfiguratorImpl = async (address?: tEthereumAddress) =>
  await PoolConfiguratorFactory.connect(
    address ||
      (
        await getDb().get(`${eContractid.PoolConfiguratorImpl}.${DRE.network.name}`).value()
      ).address,
    await getFirstSigner()
  );

export const getAddressById = async (id: string): Promise<tEthereumAddress | undefined> =>
  (await getDb().get(`${id}.${DRE.network.name}`).value())?.address || undefined;

export const getAaveOracle = async (address?: tEthereumAddress) =>
  await AaveOracleFactory.connect(
    address || (await getDb().get(`${eContractid.AaveOracle}.${DRE.network.name}`).value()).address,
    await getFirstSigner()
  );

export const getMockUniswapRouter = async (address?: tEthereumAddress) =>
  await MockUniswapV2Router02Factory.connect(
    address ||
      (
        await getDb().get(`${eContractid.MockUniswapV2Router02}.${DRE.network.name}`).value()
>>>>>>> c6c999cb
      ).address,
    await getFirstSigner()
  );

export const getChainId = async () => (await DRE.ethers.provider.getNetwork()).chainId;<|MERGE_RESOLUTION|>--- conflicted
+++ resolved
@@ -220,57 +220,4 @@
     await getFirstSigner()
   );
 
-<<<<<<< HEAD
-export const getPoolCollateralManager = async (address?: tEthereumAddress) =>
-  await PoolCollateralManagerFactory.connect(
-    address ||
-      (
-        await getDb().get(`${eContractid.PoolCollateralManager}.${DRE.network.name}`).value()
-=======
-export const getSelfdestructTransferMock = async (address?: tEthereumAddress) =>
-  await SelfdestructTransferFactory.connect(
-    address ||
-      (
-        await getDb().get(`${eContractid.SelfdestructTransferMock}.${DRE.network.name}`).value()
-      ).address,
-    await getFirstSigner()
-  );
-
-export const getProxy = async (address: tEthereumAddress) =>
-  await InitializableAdminUpgradeabilityProxyFactory.connect(address, await getFirstSigner());
-
-export const getPoolImpl = async (address?: tEthereumAddress) =>
-  await PoolFactory.connect(
-    address || (await getDb().get(`${eContractid.PoolImpl}.${DRE.network.name}`).value()).address,
-    await getFirstSigner()
-  );
-
-export const getPoolConfiguratorImpl = async (address?: tEthereumAddress) =>
-  await PoolConfiguratorFactory.connect(
-    address ||
-      (
-        await getDb().get(`${eContractid.PoolConfiguratorImpl}.${DRE.network.name}`).value()
-      ).address,
-    await getFirstSigner()
-  );
-
-export const getAddressById = async (id: string): Promise<tEthereumAddress | undefined> =>
-  (await getDb().get(`${id}.${DRE.network.name}`).value())?.address || undefined;
-
-export const getAaveOracle = async (address?: tEthereumAddress) =>
-  await AaveOracleFactory.connect(
-    address || (await getDb().get(`${eContractid.AaveOracle}.${DRE.network.name}`).value()).address,
-    await getFirstSigner()
-  );
-
-export const getMockUniswapRouter = async (address?: tEthereumAddress) =>
-  await MockUniswapV2Router02Factory.connect(
-    address ||
-      (
-        await getDb().get(`${eContractid.MockUniswapV2Router02}.${DRE.network.name}`).value()
->>>>>>> c6c999cb
-      ).address,
-    await getFirstSigner()
-  );
-
 export const getChainId = async () => (await DRE.ethers.provider.getNetwork()).chainId;