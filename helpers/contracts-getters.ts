--- conflicted
+++ resolved
@@ -9,13 +9,8 @@
   PoolAddressesProviderFactory,
   PoolAddressesProviderRegistryFactory,
   LendingPoolCollateralManagerFactory,
-<<<<<<< HEAD
-  LendingPoolConfiguratorFactory,
+  PoolConfiguratorFactory,
   PoolFactory,
-=======
-  PoolConfiguratorFactory,
-  LendingPoolFactory,
->>>>>>> 8852c8f3
   LendingRateOracleFactory,
   MintableERC20Factory,
   MockATokenFactory,
