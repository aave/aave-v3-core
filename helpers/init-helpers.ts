import { eContractid, iMultiPoolsAssets, IReserveParams, tEthereumAddress } from './types';
import { AaveProtocolDataProvider } from '../types/AaveProtocolDataProvider';
import { chunk, waitForTx } from './misc-utils';
import {
<<<<<<< HEAD
  getACLManager,
  getATokensAndRatesHelper,
=======
  getReservesSetupHelper,
>>>>>>> d8942c1d
  getPoolAddressesProvider,
  getPoolConfiguratorProxy,
  getRateOracleSetupHelper,
} from './contracts-getters';
import { rawInsertContractAddressInDb } from './contracts-helpers';
import { BigNumber, BigNumberish } from 'ethers';
import {
  deployDefaultReserveInterestRateStrategy,
  deployDelegationAwareATokenImpl,
  deployGenericATokenImpl,
  deployGenericStableDebtToken,
  deployGenericVariableDebtToken,
} from './contracts-deployments';

export const initReservesByHelper = async (
  reservesParams: iMultiPoolsAssets<IReserveParams>,
  tokenAddresses: { [symbol: string]: tEthereumAddress },
  aTokenNamePrefix: string,
  stableDebtTokenNamePrefix: string,
  variableDebtTokenNamePrefix: string,
  symbolPrefix: string,
  admin: tEthereumAddress,
  treasuryAddress: tEthereumAddress,
  incentivesController: tEthereumAddress
): Promise<BigNumber> => {
  let gasUsage = BigNumber.from('0');

  const addressProvider = await getPoolAddressesProvider();

  // CHUNK CONFIGURATION
  const initChunks = 4;

  // Initialize variables for future reserves initialization
  let reserveTokens: string[] = [];
  let reserveInitDecimals: string[] = [];
  let reserveSymbols: string[] = [];

  let initInputParams: {
    aTokenImpl: string;
    stableDebtTokenImpl: string;
    variableDebtTokenImpl: string;
    underlyingAssetDecimals: BigNumberish;
    interestRateStrategyAddress: string;
    underlyingAsset: string;
    treasury: string;
    incentivesController: string;
    underlyingAssetName: string;
    aTokenName: string;
    aTokenSymbol: string;
    variableDebtTokenName: string;
    variableDebtTokenSymbol: string;
    stableDebtTokenName: string;
    stableDebtTokenSymbol: string;
    params: string;
  }[] = [];

  let strategyRates: [
    string, // addresses provider
    string,
    string,
    string,
    string,
    string,
    string
  ];
  let rateStrategies: Record<string, typeof strategyRates> = {};
  let strategyAddresses: Record<string, tEthereumAddress> = {};
  let strategyAddressPerAsset: Record<string, string> = {};
  let aTokenType: Record<string, string> = {};
  let delegationAwareATokenImplementationAddress = '';
  let aTokenImplementationAddress = '';
  let stableDebtTokenImplementationAddress = '';
  let variableDebtTokenImplementationAddress = '';

  // NOT WORKING ON MATIC, DEPLOYING INDIVIDUAL IMPLs INSTEAD
  // const tx1 = await waitForTx(
  //   await stableAndVariableDeployer.initDeployment([ZERO_ADDRESS], ["1"])
  // );
  // console.log(tx1.events);
  // tx1.events?.forEach((event, index) => {
  //   stableDebtTokenImplementationAddress = event?.args?.stableToken;
  //   variableDebtTokenImplementationAddress = event?.args?.variableToken;
  //   rawInsertContractAddressInDb(`stableDebtTokenImpl`, stableDebtTokenImplementationAddress);
  //   rawInsertContractAddressInDb(`variableDebtTokenImpl`, variableDebtTokenImplementationAddress);
  // });
  //gasUsage = gasUsage.add(tx1.gasUsed);
  stableDebtTokenImplementationAddress = await (await deployGenericStableDebtToken()).address;
  variableDebtTokenImplementationAddress = await (await deployGenericVariableDebtToken()).address;

  const aTokenImplementation = await deployGenericATokenImpl();
  aTokenImplementationAddress = aTokenImplementation.address;
  rawInsertContractAddressInDb(`aTokenImpl`, aTokenImplementationAddress);

  const delegatedAwareReserves = Object.entries(reservesParams).filter(
    ([_, { aTokenImpl }]) => aTokenImpl === eContractid.DelegationAwareAToken
  ) as [string, IReserveParams][];

  if (delegatedAwareReserves.length > 0) {
    const delegationAwareATokenImplementation = await deployDelegationAwareATokenImpl();
    delegationAwareATokenImplementationAddress = delegationAwareATokenImplementation.address;
    rawInsertContractAddressInDb(
      `delegationAwareATokenImpl`,
      delegationAwareATokenImplementationAddress
    );
  }

  const reserves = Object.entries(reservesParams).filter(
    ([_, { aTokenImpl }]) =>
      aTokenImpl === eContractid.DelegationAwareAToken || aTokenImpl === eContractid.AToken
  ) as [string, IReserveParams][];

  for (let [symbol, params] of reserves) {
    if (!tokenAddresses[symbol]) {
      console.log(`- Skipping init of ${symbol} due token address is not set at markets config`);
      continue;
    }
    const { strategy, aTokenImpl, reserveDecimals } = params;
    const {
      optimalUtilizationRate,
      baseVariableBorrowRate,
      variableRateSlope1,
      variableRateSlope2,
      stableRateSlope1,
      stableRateSlope2,
    } = strategy;
    if (!strategyAddresses[strategy.name]) {
      // Strategy does not exist, create a new one
      rateStrategies[strategy.name] = [
        addressProvider.address,
        optimalUtilizationRate,
        baseVariableBorrowRate,
        variableRateSlope1,
        variableRateSlope2,
        stableRateSlope1,
        stableRateSlope2,
      ];
      strategyAddresses[strategy.name] = (
        await deployDefaultReserveInterestRateStrategy(rateStrategies[strategy.name])
      ).address;
      // This causes the last strategy to be printed twice, once under "DefaultReserveInterestRateStrategy"
      // and once under the actual `strategyASSET` key.
      rawInsertContractAddressInDb(strategy.name, strategyAddresses[strategy.name]);
    }
    strategyAddressPerAsset[symbol] = strategyAddresses[strategy.name];
    console.log('Strategy address for asset %s: %s', symbol, strategyAddressPerAsset[symbol]);

    if (aTokenImpl === eContractid.AToken) {
      aTokenType[symbol] = 'generic';
    } else if (aTokenImpl === eContractid.DelegationAwareAToken) {
      aTokenType[symbol] = 'delegation aware';
    }

    reserveInitDecimals.push(reserveDecimals);
    reserveTokens.push(tokenAddresses[symbol]);
    reserveSymbols.push(symbol);
  }

  for (let i = 0; i < reserveSymbols.length; i++) {
    let aTokenToUse: string;
    if (aTokenType[reserveSymbols[i]] === 'generic') {
      aTokenToUse = aTokenImplementationAddress;
    } else {
      aTokenToUse = delegationAwareATokenImplementationAddress;
    }

    initInputParams.push({
      aTokenImpl: aTokenToUse,
      stableDebtTokenImpl: stableDebtTokenImplementationAddress,
      variableDebtTokenImpl: variableDebtTokenImplementationAddress,
      underlyingAssetDecimals: reserveInitDecimals[i],
      interestRateStrategyAddress: strategyAddressPerAsset[reserveSymbols[i]],
      underlyingAsset: reserveTokens[i],
      treasury: treasuryAddress,
      incentivesController,
      underlyingAssetName: reserveSymbols[i],
      aTokenName: `${aTokenNamePrefix} ${reserveSymbols[i]}`,
      aTokenSymbol: `a${symbolPrefix}${reserveSymbols[i]}`,
      variableDebtTokenName: `${variableDebtTokenNamePrefix} ${symbolPrefix}${reserveSymbols[i]}`,
      variableDebtTokenSymbol: `variableDebt${symbolPrefix}${reserveSymbols[i]}`,
      stableDebtTokenName: `${stableDebtTokenNamePrefix} ${reserveSymbols[i]}`,
      stableDebtTokenSymbol: `stableDebt${symbolPrefix}${reserveSymbols[i]}`,
      params: '0x10',
    });
  }

  // Deploy init reserves per chunks
  const chunkedSymbols = chunk(reserveSymbols, initChunks);
  const chunkedInitInputParams = chunk(initInputParams, initChunks);

  const configurator = await getPoolConfiguratorProxy();
  //await waitForTx(await addressProvider.setPoolAdmin(admin));

  console.log(`- Reserves initialization in ${chunkedInitInputParams.length} txs`);
  for (let chunkIndex = 0; chunkIndex < chunkedInitInputParams.length; chunkIndex++) {
    const tx3 = await waitForTx(
      await configurator.initReserves(chunkedInitInputParams[chunkIndex])
    );

    console.log(`  - Reserve ready for: ${chunkedSymbols[chunkIndex].join(', ')}`);
    console.log('    * gasUsed', tx3.gasUsed.toString());
    //gasUsage = gasUsage.add(tx3.gasUsed);
  }

  return gasUsage; // Deprecated
};

export const getPairsTokenAggregator = (
  allAssetsAddresses: {
    [tokenSymbol: string]: tEthereumAddress;
  },
  aggregatorsAddresses: { [tokenSymbol: string]: tEthereumAddress }
): [string[], string[]] => {
  const { ETH, USD, WETH, ...assetsAddressesWithoutEth } = allAssetsAddresses;

  const pairs = Object.entries(assetsAddressesWithoutEth).map(([tokenSymbol, tokenAddress]) => {
    if (tokenSymbol !== 'WETH' && tokenSymbol !== 'ETH') {
      const aggregatorAddressIndex = Object.keys(aggregatorsAddresses).findIndex(
        (value) => value === tokenSymbol
      );
      const [, aggregatorAddress] = (
        Object.entries(aggregatorsAddresses) as [string, tEthereumAddress][]
      )[aggregatorAddressIndex];
      return [tokenAddress, aggregatorAddress];
    }
  }) as [string, string][];

  const mappedPairs = pairs.map(([asset]) => asset);
  const mappedAggregators = pairs.map(([, source]) => source);

  return [mappedPairs, mappedAggregators];
};

export const configureReservesByHelper = async (
  reservesParams: iMultiPoolsAssets<IReserveParams>,
  tokenAddresses: { [symbol: string]: tEthereumAddress },
  helpers: AaveProtocolDataProvider,
  admin: tEthereumAddress
) => {
  const addressProvider = await getPoolAddressesProvider();
<<<<<<< HEAD
  const atokenAndRatesDeployer = await getATokensAndRatesHelper();
  const aclManager = await getACLManager();
=======
  const reservesSetupHelper = await getReservesSetupHelper();
>>>>>>> d8942c1d
  const tokens: string[] = [];
  const symbols: string[] = [];

  const inputParams: {
    asset: string;
    baseLTV: BigNumberish;
    liquidationThreshold: BigNumberish;
    liquidationBonus: BigNumberish;
    reserveFactor: BigNumberish;
    borrowCap: BigNumberish;
    supplyCap: BigNumberish;
    stableBorrowingEnabled: boolean;
    borrowingEnabled: boolean;
  }[] = [];

  for (const [
    assetSymbol,
    {
      baseLTVAsCollateral,
      liquidationBonus,
      liquidationThreshold,
      reserveFactor,
      borrowCap,
      supplyCap,
      stableBorrowRateEnabled,
      borrowingEnabled,
    },
  ] of Object.entries(reservesParams) as [string, IReserveParams][]) {
    if (!tokenAddresses[assetSymbol]) {
      console.log(
        `- Skipping init of ${assetSymbol} due token address is not set at markets config`
      );
      continue;
    }
    if (baseLTVAsCollateral === '-1') continue;

    const assetAddressIndex = Object.keys(tokenAddresses).findIndex(
      (value) => value === assetSymbol
    );
    const [, tokenAddress] = (Object.entries(tokenAddresses) as [string, string][])[
      assetAddressIndex
    ];
    const { usageAsCollateralEnabled: alreadyEnabled } = await helpers.getReserveConfigurationData(
      tokenAddress
    );

    if (alreadyEnabled) {
      console.log(`- Reserve ${assetSymbol} is already enabled as collateral, skipping`);
      continue;
    }
    // Push data

    inputParams.push({
      asset: tokenAddress,
      baseLTV: baseLTVAsCollateral,
      liquidationThreshold,
      liquidationBonus,
      reserveFactor,
      borrowCap,
      supplyCap,
      stableBorrowingEnabled: stableBorrowRateEnabled,
      borrowingEnabled: borrowingEnabled,
    });

    tokens.push(tokenAddress);
    symbols.push(assetSymbol);
  }
  if (tokens.length) {
    // Set aTokenAndRatesDeployer as temporal admin
<<<<<<< HEAD
    await waitForTx(await aclManager.addPoolAdmin(atokenAndRatesDeployer.address));
    
=======
    await waitForTx(await addressProvider.setPoolAdmin(reservesSetupHelper.address));

>>>>>>> d8942c1d
    // Deploy init per chunks
    const enableChunks = 20;
    const chunkedSymbols = chunk(symbols, enableChunks);
    const chunkedInputParams = chunk(inputParams, enableChunks);
<<<<<<< HEAD
    
    console.log(`- Configure reserves in ${chunkedInputParams.length} txs`);
    for (let chunkIndex = 0; chunkIndex < chunkedInputParams.length; chunkIndex++) {
      await waitForTx(
        await atokenAndRatesDeployer.configureReserves(chunkedInputParams[chunkIndex], {
          gasLimit: 12000000,
        })
        );
        console.log(`  - Init for: ${chunkedSymbols[chunkIndex].join(', ')}`);
      }
      // Set deployer back as admin
      await waitForTx(await aclManager.removePoolAdmin(atokenAndRatesDeployer.address));
=======
    const poolConfiguratorAddress = await addressProvider.getPoolConfigurator();

    console.log(`- Configure reserves in ${chunkedInputParams.length} txs`);
    for (let chunkIndex = 0; chunkIndex < chunkedInputParams.length; chunkIndex++) {
      await waitForTx(
        await reservesSetupHelper.configureReserves(
          poolConfiguratorAddress,
          chunkedInputParams[chunkIndex]
        )
      );
      console.log(`  - Init for: ${chunkedSymbols[chunkIndex].join(', ')}`);
    }
    // Set deployer back as admin
    await waitForTx(await addressProvider.setPoolAdmin(admin));
>>>>>>> d8942c1d
  }
};<|MERGE_RESOLUTION|>--- conflicted
+++ resolved
@@ -2,12 +2,8 @@
 import { AaveProtocolDataProvider } from '../types/AaveProtocolDataProvider';
 import { chunk, waitForTx } from './misc-utils';
 import {
-<<<<<<< HEAD
   getACLManager,
-  getATokensAndRatesHelper,
-=======
   getReservesSetupHelper,
->>>>>>> d8942c1d
   getPoolAddressesProvider,
   getPoolConfiguratorProxy,
   getRateOracleSetupHelper,
@@ -247,12 +243,8 @@
   admin: tEthereumAddress
 ) => {
   const addressProvider = await getPoolAddressesProvider();
-<<<<<<< HEAD
-  const atokenAndRatesDeployer = await getATokensAndRatesHelper();
   const aclManager = await getACLManager();
-=======
   const reservesSetupHelper = await getReservesSetupHelper();
->>>>>>> d8942c1d
   const tokens: string[] = [];
   const symbols: string[] = [];
 
@@ -321,32 +313,13 @@
     symbols.push(assetSymbol);
   }
   if (tokens.length) {
-    // Set aTokenAndRatesDeployer as temporal admin
-<<<<<<< HEAD
-    await waitForTx(await aclManager.addPoolAdmin(atokenAndRatesDeployer.address));
-    
-=======
-    await waitForTx(await addressProvider.setPoolAdmin(reservesSetupHelper.address));
-
->>>>>>> d8942c1d
+    // Add reservesSetupHelper as temporal admin
+    await waitForTx(await aclManager.addPoolAdmin(reservesSetupHelper.address));
+
     // Deploy init per chunks
     const enableChunks = 20;
     const chunkedSymbols = chunk(symbols, enableChunks);
     const chunkedInputParams = chunk(inputParams, enableChunks);
-<<<<<<< HEAD
-    
-    console.log(`- Configure reserves in ${chunkedInputParams.length} txs`);
-    for (let chunkIndex = 0; chunkIndex < chunkedInputParams.length; chunkIndex++) {
-      await waitForTx(
-        await atokenAndRatesDeployer.configureReserves(chunkedInputParams[chunkIndex], {
-          gasLimit: 12000000,
-        })
-        );
-        console.log(`  - Init for: ${chunkedSymbols[chunkIndex].join(', ')}`);
-      }
-      // Set deployer back as admin
-      await waitForTx(await aclManager.removePoolAdmin(atokenAndRatesDeployer.address));
-=======
     const poolConfiguratorAddress = await addressProvider.getPoolConfigurator();
 
     console.log(`- Configure reserves in ${chunkedInputParams.length} txs`);
@@ -359,8 +332,7 @@
       );
       console.log(`  - Init for: ${chunkedSymbols[chunkIndex].join(', ')}`);
     }
-    // Set deployer back as admin
-    await waitForTx(await addressProvider.setPoolAdmin(admin));
->>>>>>> d8942c1d
+    // Remove reservesSetupHelper as admin
+    await waitForTx(await aclManager.removePoolAdmin(reservesSetupHelper.address));
   }
 };