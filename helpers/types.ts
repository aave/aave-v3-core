--- conflicted
+++ resolved
@@ -387,18 +387,10 @@
   ProviderId: number;
   ProtocolGlobalParams: IProtocolGlobalConfig;
   Mocks: IMocksConfig;
-<<<<<<< HEAD
-  ProviderRegistry: tEthereumAddress | undefined;
-  ProviderRegistryOwner: tEthereumAddress | undefined;
-  PoolCollateralManager: tEthereumAddress | undefined;
-  PoolConfigurator: tEthereumAddress | undefined;
-  Pool: tEthereumAddress | undefined;
-=======
   ProviderRegistry: iParamsPerNetwork<tEthereumAddress | undefined>;
   ProviderRegistryOwner: iParamsPerNetwork<tEthereumAddress | undefined>;
   PoolConfigurator: iParamsPerNetwork<tEthereumAddress>;
   Pool: iParamsPerNetwork<tEthereumAddress>;
->>>>>>> c6c999cb
   RateOracleRatesCommon: iMultiPoolsAssets<IMarketRates>;
   RateOracle: tEthereumAddress | undefined;
   TokenDistributor: tEthereumAddress | undefined;
