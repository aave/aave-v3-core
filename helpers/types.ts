import { BigNumber } from 'ethers';

export interface SymbolMap<T> {
  [symbol: string]: T;
}

export type eNetwork = eEthereumNetwork;

export enum eEthereumNetwork {
  kovan = 'kovan',
  ropsten = 'ropsten',
  main = 'main',
  coverage = 'coverage',
  hardhat = 'hardhat',
  tenderlyMain = 'tenderlyMain',
}

export enum eContractid {
  Example = 'Example',
  PoolAddressesProvider = 'PoolAddressesProvider',
  MintableERC20 = 'MintableERC20',
  MintableDelegationERC20 = 'MintableDelegationERC20',
  PoolAddressesProviderRegistry = 'PoolAddressesProviderRegistry',
  ACLManager = 'ACLManager',
  OperationalValidator = 'OperationalValidator',
  PoolParametersProvider = 'PoolParametersProvider',
  PoolConfigurator = 'PoolConfigurator',
  ValidationLogic = 'ValidationLogic',
  ReserveLogic = 'ReserveLogic',
  GenericLogic = 'GenericLogic',
  SupplyLogic = 'SupplyLogic',
  BorrowLogic = 'BorrowLogic',
  LiquidationLogic = 'LiquidationLogic',
  BridgeLogic = 'BridgeLogic',
  EModeLogic = 'EModeLogic',
  ConfiguratorLogic = 'ConfiguratorLogic',
  Pool = 'Pool',
  PriceOracle = 'PriceOracle',
  Proxy = 'Proxy',
  MockAggregator = 'MockAggregator',
  RateOracle = 'RateOracle',
  AaveOracle = 'AaveOracle',
  DefaultReserveInterestRateStrategy = 'DefaultReserveInterestRateStrategy',
  InitializableImmutableAdminUpgradeabilityProxy = 'InitializableImmutableAdminUpgradeabilityProxy',
  MockFlashLoanReceiver = 'MockFlashLoanReceiver',
  AToken = 'AToken',
  MockAToken = 'MockAToken',
  DelegationAwareAToken = 'DelegationAwareAToken',
  MockStableDebtToken = 'MockStableDebtToken',
  MockVariableDebtToken = 'MockVariableDebtToken',
  AaveProtocolDataProvider = 'AaveProtocolDataProvider',
  IERC20Detailed = 'IERC20Detailed',
  StableDebtToken = 'StableDebtToken',
  VariableDebtToken = 'VariableDebtToken',
  FeeProvider = 'FeeProvider',
  TokenDistributor = 'TokenDistributor',
  RateOracleSetupHelper = 'RateOracleSetupHelper',
  ReservesSetupHelper = 'ReservesSetupHelper',
  WETH = 'WETH',
  WETHMocked = 'WETHMocked',
  PoolImpl = 'PoolImpl',
  PoolConfiguratorImpl = 'PoolConfiguratorImpl',
  MockIncentivesController = 'MockIncentivesController',
  MockReserveConfiguration = 'MockReserveConfiguration',
  MockPool = 'MockPool',
  MockInitializableImple = 'MockInitializableImple',
  MockInitializableImpleV2 = 'MockInitializableImpleV2',
  MockInitializableFromConstructorImple = 'MockInitializableFromConstructorImple',
  MockReentrantInitializableImple = 'MockReentrantInitializableImple',
}

/*
 * Error messages prefix glossary:
 *  - VL = ValidationLogic
 *  - MATH = Math libraries
 *  - AT = aToken or DebtTokens
 *  - P = Pool
 *  - PAPR = PoolAddressesProviderRegistry
 *  - PC = PoolConfiguration
 *  - RL = ReserveLogic
 *  - P = Pausable
 */
export enum ProtocolErrors {
  //common errors
  CALLER_NOT_POOL_ADMIN = '33', // 'The caller must be the pool admin'

  //contract specific errors
  VL_INVALID_AMOUNT = '1', // 'Amount must be greater than 0'
  VL_NO_ACTIVE_RESERVE = '2', // 'Action requires an active reserve'
  VL_RESERVE_FROZEN = '3', // 'Action requires an unfrozen reserve'
  VL_CURRENT_AVAILABLE_LIQUIDITY_NOT_ENOUGH = '4', // 'The current liquidity is not enough'
  VL_NOT_ENOUGH_AVAILABLE_USER_BALANCE = '5', // 'User cannot withdraw more than the available balance'
  VL_BORROWING_NOT_ENABLED = '7', // 'Borrowing is not enabled'
  VL_INVALID_INTEREST_RATE_MODE_SELECTED = '8', // 'Invalid interest rate mode selected'
  VL_COLLATERAL_BALANCE_IS_0 = '9', // 'The collateral balance is 0'
  VL_HEALTH_FACTOR_LOWER_THAN_LIQUIDATION_THRESHOLD = '10', // 'Health factor is lesser than the liquidation threshold'
  VL_COLLATERAL_CANNOT_COVER_NEW_BORROW = '11', // 'There is not enough collateral to cover a new borrow'
  VL_STABLE_BORROWING_NOT_ENABLED = '12', // stable borrowing not enabled
  VL_COLLATERAL_SAME_AS_BORROWING_CURRENCY = '13', // collateral is (mostly) the same currency that is being borrowed
  VL_AMOUNT_BIGGER_THAN_MAX_LOAN_SIZE_STABLE = '14', // 'The requested amount is greater than the max loan size in stable rate mode
  VL_NO_DEBT_OF_SELECTED_TYPE = '15', // 'for repayment of stable debt, the user needs to have stable debt, otherwise, he needs to have variable debt'
  VL_NO_EXPLICIT_AMOUNT_TO_REPAY_ON_BEHALF = '16', // 'To repay on behalf of an user an explicit amount to repay is needed'
  VL_NO_STABLE_RATE_LOAN_IN_RESERVE = '17', // 'User does not have a stable rate loan in progress on this reserve'
  VL_NO_VARIABLE_RATE_LOAN_IN_RESERVE = '18', // 'User does not have a variable rate loan in progress on this reserve'
  VL_UNDERLYING_BALANCE_NOT_GREATER_THAN_0 = '19', // 'The underlying balance needs to be greater than 0'
  VL_SUPPLIED_ASSETS_ALREADY_IN_USE = '20', // 'User supplied assets are already being used as collateral'
  P_NOT_ENOUGH_STABLE_BORROW_BALANCE = '21', // 'User does not have any stable rate loan for this reserve'
  P_INTEREST_RATE_REBALANCE_CONDITIONS_NOT_MET = '22', // 'Interest rate rebalance conditions were not met'
  P_LIQUIDATION_CALL_FAILED = '23', // 'Liquidation call failed'
  P_NOT_ENOUGH_LIQUIDITY_TO_BORROW = '24', // 'There is not enough liquidity available to borrow'
  P_REQUESTED_AMOUNT_TOO_SMALL = '25', // 'The requested amount is too small for a FlashLoan.'
  P_INCONSISTENT_PROTOCOL_ACTUAL_BALANCE = '26', // 'The actual balance of the protocol is inconsistent'
  P_CALLER_NOT_POOL_CONFIGURATOR = '27', // 'The caller is not the pool configurator'
  P_INCONSISTENT_FLASHLOAN_PARAMS = '28',
  CT_CALLER_MUST_BE_POOL = '29', // 'The caller of this function must be a pool'
  CT_CANNOT_GIVE_ALLOWANCE_TO_HIMSELF = '30', // 'User cannot give allowance to himself'
  CT_TRANSFER_AMOUNT_NOT_GT_0 = '31', // 'Transferred amount needs to be greater than zero'
  RL_RESERVE_ALREADY_INITIALIZED = '32', // 'Reserve has already been initialized'
  PC_RESERVE_LIQUIDITY_NOT_0 = '34', // 'The liquidity of the reserve needs to be 0'
  PC_INVALID_ATOKEN_POOL_ADDRESS = '35', // 'The liquidity of the reserve needs to be 0'
  PC_INVALID_STABLE_DEBT_TOKEN_POOL_ADDRESS = '36', // 'The liquidity of the reserve needs to be 0'
  PC_INVALID_VARIABLE_DEBT_TOKEN_POOL_ADDRESS = '37', // 'The liquidity of the reserve needs to be 0'
  PC_INVALID_STABLE_DEBT_TOKEN_UNDERLYING_ADDRESS = '38', // 'The liquidity of the reserve needs to be 0'
  PC_INVALID_VARIABLE_DEBT_TOKEN_UNDERLYING_ADDRESS = '39', // 'The liquidity of the reserve needs to be 0'
  PC_INVALID_ADDRESSES_PROVIDER_ID = '40', // 'The liquidity of the reserve needs to be 0'
  PC_CALLER_NOT_EMERGENCY_ADMIN = '76', // 'The caller must be the emergencya admin'
  PAPR_PROVIDER_NOT_REGISTERED = '41', // 'Provider is not registered'
  VL_HEALTH_FACTOR_NOT_BELOW_THRESHOLD = '42', // 'Health factor is not below the threshold'
  VL_COLLATERAL_CANNOT_BE_LIQUIDATED = '43', // 'The collateral chosen cannot be liquidated'
  VL_SPECIFIED_CURRENCY_NOT_BORROWED_BY_USER = '44', // 'User did not borrow the specified currency'
  VL_NOT_ENOUGH_LIQUIDITY_TO_LIQUIDATE = '45', // "There isn't enough liquidity available to liquidate"
  P_INVALID_FLASHLOAN_MODE = '47', //Invalid flashloan mode selected
  MATH_MULTIPLICATION_OVERFLOW = '48',
  MATH_ADDITION_OVERFLOW = '49',
  MATH_DIVISION_BY_ZERO = '50',
  CT_INVALID_MINT_AMOUNT = '56', //invalid amount to mint
  CT_INVALID_BURN_AMOUNT = '58', //invalid amount to burn
  P_REENTRANCY_NOT_ALLOWED = '62',
  P_CALLER_MUST_BE_AN_ATOKEN = '63',
  P_IS_PAUSED = '64', // 'Pool is paused'
  P_NO_MORE_RESERVES_ALLOWED = '65',
  P_INVALID_FLASH_LOAN_EXECUTOR_RETURN = '66',
  P_NOT_CONTRACT = '78',
  RC_INVALID_LTV = '67',
  RC_INVALID_LIQ_THRESHOLD = '68',
  RC_INVALID_LIQ_BONUS = '69',
  RC_INVALID_DECIMALS = '70',
  RC_INVALID_RESERVE_FACTOR = '71',
  PAPR_INVALID_ADDRESSES_PROVIDER_ID = '72',
  VL_INCONSISTENT_FLASHLOAN_PARAMS = '73',
  SDT_STABLE_DEBT_OVERFLOW = '79',
  VL_BORROW_CAP_EXCEEDED = '81',
  RC_INVALID_BORROW_CAP = '82',
  VL_SUPPLY_CAP_EXCEEDED = '83',
  RC_INVALID_SUPPLY_CAP = '84',
  PC_INVALID_CONFIGURATION = '75',
  PC_CALLER_NOT_EMERGENCY_OR_POOL_ADMIN = '85',
  VL_RESERVE_PAUSED = '86',
  PC_CALLER_NOT_RISK_OR_POOL_ADMIN = '87',
  RL_ATOKEN_SUPPLY_NOT_ZERO = '88',
  RL_STABLE_DEBT_NOT_ZERO = '89',
  RL_VARIABLE_DEBT_SUPPLY_NOT_ZERO = '90',
  VL_LTV_VALIDATION_FAILED = '93',
  VL_SAME_BLOCK_BORROW_REPAY = '94',
  PC_FLASHLOAN_PREMIUMS_MISMATCH = '95',
  PC_FLASHLOAN_PREMIUM_INVALID = '96',
  RC_INVALID_LIQUIDATION_PROTOCOL_FEE = '97',
  RC_INVALID_EMODE_CATEGORY = '98',
  VL_INCONSISTENT_EMODE_CATEGORY = '99',
  HLP_UINT128_OVERFLOW = '100',
  PC_CALLER_NOT_ASSET_LISTING_OR_POOL_ADMIN = '101',
<<<<<<< HEAD
  VL_SEQUENCER_IS_DOWN = '102',
=======
  P_CALLER_NOT_BRIDGE = '102',
  RC_INVALID_UNBACKED_MINT_CAP = '103',
  VL_UNBACKED_MINT_CAP_EXCEEDED = '104',

>>>>>>> 13798382

  // old

  INVALID_FROM_BALANCE_AFTER_TRANSFER = 'Invalid from balance after transfer',
  INVALID_TO_BALANCE_AFTER_TRANSFER = 'Invalid from balance after transfer',
  INVALID_OWNER_REVERT_MSG = 'Ownable: caller is not the owner',
  INVALID_HF = 'Invalid health factor',
  TRANSFER_AMOUNT_EXCEEDS_BALANCE = 'ERC20: transfer amount exceeds balance',
  SAFEERC20_LOWLEVEL_CALL = 'SafeERC20: low-level call failed',
}

export type tEthereumAddress = string;
export type tStringTokenBigUnits = string; // 1 ETH, or 10e6 USDC or 10e18 DAI
export type tBigNumberTokenBigUnits = BigNumber;
export type tStringTokenSmallUnits = string; // 1 wei, or 1 basic unit of USDC, or 1 basic unit of DAI
export type tBigNumberTokenSmallUnits = BigNumber;

export interface iAssetCommon<T> {
  [key: string]: T;
}
export interface iAssetBase<T> {
  WETH: T;
  DAI: T;
  TUSD: T;
  USDC: T;
  USDT: T;
  SUSD: T;
  AAVE: T;
  BAT: T;
  MKR: T;
  LINK: T;
  KNC: T;
  WBTC: T;
  MANA: T;
  ZRX: T;
  SNX: T;
  BUSD: T;
  YFI: T;
  UNI: T;
  USD: T;
  REN: T;
  ENJ: T;
  UniDAIWETH: T;
  UniWBTCWETH: T;
  UniAAVEWETH: T;
  UniBATWETH: T;
  UniDAIUSDC: T;
  UniCRVWETH: T;
  UniLINKWETH: T;
  UniMKRWETH: T;
  UniRENWETH: T;
  UniSNXWETH: T;
  UniUNIWETH: T;
  UniUSDCWETH: T;
  UniWBTCUSDC: T;
  UniYFIWETH: T;
  BptWBTCWETH: T;
  BptBALWETH: T;
  WMATIC: T;
  STAKE: T;
  xSUSHI: T;
}

export type iAssetsWithoutETH<T> = Omit<iAssetBase<T>, 'ETH'>;

export type iAssetsWithoutUSD<T> = Omit<iAssetBase<T>, 'USD'>;

export type iAavePoolAssets<T> = Pick<
  iAssetsWithoutUSD<T>,
  | 'DAI'
  | 'TUSD'
  | 'USDC'
  | 'USDT'
  | 'SUSD'
  | 'AAVE'
  | 'BAT'
  | 'MKR'
  | 'LINK'
  | 'KNC'
  | 'WBTC'
  | 'MANA'
  | 'ZRX'
  | 'SNX'
  | 'BUSD'
  | 'WETH'
  | 'YFI'
  | 'UNI'
  | 'REN'
  | 'ENJ'
  | 'xSUSHI'
>;

export type iMultiPoolsAssets<T> = iAssetCommon<T> | iAavePoolAssets<T>;

export type iAssetAggregatorBase<T> = iAssetsWithoutETH<T>;

export enum TokenContractId {
  DAI = 'DAI',
  AAVE = 'AAVE',
  TUSD = 'TUSD',
  BAT = 'BAT',
  WETH = 'WETH',
  USDC = 'USDC',
  USDT = 'USDT',
  SUSD = 'SUSD',
  ZRX = 'ZRX',
  MKR = 'MKR',
  WBTC = 'WBTC',
  LINK = 'LINK',
  KNC = 'KNC',
  MANA = 'MANA',
  REN = 'REN',
  SNX = 'SNX',
  BUSD = 'BUSD',
  USD = 'USD',
  YFI = 'YFI',
  UNI = 'UNI',
  ENJ = 'ENJ',
  UniDAIWETH = 'UniDAIWETH',
  UniWBTCWETH = 'UniWBTCWETH',
  UniAAVEWETH = 'UniAAVEWETH',
  UniBATWETH = 'UniBATWETH',
  UniDAIUSDC = 'UniDAIUSDC',
  UniCRVWETH = 'UniCRVWETH',
  UniLINKWETH = 'UniLINKWETH',
  UniMKRWETH = 'UniMKRWETH',
  UniRENWETH = 'UniRENWETH',
  UniSNXWETH = 'UniSNXWETH',
  UniUNIWETH = 'UniUNIWETH',
  UniUSDCWETH = 'UniUSDCWETH',
  UniWBTCUSDC = 'UniWBTCUSDC',
  UniYFIWETH = 'UniYFIWETH',
  BptWBTCWETH = 'BptWBTCWETH',
  BptBALWETH = 'BptBALWETH',
  WMATIC = 'WMATIC',
  STAKE = 'STAKE',
  xSUSHI = 'xSUSHI',
}

export interface IReserveParams extends IReserveBorrowParams, IReserveCollateralParams {
  aTokenImpl: eContractid;
  reserveFactor: string;
  supplyCap: string;
  strategy: IInterestRateStrategyParams;
}

export interface IInterestRateStrategyParams {
  name: string;
  optimalUtilizationRate: string;
  baseVariableBorrowRate: string;
  variableRateSlope1: string;
  variableRateSlope2: string;
  stableRateSlope1: string;
  stableRateSlope2: string;
}

export interface IReserveBorrowParams {
  // optimalUtilizationRate: string;
  // baseVariableBorrowRate: string;
  // variableRateSlope1: string;
  // variableRateSlope2: string;
  // stableRateSlope1: string;
  // stableRateSlope2: string;
  borrowingEnabled: boolean;
  stableBorrowRateEnabled: boolean;
  reserveDecimals: string;
  borrowCap: string;
}

export interface IReserveCollateralParams {
  baseLTVAsCollateral: string;
  liquidationThreshold: string;
  liquidationBonus: string;
}
export interface IMarketRates {
  borrowRate: string;
}

export type iParamsPerNetwork<T> = iEthereumParamsPerNetwork<T>;

export interface iParamsPerNetworkAll<T> extends iEthereumParamsPerNetwork<T> {}

export interface iEthereumParamsPerNetwork<T> {
  [eEthereumNetwork.coverage]: T;
  [eEthereumNetwork.kovan]: T;
  [eEthereumNetwork.ropsten]: T;
  [eEthereumNetwork.main]: T;
  [eEthereumNetwork.hardhat]: T;
  [eEthereumNetwork.tenderlyMain]: T;
}

export enum RateMode {
  None = '0',
  Stable = '1',
  Variable = '2',
}

export interface IProtocolGlobalConfig {
  TokenDistributorPercentageBase: string;
  MockUsdPriceInWei: string;
  UsdAddress: tEthereumAddress;
  NilAddress: tEthereumAddress;
  OneAddress: tEthereumAddress;
  AaveReferral: string;
}

export interface IMocksConfig {
  AllAssetsInitialPrices: iAssetBase<string>;
}

export interface IRateOracleRatesCommon {
  [token: string]: IRate;
}

export interface IRate {
  borrowRate: string;
}

export interface ICommonConfiguration {
  MarketId: string;
  ATokenNamePrefix: string;
  StableDebtTokenNamePrefix: string;
  VariableDebtTokenNamePrefix: string;
  SymbolPrefix: string;
  ProviderId: number;
  ProtocolGlobalParams: IProtocolGlobalConfig;
  Mocks: IMocksConfig;
  ProviderRegistry: tEthereumAddress | undefined;
  ProviderRegistryOwner: tEthereumAddress | undefined;
  PoolConfigurator: tEthereumAddress | undefined;
  Pool: tEthereumAddress | undefined;
  RateOracleRatesCommon: iMultiPoolsAssets<IMarketRates>;
  RateOracle: tEthereumAddress | undefined;
  TokenDistributor: tEthereumAddress | undefined;
  AaveOracle: tEthereumAddress | undefined;
  FallbackOracle: tEthereumAddress | undefined;
  ChainlinkAggregator: tEthereumAddress | undefined;
  PoolAdmin: tEthereumAddress | undefined;
  PoolAdminIndex: number;
  EmergencyAdmin: tEthereumAddress | undefined;
  EmergencyAdminIndex: number;
  ReserveAssets: SymbolMap<tEthereumAddress> | SymbolMap<undefined>;
  ReservesConfig: iMultiPoolsAssets<IReserveParams>;
  ATokenDomainSeparator: string;
  WETH: tEthereumAddress | undefined;
  WrappedNativeToken: tEthereumAddress | undefined;
  ReserveFactorTreasuryAddress: tEthereumAddress;
  IncentivesController: tEthereumAddress | undefined;
}

export interface IAaveConfiguration extends ICommonConfiguration {
  ReservesConfig: iMultiPoolsAssets<IReserveParams>;
}

export type PoolConfiguration = ICommonConfiguration | IAaveConfiguration;<|MERGE_RESOLUTION|>--- conflicted
+++ resolved
@@ -169,14 +169,10 @@
   VL_INCONSISTENT_EMODE_CATEGORY = '99',
   HLP_UINT128_OVERFLOW = '100',
   PC_CALLER_NOT_ASSET_LISTING_OR_POOL_ADMIN = '101',
-<<<<<<< HEAD
-  VL_SEQUENCER_IS_DOWN = '102',
-=======
   P_CALLER_NOT_BRIDGE = '102',
   RC_INVALID_UNBACKED_MINT_CAP = '103',
   VL_UNBACKED_MINT_CAP_EXCEEDED = '104',
-
->>>>>>> 13798382
+  VL_SEQUENCER_IS_DOWN = '105',
 
   // old
 
