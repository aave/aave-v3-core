import { BigNumber } from 'ethers';

export interface SymbolMap<T> {
  [symbol: string]: T;
}

export type eNetwork = eEthereumNetwork;

export enum eEthereumNetwork {
  kovan = 'kovan',
  ropsten = 'ropsten',
  main = 'main',
  coverage = 'coverage',
  hardhat = 'hardhat',
  tenderlyMain = 'tenderlyMain',
}

export enum eContractid {
  Example = 'Example',
  PoolAddressesProvider = 'PoolAddressesProvider',
  MintableERC20 = 'MintableERC20',
  MintableDelegationERC20 = 'MintableDelegationERC20',
  PoolAddressesProviderRegistry = 'PoolAddressesProviderRegistry',
  ACLManager = 'ACLManager',
  PoolParametersProvider = 'PoolParametersProvider',
  PoolConfigurator = 'PoolConfigurator',
  ValidationLogic = 'ValidationLogic',
  ReserveLogic = 'ReserveLogic',
  GenericLogic = 'GenericLogic',
  SupplyLogic = 'SupplyLogic',
  BorrowLogic = 'BorrowLogic',
  FlashLoanLogic = 'FlashLoanLogic',
  LiquidationLogic = 'LiquidationLogic',
  BridgeLogic = 'BridgeLogic',
  EModeLogic = 'EModeLogic',
  ConfiguratorLogic = 'ConfiguratorLogic',
  Pool = 'Pool',
  PriceOracle = 'PriceOracle',
  Proxy = 'Proxy',
  MockAggregator = 'MockAggregator',
  AaveOracle = 'AaveOracle',
  DefaultReserveInterestRateStrategy = 'DefaultReserveInterestRateStrategy',
  InitializableImmutableAdminUpgradeabilityProxy = 'InitializableImmutableAdminUpgradeabilityProxy',
  MockFlashLoanReceiver = 'MockFlashLoanReceiver',
  AToken = 'AToken',
  MockAToken = 'MockAToken',
  DelegationAwareAToken = 'DelegationAwareAToken',
  MockStableDebtToken = 'MockStableDebtToken',
  MockVariableDebtToken = 'MockVariableDebtToken',
  AaveProtocolDataProvider = 'AaveProtocolDataProvider',
  IERC20Detailed = 'IERC20Detailed',
  StableDebtToken = 'StableDebtToken',
  VariableDebtToken = 'VariableDebtToken',
  FeeProvider = 'FeeProvider',
  TokenDistributor = 'TokenDistributor',
  ReservesSetupHelper = 'ReservesSetupHelper',
  WETH = 'WETH',
  WETHMocked = 'WETHMocked',
  PoolImpl = 'PoolImpl',
  PoolConfiguratorImpl = 'PoolConfiguratorImpl',
  MockIncentivesController = 'MockIncentivesController',
  MockReserveConfiguration = 'MockReserveConfiguration',
  MockPool = 'MockPool',
  MockInitializableImple = 'MockInitializableImple',
  MockInitializableImpleV2 = 'MockInitializableImpleV2',
  MockInitializableFromConstructorImple = 'MockInitializableFromConstructorImple',
  MockReentrantInitializableImple = 'MockReentrantInitializableImple',
}

/*
 * Error messages
 */
export enum ProtocolErrors {
  CALLER_NOT_POOL_ADMIN = '1', // 'The caller of the function is not a pool admin'
  CALLER_NOT_EMERGENCY_ADMIN = '2', // 'The caller of the function is not an emergency admin'
  CALLER_NOT_POOL_OR_EMERGENCY_ADMIN = '3', // 'The caller of the function is not a pool or emergency admin'
  CALLER_NOT_RISK_OR_POOL_ADMIN = '4', // 'The caller of the function is not a risk or pool admin'
  CALLER_NOT_ASSET_LISTING_OR_POOL_ADMIN = '5', // 'The caller of the function is not an asset listing or pool admin'
  CALLER_NOT_BRIDGE = '6', // 'The caller of the function is not a bridge'
  PROVIDER_NOT_REGISTERED = '7', // 'Provider is not registered'
  INVALID_ADDRESSES_PROVIDER_ID = '8', // 'Invalid id for the pool addresses provider'
  NOT_CONTRACT = '9', // 'Address is not a contract'
  CALLER_NOT_POOL_CONFIGURATOR = '10', // 'The caller of the function is not the pool configurator'
  CALLER_NOT_ATOKEN = '11', // 'The caller of the function is not an atoken'
  INVALID_ADDRESSES_PROVIDER = '12', // 'The address of the pool addresses provider is invalid'
  INVALID_FLASHLOAN_EXECUTOR_RETURN = '13', // 'Invalid return value of the flashloan executor function'
  RESERVE_ALREADY_ADDED = '14', // 'Reserve has already been added to reserve list'
  NO_MORE_RESERVES_ALLOWED = '15', // 'Maximum amount of reserves in the pool reached'
  EMODE_CATEGORY_RESERVED = '16', // 'Zero eMode category is reserved for volatile heterogeneous assets'
  INVALID_EMODE_CATEGORY_ASSIGNMENT = '17', // 'Invalid eMode category assignment to asset'
  RESERVE_LIQUIDITY_NOT_ZERO = '18', // 'The liquidity of the reserve needs to be 0'
  FLASHLOAN_PREMIUMS_MISMATCH = '19', // 'Flashloan total premium should be equal or greater than flashloan premium to protocol'
  FLASHLOAN_PREMIUM_INVALID = '20', // 'Invalid flashloan premium'
  INVALID_RESERVE_PARAMS = '21', // 'Invalid risk parameters for the reserve'
  INVALID_EMODE_CATEGORY_PARAMS = '22', // 'Invalid risk parameters for the eMode category'
  BRIDGE_PROTOCOL_FEE_INVALID = '23', // 'Invalid bridge protocol fee'
  CALLER_MUST_BE_POOL = '24', // 'The caller of this function must be a pool'
  INVALID_MINT_AMOUNT = '25', // 'Invalid amount to mint'
  INVALID_BURN_AMOUNT = '26', // 'Invalid amount to burn'
  INVALID_AMOUNT = '27', // 'Amount must be greater than 0'
  RESERVE_INACTIVE = '28', // 'Action requires an active reserve'
  RESERVE_FROZEN = '29', // 'Action cannot be performed because the reserve is frozen'
  RESERVE_PAUSED = '30', // 'Action cannot be performed because the reserve is paused'
  BORROWING_NOT_ENABLED = '31', // 'Borrowing is not enabled'
  STABLE_BORROWING_NOT_ENABLED = '32', // 'Stable borrowing is not enabled'
  NOT_ENOUGH_AVAILABLE_USER_BALANCE = '33', // 'User cannot withdraw more than the available balance'
  INVALID_INTEREST_RATE_MODE_SELECTED = '34', // 'Invalid interest rate mode selected'
  COLLATERAL_BALANCE_IS_ZERO = '35', // 'The collateral balance is 0'
  HEALTH_FACTOR_LOWER_THAN_LIQUIDATION_THRESHOLD = '36', // 'Health factor is lesser than the liquidation threshold'
  COLLATERAL_CANNOT_COVER_NEW_BORROW = '37', // 'There is not enough collateral to cover a new borrow'
  COLLATERAL_SAME_AS_BORROWING_CURRENCY = '38', // 'Collateral is (mostly) the same currency that is being borrowed'
  AMOUNT_BIGGER_THAN_MAX_LOAN_SIZE_STABLE = '39', // 'The requested amount is greater than the max loan size in stable rate mode'
  NO_DEBT_OF_SELECTED_TYPE = '40', // 'For repayment of a specific type of debt, the user needs to have debt that type'
  NO_EXPLICIT_AMOUNT_TO_REPAY_ON_BEHALF = '41', // 'To repay on behalf of a user an explicit amount to repay is needed'
  NO_OUTSTANDING_STABLE_DEBT = '42', // 'User does not have outstanding stable rate debt this reserve'
  NO_OUTSTANDING_VARIABLE_DEBT = '43', // 'User does not have outstanding variable rate debt on this reserve'
  UNDERLYING_BALANCE_ZERO = '44', // 'The underlying balance needs to be greater than 0'
  INTEREST_RATE_REBALANCE_CONDITIONS_NOT_MET = '45', // 'Interest rate rebalance conditions were not met'
  HEALTH_FACTOR_NOT_BELOW_THRESHOLD = '46', // 'Health factor is not below the threshold'
  COLLATERAL_CANNOT_BE_LIQUIDATED = '47', // 'The collateral chosen cannot be liquidated'
  SPECIFIED_CURRENCY_NOT_BORROWED_BY_USER = '48', // 'User did not borrow the specified currency'
  SAME_BLOCK_BORROW_REPAY = '49', // 'Borrow and repay in same block is not allowed'
  INCONSISTENT_FLASHLOAN_PARAMS = '50', // 'Inconsistent flashloan parameters'
  BORROW_CAP_EXCEEDED = '51', // 'Borrow cap is exceeded'
  SUPPLY_CAP_EXCEEDED = '52', // 'Supply cap is exceeded'
  UNBACKED_MINT_CAP_EXCEEDED = '53', // 'Unbacked mint cap is exceeded'
  DEBT_CEILING_EXCEEDED = '54', // 'Debt ceiling is exceeded'
  ATOKEN_SUPPLY_NOT_ZERO = '55', // 'Atoken supply is not zero'
  STABLE_DEBT_NOT_ZERO = '56', // 'Stable debt supply is not zero'
  VARIABLE_DEBT_SUPPLY_NOT_ZERO = '57', // 'Variable debt supply is not zero'
  LTV_VALIDATION_FAILED = '58', // 'Ltv validation failed'
  INCONSISTENT_EMODE_CATEGORY = '59', // 'Inconsistent eMode category'
  PRICE_ORACLE_SENTINEL_CHECK_FAILED = '60', // 'Price oracle sentinel validation failed'
  ASSET_NOT_BORROWABLE_IN_ISOLATION = '61', // 'Asset is not borrowable in isolation mode'
  RESERVE_ALREADY_INITIALIZED = '62', // 'Reserve has already been initialized'
  USER_IN_ISOLATION_MODE = '63', // 'User is in isolation mode'
  INVALID_LTV = '64', // 'Invalid ltv parameter for the reserve'
  INVALID_LIQ_THRESHOLD = '65', // 'Invalid liquidity threshold parameter for the reserve'
  INVALID_LIQ_BONUS = '66', // 'Invalid liquidity bonus parameter for the reserve'
  INVALID_DECIMALS = '67', // 'Invalid decimals parameter of the underlying asset of the reserve'
  INVALID_RESERVE_FACTOR = '68', // 'Invalid reserve factor parameter for the reserve'
  INVALID_BORROW_CAP = '69', // 'Invalid borrow cap for the reserve'
  INVALID_SUPPLY_CAP = '70', // 'Invalid supply cap for the reserve'
  INVALID_LIQUIDATION_PROTOCOL_FEE = '71', // 'Invalid liquidation protocol fee for the reserve'
  INVALID_EMODE_CATEGORY = '72', // 'Invalid eMode category for the reserve'
  INVALID_UNBACKED_MINT_CAP = '73', // 'Invalid unbacked mint cap for the reserve'
  INVALID_DEBT_CEILING = '74', // 'Invalid debt ceiling for the reserve
  INVALID_RESERVE_INDEX = '75', // 'Invalid reserve index'
  ACL_ADMIN_CANNOT_BE_ZERO = '76', // 'ACL admin cannot be set to the zero address'
  INCONSISTENT_PARAMS_LENGTH = '77', // 'Array parameters that should be equal length are not'
  ZERO_ADDRESS_NOT_VALID = '78', // 'Zero address not valid'
  INVALID_EXPIRATION = '79', // 'Invalid expiration'
  INVALID_SIGNATURE = '80', // 'Invalid signature'
  OPERATION_NOT_SUPPORTED = '81', // 'Operation not supported'
<<<<<<< HEAD
  ADDRESSES_PROVIDER_ALREADY_ADDED = '82', // 'Reserve has already been added to reserve list'
=======
  DEBT_CEILING_NOT_ZERO = '82', // 'Debt ceiling is not zero'
  ASSET_NOT_LISTED = '83', // 'Asset is not listed'
  INVALID_OPTIMAL_UTILIZATION_RATE = '84', // 'Invalid optimal utilization ratio'
  INVALID_OPTIMAL_STABLE_TO_TOTAL_DEBT_RATIO = '85', // 'Invalid optimal stable to total debt ratio'
>>>>>>> 4bc7a018

  // SafeCast
  SAFECAST_UINT128_OVERFLOW = "SafeCast: value doesn't fit in 128 bits",

  // Ownable
  OWNABLE_ONLY_OWNER = 'Ownable: caller is not the owner',

  // ERC20
  ERC20_TRANSFER_AMOUNT_EXCEEDS_BALANCE = 'ERC20: transfer amount exceeds balance',

  // old

  INVALID_FROM_BALANCE_AFTER_TRANSFER = 'Invalid from balance after transfer',
  INVALID_TO_BALANCE_AFTER_TRANSFER = 'Invalid from balance after transfer',
  INVALID_HF = 'Invalid health factor',
}

export type tEthereumAddress = string;
export type tStringTokenBigUnits = string; // 1 ETH, or 10e6 USDC or 10e18 DAI
export type tBigNumberTokenBigUnits = BigNumber;
export type tStringTokenSmallUnits = string; // 1 wei, or 1 basic unit of USDC, or 1 basic unit of DAI
export type tBigNumberTokenSmallUnits = BigNumber;

export interface iAssetCommon<T> {
  [key: string]: T;
}
export interface iAssetBase<T> {
  WETH: T;
  DAI: T;
  TUSD: T;
  USDC: T;
  USDT: T;
  SUSD: T;
  AAVE: T;
  BAT: T;
  MKR: T;
  LINK: T;
  KNC: T;
  WBTC: T;
  MANA: T;
  ZRX: T;
  SNX: T;
  BUSD: T;
  YFI: T;
  UNI: T;
  USD: T;
  REN: T;
  ENJ: T;
  UniDAIWETH: T;
  UniWBTCWETH: T;
  UniAAVEWETH: T;
  UniBATWETH: T;
  UniDAIUSDC: T;
  UniCRVWETH: T;
  UniLINKWETH: T;
  UniMKRWETH: T;
  UniRENWETH: T;
  UniSNXWETH: T;
  UniUNIWETH: T;
  UniUSDCWETH: T;
  UniWBTCUSDC: T;
  UniYFIWETH: T;
  BptWBTCWETH: T;
  BptBALWETH: T;
  WMATIC: T;
  STAKE: T;
  xSUSHI: T;
}

export type iAssetsWithoutETH<T> = Omit<iAssetBase<T>, 'ETH'>;

export type iAssetsWithoutUSD<T> = Omit<iAssetBase<T>, 'USD'>;

export type iAavePoolAssets<T> = Pick<
  iAssetsWithoutUSD<T>,
  | 'DAI'
  | 'TUSD'
  | 'USDC'
  | 'USDT'
  | 'SUSD'
  | 'AAVE'
  | 'BAT'
  | 'MKR'
  | 'LINK'
  | 'KNC'
  | 'WBTC'
  | 'MANA'
  | 'ZRX'
  | 'SNX'
  | 'BUSD'
  | 'WETH'
  | 'YFI'
  | 'UNI'
  | 'REN'
  | 'ENJ'
  | 'xSUSHI'
>;

export type iMultiPoolsAssets<T> = iAssetCommon<T> | iAavePoolAssets<T>;

export type iAssetAggregatorBase<T> = iAssetsWithoutETH<T>;

export enum TokenContractId {
  DAI = 'DAI',
  AAVE = 'AAVE',
  TUSD = 'TUSD',
  BAT = 'BAT',
  WETH = 'WETH',
  USDC = 'USDC',
  USDT = 'USDT',
  SUSD = 'SUSD',
  ZRX = 'ZRX',
  MKR = 'MKR',
  WBTC = 'WBTC',
  LINK = 'LINK',
  KNC = 'KNC',
  MANA = 'MANA',
  REN = 'REN',
  SNX = 'SNX',
  BUSD = 'BUSD',
  USD = 'USD',
  YFI = 'YFI',
  UNI = 'UNI',
  ENJ = 'ENJ',
  UniDAIWETH = 'UniDAIWETH',
  UniWBTCWETH = 'UniWBTCWETH',
  UniAAVEWETH = 'UniAAVEWETH',
  UniBATWETH = 'UniBATWETH',
  UniDAIUSDC = 'UniDAIUSDC',
  UniCRVWETH = 'UniCRVWETH',
  UniLINKWETH = 'UniLINKWETH',
  UniMKRWETH = 'UniMKRWETH',
  UniRENWETH = 'UniRENWETH',
  UniSNXWETH = 'UniSNXWETH',
  UniUNIWETH = 'UniUNIWETH',
  UniUSDCWETH = 'UniUSDCWETH',
  UniWBTCUSDC = 'UniWBTCUSDC',
  UniYFIWETH = 'UniYFIWETH',
  BptWBTCWETH = 'BptWBTCWETH',
  BptBALWETH = 'BptBALWETH',
  WMATIC = 'WMATIC',
  STAKE = 'STAKE',
  xSUSHI = 'xSUSHI',
}

export interface IReserveParams extends IReserveBorrowParams, IReserveCollateralParams {
  aTokenImpl: eContractid;
  reserveFactor: string;
  supplyCap: string;
  strategy: IInterestRateStrategyParams;
}

export interface IInterestRateStrategyParams {
  name: string;
  optimalUtilizationRate: string;
  baseVariableBorrowRate: string;
  variableRateSlope1: string;
  variableRateSlope2: string;
  stableRateSlope1: string;
  stableRateSlope2: string;
  baseStableRateOffset: string;
  stableRateExcessOffset: string;
  optimalStableToTotalDebtRatio: string;
}

export interface IReserveBorrowParams {
  // optimalUtilizationRate: string;
  // baseVariableBorrowRate: string;
  // variableRateSlope1: string;
  // variableRateSlope2: string;
  // stableRateSlope1: string;
  // stableRateSlope2: string;
  borrowingEnabled: boolean;
  stableBorrowRateEnabled: boolean;
  reserveDecimals: string;
  borrowCap: string;
}

export interface IReserveCollateralParams {
  baseLTVAsCollateral: string;
  liquidationThreshold: string;
  liquidationBonus: string;
}
export interface IMarketRates {
  borrowRate: string;
}

export type iParamsPerNetwork<T> = iEthereumParamsPerNetwork<T>;

export interface iParamsPerNetworkAll<T> extends iEthereumParamsPerNetwork<T> {}

export interface iEthereumParamsPerNetwork<T> {
  [eEthereumNetwork.coverage]: T;
  [eEthereumNetwork.kovan]: T;
  [eEthereumNetwork.ropsten]: T;
  [eEthereumNetwork.main]: T;
  [eEthereumNetwork.hardhat]: T;
  [eEthereumNetwork.tenderlyMain]: T;
}

export enum RateMode {
  None = '0',
  Stable = '1',
  Variable = '2',
}

export interface IProtocolGlobalConfig {
  TokenDistributorPercentageBase: string;
  MockUsdPriceInWei: string;
  UsdAddress: tEthereumAddress;
  NilAddress: tEthereumAddress;
  OneAddress: tEthereumAddress;
  AaveReferral: string;
}

export interface IMocksConfig {
  AllAssetsInitialPrices: iAssetBase<string>;
}

export interface IRate {
  borrowRate: string;
}

export interface ICommonConfiguration {
  MarketId: string;
  ATokenNamePrefix: string;
  StableDebtTokenNamePrefix: string;
  VariableDebtTokenNamePrefix: string;
  SymbolPrefix: string;
  ProviderId: number;
  ProtocolGlobalParams: IProtocolGlobalConfig;
  Mocks: IMocksConfig;
  ProviderRegistry: tEthereumAddress | undefined;
  ProviderRegistryOwner: tEthereumAddress | undefined;
  PoolConfigurator: tEthereumAddress | undefined;
  Pool: tEthereumAddress | undefined;
  TokenDistributor: tEthereumAddress | undefined;
  AaveOracle: tEthereumAddress | undefined;
  FallbackOracle: tEthereumAddress | undefined;
  ChainlinkAggregator: tEthereumAddress | undefined;
  PoolAdmin: tEthereumAddress | undefined;
  PoolAdminIndex: number;
  EmergencyAdmin: tEthereumAddress | undefined;
  EmergencyAdminIndex: number;
  ReserveAssets: SymbolMap<tEthereumAddress> | SymbolMap<undefined>;
  ReservesConfig: iMultiPoolsAssets<IReserveParams>;
  ATokenDomainSeparator: string;
  WETH: tEthereumAddress | undefined;
  WrappedNativeToken: tEthereumAddress | undefined;
  ReserveFactorTreasuryAddress: tEthereumAddress;
  IncentivesController: tEthereumAddress | undefined;
}

export interface IAaveConfiguration extends ICommonConfiguration {
  ReservesConfig: iMultiPoolsAssets<IReserveParams>;
}

export type PoolConfiguration = ICommonConfiguration | IAaveConfiguration;<|MERGE_RESOLUTION|>--- conflicted
+++ resolved
@@ -152,14 +152,11 @@
   INVALID_EXPIRATION = '79', // 'Invalid expiration'
   INVALID_SIGNATURE = '80', // 'Invalid signature'
   OPERATION_NOT_SUPPORTED = '81', // 'Operation not supported'
-<<<<<<< HEAD
-  ADDRESSES_PROVIDER_ALREADY_ADDED = '82', // 'Reserve has already been added to reserve list'
-=======
   DEBT_CEILING_NOT_ZERO = '82', // 'Debt ceiling is not zero'
   ASSET_NOT_LISTED = '83', // 'Asset is not listed'
   INVALID_OPTIMAL_UTILIZATION_RATE = '84', // 'Invalid optimal utilization ratio'
   INVALID_OPTIMAL_STABLE_TO_TOTAL_DEBT_RATIO = '85', // 'Invalid optimal stable to total debt ratio'
->>>>>>> 4bc7a018
+  ADDRESSES_PROVIDER_ALREADY_ADDED = '86', // 'Reserve has already been added to reserve list'
 
   // SafeCast
   SAFECAST_UINT128_OVERFLOW = "SafeCast: value doesn't fit in 128 bits",
