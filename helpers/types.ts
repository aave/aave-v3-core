--- conflicted
+++ resolved
@@ -30,11 +30,8 @@
   SupplyLogic = 'SupplyLogic',
   BorrowLogic = 'BorrowLogic',
   LiquidationLogic = 'LiquidationLogic',
-<<<<<<< HEAD
   BridgeLogic = 'BridgeLogic',
-=======
   EModeLogic = 'EModeLogic',
->>>>>>> 8a041be8
   ConfiguratorLogic = 'ConfiguratorLogic',
   Pool = 'Pool',
   PriceOracle = 'PriceOracle',
@@ -167,17 +164,14 @@
   PC_FLASHLOAN_PREMIUMS_MISMATCH = '95',
   PC_FLASHLOAN_PREMIUM_INVALID = '96',
   RC_INVALID_LIQUIDATION_PROTOCOL_FEE = '97',
-<<<<<<< HEAD
-  HLP_UINT128_OVERFLOW = '98',
-  P_CALLER_NOT_BRIDGE = '99',
-  RC_INVALID_UNBACKED_MINT_CAP = '100',
-  VL_UNBACKED_MINT_CAP_EXCEEDED = '101',
-=======
   RC_INVALID_EMODE_CATEGORY = '98',
   VL_INCONSISTENT_EMODE_CATEGORY = '99',
   HLP_UINT128_OVERFLOW = '100',
   PC_CALLER_NOT_ASSET_LISTING_OR_POOL_ADMIN = '101',
->>>>>>> 8a041be8
+  P_CALLER_NOT_BRIDGE = '102',
+  RC_INVALID_UNBACKED_MINT_CAP = '103',
+  VL_UNBACKED_MINT_CAP_EXCEEDED = '104',
+
 
   // old
 
