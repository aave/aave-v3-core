// SPDX-License-Identifier: agpl-3.0
pragma solidity 0.8.10;

/**
 * @title IPoolAddressesProvider
 * @author Aave
 * @notice Defines the basic interface for a Pool Addresses Provider.
 **/
interface IPoolAddressesProvider {
  /**
<<<<<<< HEAD
   * @dev Emitted when the market identifier is updated.
=======
   * @notice Emitted when the market identifier is updated.
   * @param oldMarketId The old id of the market
>>>>>>> 6fe3b306
   * @param newMarketId The new id of the market
   */
  event MarketIdSet(string indexed oldMarketId, string indexed newMarketId);

  /**
<<<<<<< HEAD
   * @dev Emitted when the pool is updated.
=======
   * @notice Emitted when the pool is updated.
   * @param oldAddress The old address of the Pool
>>>>>>> 6fe3b306
   * @param newAddress The new address of the Pool
   */
  event PoolUpdated(address indexed oldAddress, address indexed newAddress);

  /**
<<<<<<< HEAD
   * @dev Emitted when the pool configurator is updated.
=======
   * @notice Emitted when the pool configurator is updated.
   * @param oldAddress The old address of the PoolConfigurator
>>>>>>> 6fe3b306
   * @param newAddress The new address of the PoolConfigurator
   */
  event PoolConfiguratorUpdated(address indexed oldAddress, address indexed newAddress);

  /**
<<<<<<< HEAD
   * @dev Emitted when the price oracle is updated.
=======
   * @notice Emitted when the price oracle is updated.
   * @param oldAddress The old address of the PriceOracle
>>>>>>> 6fe3b306
   * @param newAddress The new address of the PriceOracle
   */
  event PriceOracleUpdated(address indexed oldAddress, address indexed newAddress);

  /**
<<<<<<< HEAD
   * @dev Emitted when the ACL manager is updated.
=======
   * @notice Emitted when the ACL manager is updated.
   * @param oldAddress The old address of the ACLManager
>>>>>>> 6fe3b306
   * @param newAddress The new address of the ACLManager
   */
  event ACLManagerUpdated(address indexed oldAddress, address indexed newAddress);

  /**
<<<<<<< HEAD
   * @dev Emitted when the ACL admin is updated.
=======
   * @notice Emitted when the ACL admin is updated.
   * @param oldAddress The old address of the ACLAdmin
>>>>>>> 6fe3b306
   * @param newAddress The new address of the ACLAdmin
   */
  event ACLAdminUpdated(address indexed oldAddress, address indexed newAddress);

  /**
<<<<<<< HEAD
   * @dev Emitted when the price oracle sentinel is updated.
=======
   * @notice Emitted when the price oracle sentinel is updated.
   * @param oldAddress The old address of the PriceOracleSentinel
>>>>>>> 6fe3b306
   * @param newAddress The new address of the PriceOracleSentinel
   */
  event PriceOracleSentinelUpdated(address indexed oldAddress, address indexed newAddress);

  /**
<<<<<<< HEAD
   * @dev Emitted when the pool data provider is updated.
=======
   * @notice Emitted when the pool data provider is updated.
   * @param oldAddress The old address of the PoolDataProvider
>>>>>>> 6fe3b306
   * @param newAddress The new address of the PoolDataProvider
   */
  event PoolDataProviderUpdated(address indexed oldAddress, address indexed newAddress);

  /**
<<<<<<< HEAD
   * @dev Emitted when the bridge access control is updated.
   * @param newAddress The new address of the BridgeAccessControl
=======
   * @notice Emitted when a new proxy is created.
   * @param id The identifier of the proxy
   * @param proxyAddress The address of the created proxy contract
   * @param implementationAddress The address of the implementation contract
>>>>>>> 6fe3b306
   */
  event ProxyCreated(
    bytes32 indexed id,
    address indexed proxyAddress,
    address indexed implementationAddress
  );

  /**
<<<<<<< HEAD
   * @dev Emitted when a new proxy is created
   * @param id The identifier of the proxy
   * @param proxyAddress The address of the created proxy contract
=======
   * @notice Emitted when a new non-proxied contract address is registered.
   * @param id The identifier of the contract
   * @param oldAddress The address of the old contract
   * @param newAddress The address of the new contract
>>>>>>> 6fe3b306
   */
  event AddressSet(bytes32 indexed id, address indexed oldAddress, address indexed newAddress);

  /**
<<<<<<< HEAD
   * @dev Emitted when a new contract address if registered
=======
   * @notice Emitted when the implementation of the proxy registered for id is updated
>>>>>>> 6fe3b306
   * @param id The identifier of the contract
   * @param proxyAddress The address of the proxy contract
   * @param oldImplementationAddress The address of the old implementation contract
   * @param newImplementationAddress The address of the new implementation contract
   */
  event AddressSetAsProxy(
    bytes32 indexed id,
    address indexed proxyAddress,
    address oldImplementationAddress,
    address indexed newImplementationAddress
  );

  /**
   * @notice Returns the id of the Aave market to which this contract points to.
   * @return The market id
   **/
  function getMarketId() external view returns (string memory);

  /**
   * @notice Associates an id with a specific PoolAddressesProvider.
   * @dev This can be used to create an onchain registry of PoolAddressesProviders to
   * identify and validate multiple Aave markets.
   * @param newMarketId The market id
   */
  function setMarketId(string calldata newMarketId) external;

  /**
   * @notice Returns an address by its identifier.
   * @dev The returned address might be an EOA or a contract, potentially proxied
   * @dev It returns ZERO if there is no registered address with the given id
   * @param id The id
   * @return The address of the registered for the specified id
   */
  function getAddress(bytes32 id) external view returns (address);

  /**
   * @notice General function to update the implementation of a proxy registered with
   * certain `id`. If there is no proxy registered, it will instantiate one and
   * set as implementation the `newImplementationAddress`.
   * @dev IMPORTANT Use this function carefully, only for ids that don't have an explicit
   * setter function, in order to avoid unexpected consequences
   * @param id The id
   * @param newImplementationAddress The address of the new implementation
   */
  function setAddressAsProxy(bytes32 id, address newImplementationAddress) external;

  /**
   * @notice Sets an address for an id replacing the address saved in the addresses map.
   * @dev IMPORTANT Use this function carefully, as it will do a hard replacement
   * @param id The id
   * @param newAddress The address to set
   */
  function setAddress(bytes32 id, address newAddress) external;

  /**
   * @notice Returns the address of the Pool proxy.
   * @return The Pool proxy address
   **/
  function getPool() external view returns (address);

  /**
   * @notice Updates the implementation of the Pool, or creates a proxy
   * setting the new `pool` implementation when the function is called for the first time.
   * @param newPoolImpl The new Pool implementation
   **/
  function setPoolImpl(address newPoolImpl) external;

  /**
   * @notice Returns the address of the PoolConfigurator proxy.
   * @return The PoolConfigurator proxy address
   **/
  function getPoolConfigurator() external view returns (address);

  /**
   * @notice Updates the implementation of the PoolConfigurator, or creates a proxy
   * setting the new `PoolConfigurator` implementation when the function is called for the first time.
   * @param newPoolConfiguratorImpl The new PoolConfigurator implementation
   **/
  function setPoolConfiguratorImpl(address newPoolConfiguratorImpl) external;

  /**
   * @notice Returns the address of the price oracle.
   * @return The address of the PriceOracle
   */
  function getPriceOracle() external view returns (address);

  /**
   * @notice Updates the address of the price oracle.
   * @param newPriceOracle The address of the new PriceOracle
   */
  function setPriceOracle(address newPriceOracle) external;

  /**
   * @notice Returns the address of the ACL manager.
   * @return The address of the ACLManager
   */
  function getACLManager() external view returns (address);

  /**
   * @notice Updates the address of the ACL manager.
   * @param newAclManager The address of the new ACLManager
   **/
  function setACLManager(address newAclManager) external;

  /**
   * @notice Returns the address of the ACL admin.
   * @return The address of the ACL admin
   */
  function getACLAdmin() external view returns (address);

  /**
   * @notice Updates the address of the ACL admin.
   * @param newAclAdmin The address of the new ACL admin
   */
  function setACLAdmin(address newAclAdmin) external;

  /**
   * @notice Returns the address of the price oracle sentinel.
   * @return The address of the PriceOracleSentinel
   */
  function getPriceOracleSentinel() external view returns (address);

  /**
   * @notice Updates the address of the price oracle sentinel.
   * @param newPriceOracleSentinel The address of the new PriceOracleSentinel
   **/
  function setPriceOracleSentinel(address newPriceOracleSentinel) external;

  /**
   * @notice Returns the address of the data provider.
   * @return The address of the DataProvider
   */
  function getPoolDataProvider() external view returns (address);

  /**
   * @notice Updates the address of the data provider.
   * @param newDataProvider The address of the new DataProvider
   **/
  function setPoolDataProvider(address newDataProvider) external;
}<|MERGE_RESOLUTION|>--- conflicted
+++ resolved
@@ -8,103 +8,66 @@
  **/
 interface IPoolAddressesProvider {
   /**
-<<<<<<< HEAD
    * @dev Emitted when the market identifier is updated.
-=======
-   * @notice Emitted when the market identifier is updated.
    * @param oldMarketId The old id of the market
->>>>>>> 6fe3b306
    * @param newMarketId The new id of the market
    */
   event MarketIdSet(string indexed oldMarketId, string indexed newMarketId);
 
   /**
-<<<<<<< HEAD
    * @dev Emitted when the pool is updated.
-=======
-   * @notice Emitted when the pool is updated.
    * @param oldAddress The old address of the Pool
->>>>>>> 6fe3b306
    * @param newAddress The new address of the Pool
    */
   event PoolUpdated(address indexed oldAddress, address indexed newAddress);
 
   /**
-<<<<<<< HEAD
    * @dev Emitted when the pool configurator is updated.
-=======
-   * @notice Emitted when the pool configurator is updated.
    * @param oldAddress The old address of the PoolConfigurator
->>>>>>> 6fe3b306
    * @param newAddress The new address of the PoolConfigurator
    */
   event PoolConfiguratorUpdated(address indexed oldAddress, address indexed newAddress);
 
   /**
-<<<<<<< HEAD
    * @dev Emitted when the price oracle is updated.
-=======
-   * @notice Emitted when the price oracle is updated.
    * @param oldAddress The old address of the PriceOracle
->>>>>>> 6fe3b306
    * @param newAddress The new address of the PriceOracle
    */
   event PriceOracleUpdated(address indexed oldAddress, address indexed newAddress);
 
   /**
-<<<<<<< HEAD
    * @dev Emitted when the ACL manager is updated.
-=======
-   * @notice Emitted when the ACL manager is updated.
    * @param oldAddress The old address of the ACLManager
->>>>>>> 6fe3b306
    * @param newAddress The new address of the ACLManager
    */
   event ACLManagerUpdated(address indexed oldAddress, address indexed newAddress);
 
   /**
-<<<<<<< HEAD
    * @dev Emitted when the ACL admin is updated.
-=======
-   * @notice Emitted when the ACL admin is updated.
    * @param oldAddress The old address of the ACLAdmin
->>>>>>> 6fe3b306
    * @param newAddress The new address of the ACLAdmin
    */
   event ACLAdminUpdated(address indexed oldAddress, address indexed newAddress);
 
   /**
-<<<<<<< HEAD
    * @dev Emitted when the price oracle sentinel is updated.
-=======
-   * @notice Emitted when the price oracle sentinel is updated.
    * @param oldAddress The old address of the PriceOracleSentinel
->>>>>>> 6fe3b306
    * @param newAddress The new address of the PriceOracleSentinel
    */
   event PriceOracleSentinelUpdated(address indexed oldAddress, address indexed newAddress);
 
   /**
-<<<<<<< HEAD
    * @dev Emitted when the pool data provider is updated.
-=======
-   * @notice Emitted when the pool data provider is updated.
    * @param oldAddress The old address of the PoolDataProvider
->>>>>>> 6fe3b306
    * @param newAddress The new address of the PoolDataProvider
    */
   event PoolDataProviderUpdated(address indexed oldAddress, address indexed newAddress);
 
   /**
-<<<<<<< HEAD
-   * @dev Emitted when the bridge access control is updated.
-   * @param newAddress The new address of the BridgeAccessControl
-=======
-   * @notice Emitted when a new proxy is created.
+   * @dev Emitted when a new proxy is created.
    * @param id The identifier of the proxy
    * @param proxyAddress The address of the created proxy contract
    * @param implementationAddress The address of the implementation contract
->>>>>>> 6fe3b306
    */
   event ProxyCreated(
     bytes32 indexed id,
@@ -113,25 +76,15 @@
   );
 
   /**
-<<<<<<< HEAD
-   * @dev Emitted when a new proxy is created
-   * @param id The identifier of the proxy
-   * @param proxyAddress The address of the created proxy contract
-=======
-   * @notice Emitted when a new non-proxied contract address is registered.
+   * @dev Emitted when a new non-proxied contract address is registered.
    * @param id The identifier of the contract
    * @param oldAddress The address of the old contract
    * @param newAddress The address of the new contract
->>>>>>> 6fe3b306
    */
   event AddressSet(bytes32 indexed id, address indexed oldAddress, address indexed newAddress);
 
   /**
-<<<<<<< HEAD
-   * @dev Emitted when a new contract address if registered
-=======
-   * @notice Emitted when the implementation of the proxy registered for id is updated
->>>>>>> 6fe3b306
+   * @dev Emitted when the implementation of the proxy registered with id is updated
    * @param id The identifier of the contract
    * @param proxyAddress The address of the proxy contract
    * @param oldImplementationAddress The address of the old implementation contract
