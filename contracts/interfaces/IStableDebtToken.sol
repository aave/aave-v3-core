// SPDX-License-Identifier: agpl-3.0
pragma solidity 0.8.6;

import {IInitializableDebtToken} from './IInitializableDebtToken.sol';
import {IAaveIncentivesController} from './IAaveIncentivesController.sol';

/**
 * @title IStableDebtToken
 * @author Aave
 * @notice Defines the interface for the stable debt token
 * @dev It does not inherit from IERC20 to save in code size
 **/
interface IStableDebtToken is IInitializableDebtToken {
  /**
   * @notice Emitted when new stable debt is minted
   * @param user The address of the user who triggered the minting
   * @param onBehalfOf The recipient of stable debt tokens
   * @param amount The amount minted
   * @param currentBalance The current balance of the user
   * @param balanceIncrease The increase in balance since the last action of the user
   * @param newRate The rate of the debt after the minting
   * @param avgStableRate The next average stable rate after the minting
   * @param newTotalSupply The next total supply of the stable debt token after the action
   **/
  event Mint(
    address indexed user,
    address indexed onBehalfOf,
    uint256 amount,
    uint256 currentBalance,
    uint256 balanceIncrease,
    uint256 newRate,
    uint256 avgStableRate,
    uint256 newTotalSupply
  );

  /**
   * @notice Emitted when new stable debt is burned
   * @param user The address of the user
   * @param amount The amount being burned
   * @param currentBalance The current balance of the user
<<<<<<< HEAD
   * @param balanceIncrease The the increase in balance since the last action of the user
   * @param avgStableRate The next average stable rate after the burning
   * @param newTotalSupply The next total supply of the stable debt token after the action
=======
   * @param balanceIncrease The increase in balance since the last action of the user
   * @param avgStableRate The new average stable rate after the burning
   * @param newTotalSupply The new total supply of the stable debt token after the action
>>>>>>> 896e19ec
   **/
  event Burn(
    address indexed user,
    uint256 amount,
    uint256 currentBalance,
    uint256 balanceIncrease,
    uint256 avgStableRate,
    uint256 newTotalSupply
  );

  /**
   * @notice Mints debt token to the `onBehalfOf` address.
   * @dev The resulting rate is the weighted average between the rate of the new debt
   * and the rate of the previous debt
   * @param user The address receiving the borrowed underlying, being the delegatee in case
   * of credit delegate, or same as `onBehalfOf` otherwise
   * @param onBehalfOf The address receiving the debt tokens
   * @param amount The amount of debt tokens to mint
   * @param rate The rate of the debt being minted
<<<<<<< HEAD
   * @return returns isFirstBorrow, totalStableDebt and avgStableBorrowRate
=======
   * @return true if balance before mint was 0.
>>>>>>> 896e19ec
   **/
  function mint(
    address user,
    address onBehalfOf,
    uint256 amount,
    uint256 rate
  )
    external
    returns (
      bool,
      uint256,
      uint256
    );

  /**
   * @notice Burns debt of `user`
   * @dev The resulting rate is the weighted average between the rate of the new debt
   * and the rate of the previous debt
   * @param user The address of the user getting his debt burned
   * @param amount The amount of debt tokens getting burned
   * @return totalStableDebt and avgStableBorrowRate
   **/
  function burn(address user, uint256 amount) external returns (uint256, uint256);

  /**
   * @notice Returns the average rate of all the stable rate loans.
   * @return The average stable rate
   **/
  function getAverageStableRate() external view returns (uint256);

  /**
   * @notice Returns the stable rate of the user debt
   * @param user The address of the user
   * @return The stable rate of the user
   **/
  function getUserStableRate(address user) external view returns (uint256);

  /**
   * @notice Returns the timestamp of the last update of the user
   * @param user The address of the user
   * @return The timestamp
   **/
  function getUserLastUpdated(address user) external view returns (uint40);

  /**
   * @notice Returns the principal, the total supply, the average stable rate and the timestamp for the last update
   * @return The principal
   * @return The total supply
   * @return The average stable rate
   * @return The timestamp of the last update
   **/
  function getSupplyData()
    external
    view
    returns (
      uint256,
      uint256,
      uint256,
      uint40
    );

  /**
   * @notice Returns the timestamp of the last update of the total supply
   * @return The timestamp
   **/
  function getTotalSupplyLastUpdated() external view returns (uint40);

  /**
   * @notice Returns the total supply and the average stable rate
   * @return The total supply
   * @return The average rate
   **/
  function getTotalSupplyAndAvgRate() external view returns (uint256, uint256);

  /**
   * @notice Returns the principal debt balance of the user
   * @return The debt balance of the user since the last burn/mint action
   **/
  function principalBalanceOf(address user) external view returns (uint256);
}<|MERGE_RESOLUTION|>--- conflicted
+++ resolved
@@ -38,15 +38,9 @@
    * @param user The address of the user
    * @param amount The amount being burned
    * @param currentBalance The current balance of the user
-<<<<<<< HEAD
    * @param balanceIncrease The the increase in balance since the last action of the user
    * @param avgStableRate The next average stable rate after the burning
    * @param newTotalSupply The next total supply of the stable debt token after the action
-=======
-   * @param balanceIncrease The increase in balance since the last action of the user
-   * @param avgStableRate The new average stable rate after the burning
-   * @param newTotalSupply The new total supply of the stable debt token after the action
->>>>>>> 896e19ec
    **/
   event Burn(
     address indexed user,
@@ -66,11 +60,7 @@
    * @param onBehalfOf The address receiving the debt tokens
    * @param amount The amount of debt tokens to mint
    * @param rate The rate of the debt being minted
-<<<<<<< HEAD
    * @return returns isFirstBorrow, totalStableDebt and avgStableBorrowRate
-=======
-   * @return true if balance before mint was 0.
->>>>>>> 896e19ec
    **/
   function mint(
     address user,
