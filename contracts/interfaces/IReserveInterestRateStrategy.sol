--- conflicted
+++ resolved
@@ -10,21 +10,6 @@
  */
 interface IReserveInterestRateStrategy {
   /**
-<<<<<<< HEAD
-   * @notice Returns the base variable borrow rate
-   * @return The base variable borrow rate, expressed in ray
-   */
-  function getBaseVariableBorrowRate() external view returns (uint256);
-
-  /**
-   * @notice Returns the maximum variable borrow rate
-   * @return The maximum variable borrow rate, expressed in ray
-   */
-  function getMaxVariableBorrowRate() external view returns (uint256);
-
-  /**
-=======
->>>>>>> a00dda8f
    * @notice Calculates the interest rates depending on the reserve's state and configurations
    * @param params The parameters needed to calculate interest rates
    * @return liquidityRate The liquidity rate expressed in rays
