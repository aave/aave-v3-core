// SPDX-License-Identifier: agpl-3.0
pragma solidity 0.8.7;

import {ConfiguratorInputTypes} from '../protocol/libraries/types/ConfiguratorInputTypes.sol';

/**
 * @title IPoolConfigurator
 * @author Aave
 * @notice Defines the basic interface for a Pool configurator.
 **/
interface IPoolConfigurator {
  /**
   * @notice Emitted when a reserve is initialized.
   * @param asset The address of the underlying asset of the reserve
   * @param aToken The address of the associated aToken contract
   * @param stableDebtToken The address of the associated stable rate debt token
   * @param variableDebtToken The address of the associated variable rate debt token
   * @param interestRateStrategyAddress The address of the interest rate strategy for the reserve
   **/
  event ReserveInitialized(
    address indexed asset,
    address indexed aToken,
    address stableDebtToken,
    address variableDebtToken,
    address interestRateStrategyAddress
  );

  /**
   * @notice Emitted when borrowing is enabled on a reserve
   * @param asset The address of the underlying asset of the reserve
   * @param stableRateEnabled True if stable rate borrowing is enabled, false otherwise
   **/
  event BorrowingEnabledOnReserve(address indexed asset, bool stableRateEnabled);

  /**
   * @notice Emitted when borrowing is disabled on a reserve
   * @param asset The address of the underlying asset of the reserve
   **/
  event BorrowingDisabledOnReserve(address indexed asset);

  /**
   * @notice Emitted when the collateralization risk parameters for the specified asset are updated.
   * @param asset The address of the underlying asset of the reserve
   * @param ltv The loan to value of the asset when used as collateral
   * @param liquidationThreshold The threshold at which loans using this asset as collateral will be considered undercollateralized
   * @param liquidationBonus The bonus liquidators receive to liquidate this asset
   **/
  event CollateralConfigurationChanged(
    address indexed asset,
    uint256 ltv,
    uint256 liquidationThreshold,
    uint256 liquidationBonus
  );

  /**
   * @notice Emitted when stable rate borrowing is enabled on a reserve
   * @param asset The address of the underlying asset of the reserve
   **/
  event StableRateEnabledOnReserve(address indexed asset);

  /**
   * @notice Emitted when stable rate borrowing is disabled on a reserve
   * @param asset The address of the underlying asset of the reserve
   **/
  event StableRateDisabledOnReserve(address indexed asset);

  /**
   * @notice Emitted when a reserve is activated
   * @param asset The address of the underlying asset of the reserve
   **/
  event ReserveActivated(address indexed asset);

  /**
   * @notice Emitted when a reserve is deactivated
   * @param asset The address of the underlying asset of the reserve
   **/
  event ReserveDeactivated(address indexed asset);

  /**
   * @notice Emitted when a reserve is frozen
   * @param asset The address of the underlying asset of the reserve
   **/
  event ReserveFrozen(address indexed asset);

  /**
   * @notice Emitted when a reserve is unfrozen
   * @param asset The address of the underlying asset of the reserve
   **/
  event ReserveUnfrozen(address indexed asset);

  /**
   * @notice Emitted when a reserve is paused
   * @param asset The address of the underlying asset of the reserve
   **/
  event ReservePaused(address indexed asset);

  /**
   * @notice Emitted when a reserve is unpaused
   * @param asset The address of the underlying asset of the reserve
   **/
  event ReserveUnpaused(address indexed asset);

  /**
   * @notice Emitted when a reserve is dropped
   * @param asset The address of the underlying asset of the reserve
   **/
  event ReserveDropped(address indexed asset);

  /**
   * @notice Emitted when a reserve factor is updated
   * @param asset The address of the underlying asset of the reserve
   * @param factor The new reserve factor
   **/
  event ReserveFactorChanged(address indexed asset, uint256 factor);

  /**
   * @notice Emitted when the borrow cap of a reserve is updated
   * @param asset The address of the underlying asset of the reserve
   * @param borrowCap The new borrow cap
   **/
  event BorrowCapChanged(address indexed asset, uint256 borrowCap);

  /**
   * @notice Emitted when the supply cap of a reserve is updated
   * @param asset The address of the underlying asset of the reserve
   * @param supplyCap The new supply cap
   **/
  event SupplyCapChanged(address indexed asset, uint256 supplyCap);

  /**
   * @notice Emitted when the liquidation protocol fee of a reserve is updated
   * @param asset The address of the underlying asset of the reserve
   * @param fee The new supply cap
   **/
  event LiquidationProtocolFeeChanged(address indexed asset, uint256 fee);

  /**
   * @notice Emitted when the category of an asset in eMode is changed
   * @param asset The address of the underlying asset of the reserve
   * @param category The new eMode asset category
   **/
  event EModeAssetCategoryChanged(address indexed asset, uint256 category);

  /**
   * @notice Emitted when a new eMode category is added
   * @param categoryId The new eMode category id
   * @param ltv The ltv for the asset category in eMode
   * @param liquidationThreshold The liquidationThreshold for the asset category in eMode
   * @param liquidationBonus The liquidationBonus for the asset category in eMode
   * @param oracle The optional address of the price oracle specific for this category
   * @param label A human readable identifier for the category
   **/
  event EModeCategoryAdded(
    uint256 indexed categoryId,
    uint256 ltv,
    uint256 liquidationThreshold,
    uint256 liquidationBonus,
    address oracle,
    string label
  );

  /**
   * @notice Emitted when the reserve decimals are updated
   * @param asset The address of the underlying asset of the reserve
   * @param decimals The new decimals
   **/
  event ReserveDecimalsChanged(address indexed asset, uint256 decimals);

  /**
   * @notice Emitted when a reserve interest strategy contract is updated
   * @param asset The address of the underlying asset of the reserve
   * @param strategy The new address of the interest strategy contract
   **/
  event ReserveInterestRateStrategyChanged(address indexed asset, address strategy);

  /**
   * @notice Emitted when an aToken implementation is upgraded
   * @param asset The address of the underlying asset of the reserve
   * @param proxy The aToken proxy address
   * @param implementation The new aToken implementation
   **/
  event ATokenUpgraded(
    address indexed asset,
    address indexed proxy,
    address indexed implementation
  );

  /**
   * @notice Emitted when the implementation of a stable debt token is upgraded
   * @param asset The address of the underlying asset of the reserve
   * @param proxy The stable debt token proxy address
   * @param implementation The new aToken implementation
   **/
  event StableDebtTokenUpgraded(
    address indexed asset,
    address indexed proxy,
    address indexed implementation
  );

  /**
   * @notice Emitted when the implementation of a variable debt token is upgraded
   * @param asset The address of the underlying asset of the reserve
   * @param proxy The variable debt token proxy address
   * @param implementation The new aToken implementation
   **/
  event VariableDebtTokenUpgraded(
    address indexed asset,
    address indexed proxy,
    address indexed implementation
  );

  /**
   * @notice Emitted when a new risk admin is registered
   * @param admin The newly registered admin
   **/
  event RiskAdminRegistered(address indexed admin);

  /**
   * @notice Emitted when a risk admin is unregistered
   * @param admin The unregistered admin
   **/
  event RiskAdminUnregistered(address indexed admin);

  /**
   * @notice Emitted when a the total premium on flashloans is updated
   * @param flashloanPremiumTotal The new premium
   **/
  event FlashloanPremiumTotalUpdated(uint256 flashloanPremiumTotal);

  /**
   * @notice Emitted when a the part of the premium that goes to protocol is updated
   * @param flashloanPremiumToProtocol The new premium
   **/
  event FlashloanPremiumToProtocolUpdated(uint256 flashloanPremiumToProtocol);

  /**
   * @notice Initializes multiple reserves
   * @param input The array of initialization parameters
   **/
  function initReserves(ConfiguratorInputTypes.InitReserveInput[] calldata input) external;

  /**
   * @notice Updates the aToken implementation for the reserve
   * @param input The aToken update paramenters
   **/
  function updateAToken(ConfiguratorInputTypes.UpdateATokenInput calldata input) external;

  /**
   * @notice Updates the stable debt token implementation for the reserve
   * @param input The stableDebtToken update parameters
   **/
  function updateStableDebtToken(ConfiguratorInputTypes.UpdateDebtTokenInput calldata input)
    external;

  /**
   * @notice Updates the variable debt token implementation for the asset
   * @param input The variableDebtToken update parameters
   **/
  function updateVariableDebtToken(ConfiguratorInputTypes.UpdateDebtTokenInput calldata input)
    external;

  /**
   * @notice Enables borrowing on a reserve
   * @param asset The address of the underlying asset of the reserve
   * @param borrowCap The borrow cap for this specific asset, in absolute units of tokens
   * @param stableBorrowRateEnabled True if stable borrow rate needs to be enabled by default on this reserve
   **/
  function enableBorrowingOnReserve(
    address asset,
    uint256 borrowCap,
    bool stableBorrowRateEnabled
  ) external;

  /**
   * @notice Disables borrowing on a reserve
   * @param asset The address of the underlying asset of the reserve
   **/
  function disableBorrowingOnReserve(address asset) external;

  /**
   * @notice Configures the reserve collateralization parameters
   * @dev all the values are expressed in percentages with two decimals of precision. A valid value is 10000, which means 100.00%
   * @param asset The address of the underlying asset of the reserve
   * @param ltv The loan to value of the asset when used as collateral
   * @param liquidationThreshold The threshold at which loans using this asset as collateral will be considered undercollateralized
   * @param liquidationBonus The bonus liquidators receive to liquidate this asset. The values is always above 100%. A value of 105%
   * means the liquidator will receive a 5% bonus
   **/
  function configureReserveAsCollateral(
    address asset,
    uint256 ltv,
    uint256 liquidationThreshold,
    uint256 liquidationBonus
  ) external;

  /**
   * @notice Enable stable rate borrowing on a reserve
   * @param asset The address of the underlying asset of the reserve
   **/
  function enableReserveStableRate(address asset) external;

  /**
   * @notice Disable stable rate borrowing on a reserve
   * @param asset The address of the underlying asset of the reserve
   **/
  function disableReserveStableRate(address asset) external;

  /**
   * @notice Activates a reserve
   * @param asset The address of the underlying asset of the reserve
   **/
  function activateReserve(address asset) external;

  /**
   * @notice Deactivates a reserve
   * @param asset The address of the underlying asset of the reserve
   **/
  function deactivateReserve(address asset) external;

  /**
   * @notice Freezes a reserve. A frozen reserve doesn't allow any new supply, borrow or rate swap
   *  but allows repayments, liquidations, rate rebalances and withdrawals
   * @param asset The address of the underlying asset of the reserve
   **/
  function freezeReserve(address asset) external;

  /**
   * @notice Unfreezes a reserve
   * @param asset The address of the underlying asset of the reserve
   **/
  function unfreezeReserve(address asset) external;

  /**
   * @notice Pauses a reserve. A paused reserve does not allow any interaction (supply, borrow, repay, swap interestrate, liquidate, atoken transfers)
   * @param asset The address of the underlying asset of the reserve
   * @param val True if pausing the reserve, false if unpausing
   **/
  function setReservePause(address asset, bool val) external;

  /**
   * @notice Updates the reserve factor of a reserve
   * @param asset The address of the underlying asset of the reserve
   * @param reserveFactor The new reserve factor of the reserve
   **/
  function setReserveFactor(address asset, uint256 reserveFactor) external;

  /**
   * @notice Sets the interest rate strategy of a reserve
   * @param asset The address of the underlying asset of the reserve
   * @param rateStrategyAddress The new address of the interest strategy contract
   **/
  function setReserveInterestRateStrategyAddress(address asset, address rateStrategyAddress)
    external;

  /**
   * @notice Pauses or unpauses all the actions of the protocol, including aToken transfers
   * Effectively it pauses every reserve
   * @param val True if protocol needs to be paused, false otherwise
   **/
  function setPoolPause(bool val) external;

  /**
   * @notice Updates the borrow cap of a reserve
   * @param asset The address of the underlying asset of the reserve
   * @param borrowCap The new borrow of the reserve
   **/
  function setBorrowCap(address asset, uint256 borrowCap) external;

  /**
   * @notice Updates the supply cap of a reserve
   * @param asset The address of the underlying asset of the reserve
   * @param supplyCap The new supply of the reserve
   **/
  function setSupplyCap(address asset, uint256 supplyCap) external;

  /**
   * @notice Updates the liquidation protocol fee of reserve
   * @param asset The address of the underlying asset of the reserve
   * @param fee The new supply of the reserve
   **/
  function setLiquidationProtocolFee(address asset, uint256 fee) external;

  /**
<<<<<<< HEAD
   * @notice Assign an eMode category to asset
   * @param asset The address of the underlying asset of the reserve
   * @param categoryId The category id of the asset
   **/
  function setAssetEModeCategory(address asset, uint8 categoryId) external;

  /**
   * @notice Adds a new eMode category
   * @param categoryId The id of the category to be configured
   * @param ltv The ltv associated with the category
   * @param liquidationThreshold The liquidation threshold associated with the category
   * @param liquidationBonus The liquidation bonus associated with the category
   * @param oracle The oracle associated with the category. If 0x0, the default assets oracles will be used to compute the overall
   * @param label a label identifying the category
   * debt and overcollateralization of the users using this category.
   **/
  function setEModeCategory(
    uint8 categoryId,
    uint16 ltv,
    uint16 liquidationThreshold,
    uint16 liquidationBonus,
    address oracle,
    string calldata label
  ) external;

  /**
   * @notice Registers a new admin with rights on risk related configurations
   * @param admin The address of the admin to register
   **/
  function registerRiskAdmin(address admin) external;

  /**
   * @notice Unegisters a risk admin
   * @param admin The address of the admin to unregister
   **/
  function unregisterRiskAdmin(address admin) external;

  /**
   * @notice Returns wether an address in a risk admin or not
   * @param admin The address of the potential admin
   **/
  function isRiskAdmin(address admin) external view returns (bool);

  /**
   * @notice Authorize a new borrower (fees are 0 for the authorized borrower)
   * @param flashBorrower The address of the authorized borrower
   **/
  function authorizeFlashBorrower(address flashBorrower) external;

  /**
   * @notice Unauthorize a borrower
   * @param flashBorrower The address of the unauthorized borrower
   **/
  function unauthorizeFlashBorrower(address flashBorrower) external;

  /**
=======
>>>>>>> c03271bf
   * @notice Drops a reserve entirely
   * @param asset The address of the reserve to drop
   **/
  function dropReserve(address asset) external;

  /**
   * @notice Updates the total flash loan premium
   * flash loan premium consist in 2 parts
   * - A part is sent to aToken holders as extra balance
   * - A part is collected by the protocol reserves
   * @param flashloanPremiumTotal The total premium in bps
   */
  function updateFlashloanPremiumTotal(uint256 flashloanPremiumTotal) external;

  /**
   * @notice Updates the flash loan premium collected by protocol reserves
   * @param flashloanPremiumToProtocol The part of the premium sent to protocol
   */
  function updateFlashloanPremiumToProtocol(uint256 flashloanPremiumToProtocol) external;
}<|MERGE_RESOLUTION|>--- conflicted
+++ resolved
@@ -381,7 +381,6 @@
   function setLiquidationProtocolFee(address asset, uint256 fee) external;
 
   /**
-<<<<<<< HEAD
    * @notice Assign an eMode category to asset
    * @param asset The address of the underlying asset of the reserve
    * @param categoryId The category id of the asset
@@ -408,38 +407,6 @@
   ) external;
 
   /**
-   * @notice Registers a new admin with rights on risk related configurations
-   * @param admin The address of the admin to register
-   **/
-  function registerRiskAdmin(address admin) external;
-
-  /**
-   * @notice Unegisters a risk admin
-   * @param admin The address of the admin to unregister
-   **/
-  function unregisterRiskAdmin(address admin) external;
-
-  /**
-   * @notice Returns wether an address in a risk admin or not
-   * @param admin The address of the potential admin
-   **/
-  function isRiskAdmin(address admin) external view returns (bool);
-
-  /**
-   * @notice Authorize a new borrower (fees are 0 for the authorized borrower)
-   * @param flashBorrower The address of the authorized borrower
-   **/
-  function authorizeFlashBorrower(address flashBorrower) external;
-
-  /**
-   * @notice Unauthorize a borrower
-   * @param flashBorrower The address of the unauthorized borrower
-   **/
-  function unauthorizeFlashBorrower(address flashBorrower) external;
-
-  /**
-=======
->>>>>>> c03271bf
    * @notice Drops a reserve entirely
    * @param asset The address of the reserve to drop
    **/
