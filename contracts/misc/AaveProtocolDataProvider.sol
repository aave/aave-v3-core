--- conflicted
+++ resolved
@@ -29,13 +29,8 @@
   IPoolAddressesProvider public immutable ADDRESSES_PROVIDER;
 
   /**
-<<<<<<< HEAD
-   * @notice Constructor.
-   * @param addressesProvider address for the PoolAddressesProvider contract.
-=======
    * @notice Constructor
    * @param addressesProvider The address of the PoolAddressesProvider contract
->>>>>>> 3dd67538
    */
   constructor(IPoolAddressesProvider addressesProvider) {
     ADDRESSES_PROVIDER = addressesProvider;
