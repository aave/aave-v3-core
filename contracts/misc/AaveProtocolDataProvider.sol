--- conflicted
+++ resolved
@@ -73,25 +73,7 @@
     return aTokens;
   }
 
-<<<<<<< HEAD
-  /**
-   * @notice Returns the configuration data of the reserve
-   * @dev Not returning borrow and supply caps for compatibility, nor pause flag
-   * @param asset The address of the underlying asset of the reserve
-   * @return decimals The number of decimals of the reserve
-   * @return ltv The ltv of the reserve
-   * @return liquidationThreshold The liquidationThreshold of the reserve
-   * @return liquidationBonus The liquidationBonus of the reserve
-   * @return reserveFactor The reserveFactor of the reserve
-   * @return usageAsCollateralEnabled True if the usage as collateral is enabled, false otherwise
-   * @return borrowingEnabled True if borrowing is enabled, false otherwise
-   * @return stableBorrowRateEnabled True if stable rate borrowing is enabled, false otherwise
-   * @return isActive True if it is active, false otherwise
-   * @return isFrozen True if it is frozen, false otherwise
-   */
-=======
-  /// @inheritdoc IPoolDataProvider
->>>>>>> a00dda8f
+  /// @inheritdoc IPoolDataProvider
   function getReserveConfigurationData(address asset)
     external
     view
@@ -127,16 +109,7 @@
     return configuration.getEModeCategory();
   }
 
-<<<<<<< HEAD
-  /**
-   * @notice Returns the caps parameters of the reserve
-   * @param asset The address of the underlying asset of the reserve
-   * @return borrowCap The borrow cap of the reserve
-   * @return supplyCap The supply cap of the reserve
-   */
-=======
-  /// @inheritdoc IPoolDataProvider
->>>>>>> a00dda8f
+  /// @inheritdoc IPoolDataProvider
   function getReserveCaps(address asset)
     external
     view
@@ -146,77 +119,6 @@
     (borrowCap, supplyCap) = IPool(ADDRESSES_PROVIDER.getPool()).getConfiguration(asset).getCaps();
   }
 
-<<<<<<< HEAD
-  /**
-   * @notice Returns if the pool is paused
-   * @param asset The address of the underlying asset of the reserve
-   * @return isPaused True if the pool is paused, false otherwise
-   */
-  function getPaused(address asset) external view returns (bool isPaused) {
-    (, , , , isPaused) = IPool(ADDRESSES_PROVIDER.getPool()).getConfiguration(asset).getFlags();
-  }
-
-  /**
-   * @notice Returns the siloed borrowing flag
-   * @param asset The address of the underlying asset of the reserve
-   * @return True if the asset is siloed for borrowing
-   */
-  function getSiloedBorrowing(address asset) external view returns (bool) {
-    return IPool(ADDRESSES_PROVIDER.getPool()).getConfiguration(asset).getSiloedBorrowing();
-  }
-
-  /**
-   * @notice Returns the protocol fee on the liquidation bonus
-   * @param asset The address of the underlying asset of the reserve
-   * @return The protocol fee on liquidation
-   */
-  function getLiquidationProtocolFee(address asset) external view returns (uint256) {
-    return IPool(ADDRESSES_PROVIDER.getPool()).getConfiguration(asset).getLiquidationProtocolFee();
-  }
-
-  /**
-   * @notice Returns the unbacked mint cap of the reserve
-   * @param asset The address of the underlying asset of the reserve
-   * @return The unbacked mint cap of the reserve
-   */
-  function getUnbackedMintCap(address asset) external view returns (uint256) {
-    return IPool(ADDRESSES_PROVIDER.getPool()).getConfiguration(asset).getUnbackedMintCap();
-  }
-
-  /**
-   * @notice Returns the debt ceiling of the reserve
-   * @param asset The address of the underlying asset of the reserve
-   * @return The debt ceiling of the reserve
-   */
-  function getDebtCeiling(address asset) external view returns (uint256) {
-    return IPool(ADDRESSES_PROVIDER.getPool()).getConfiguration(asset).getDebtCeiling();
-  }
-
-  /**
-   * @notice Returns the debt ceiling decimals
-   * @return The debt ceiling decimals
-   */
-  function getDebtCeilingDecimals() external pure returns (uint256) {
-    return ReserveConfiguration.DEBT_CEILING_DECIMALS;
-  }
-
-  /**
-   * @notice Returns the reserve data
-   * @param asset The address of the underlying asset of the reserve
-   * @return unbacked The amount of unbacked tokens
-   * @return accruedToTreasuryScaled The scaled amount of tokens accrued to treasury that is to be minted
-   * @return totalAToken The total supply of the aToken
-   * @return totalStableDebt The total stable debt of the reserve
-   * @return totalVariableDebt The total variable debt of the reserve
-   * @return liquidityRate The liquidity rate of the reserve
-   * @return variableBorrowRate The variable borrow rate of the reserve
-   * @return stableBorrowRate The stable borrow rate of the reserve
-   * @return averageStableBorrowRate The average stable borrow rate of the reserve
-   * @return liquidityIndex The liquidity index of the reserve
-   * @return variableBorrowIndex The variable borrow index of the reserve
-   * @return lastUpdateTimestamp The timestamp of the last update of the reserve
-   */
-=======
   /// @inheritdoc IPoolDataProvider
   function getPaused(address asset) external view override returns (bool isPaused) {
     (, , , , isPaused) = IPool(ADDRESSES_PROVIDER.getPool()).getConfiguration(asset).getFlags();
@@ -248,7 +150,6 @@
   }
 
   /// @inheritdoc IPoolDataProvider
->>>>>>> a00dda8f
   function getReserveData(address asset)
     external
     view
@@ -288,15 +189,7 @@
     );
   }
 
-<<<<<<< HEAD
-  /**
-   * @notice Returns the total supply of aTokens for a given asset
-   * @param asset The address of the underlying asset of the reserve
-   * @return The total supply of the aToken
-   */
-=======
-  /// @inheritdoc IPoolDataProvider
->>>>>>> a00dda8f
+  /// @inheritdoc IPoolDataProvider
   function getATokenTotalSupply(address asset) external view override returns (uint256) {
     DataTypes.ReserveData memory reserve = IPool(ADDRESSES_PROVIDER.getPool()).getReserveData(
       asset
@@ -304,15 +197,7 @@
     return IERC20Detailed(reserve.aTokenAddress).totalSupply();
   }
 
-<<<<<<< HEAD
-  /**
-   * @notice Returns the total debt for a given asset
-   * @param asset The address of the underlying asset of the reserve
-   * @return The total debt for asset
-   */
-=======
-  /// @inheritdoc IPoolDataProvider
->>>>>>> a00dda8f
+  /// @inheritdoc IPoolDataProvider
   function getTotalDebt(address asset) external view override returns (uint256) {
     DataTypes.ReserveData memory reserve = IPool(ADDRESSES_PROVIDER.getPool()).getReserveData(
       asset
@@ -322,25 +207,7 @@
       IERC20Detailed(reserve.variableDebtTokenAddress).totalSupply();
   }
 
-<<<<<<< HEAD
-  /**
-   * @notice Returns the user data in a reserve
-   * @param asset The address of the underlying asset of the reserve
-   * @param user The address of the user
-   * @return currentATokenBalance The current AToken balance of the user
-   * @return currentStableDebt The current stable debt of the user
-   * @return currentVariableDebt The current variable debt of the user
-   * @return principalStableDebt The principal stable debt of the user
-   * @return scaledVariableDebt The scaled variable debt of the user
-   * @return stableBorrowRate The stable borrow rate of the user
-   * @return liquidityRate The liquidity rate of the reserve
-   * @return stableRateLastUpdated The timestamp of the last update of the user stable rate
-   * @return usageAsCollateralEnabled True if the user is using the asset as collateral, false
-   *         otherwise
-   */
-=======
-  /// @inheritdoc IPoolDataProvider
->>>>>>> a00dda8f
+  /// @inheritdoc IPoolDataProvider
   function getUserReserveData(address asset, address user)
     external
     view
