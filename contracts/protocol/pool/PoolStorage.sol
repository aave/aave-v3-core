--- conflicted
+++ resolved
@@ -40,9 +40,5 @@
 
   mapping(address => uint8) _usersEModeCategory;
 
-<<<<<<< HEAD
-  uint256 internal _bridgePremiumToProtocol;
-=======
   uint256 internal _bridgeProtocolFee;
->>>>>>> 1b890e80
 }