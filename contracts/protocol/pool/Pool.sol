--- conflicted
+++ resolved
@@ -307,13 +307,7 @@
       _poolData,
       asset,
       useAsCollateral,
-<<<<<<< HEAD
-      _reservesCount,
       ADDRESSES_PROVIDER.getPriceOracle()
-=======
-      ADDRESSES_PROVIDER.getPriceOracle(),
-      _poolData.usersEModeCategory[msg.sender]
->>>>>>> 2a687f43
     );
   }
 
