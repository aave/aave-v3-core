// SPDX-License-Identifier: agpl-3.0
pragma solidity 0.8.10;

import {IERC20} from '../../dependencies/openzeppelin/contracts/IERC20.sol';
import {SafeERC20} from '../../dependencies/openzeppelin/contracts/SafeERC20.sol';
import {Address} from '../../dependencies/openzeppelin/contracts/Address.sol';
import {VersionedInitializable} from '../libraries/aave-upgradeability/VersionedInitializable.sol';
import {Errors} from '../libraries/helpers/Errors.sol';
import {WadRayMath} from '../libraries/math/WadRayMath.sol';
import {ReserveLogic} from '../libraries/logic/ReserveLogic.sol';
import {GenericLogic} from '../libraries/logic/GenericLogic.sol';
import {ValidationLogic} from '../libraries/logic/ValidationLogic.sol';
import {EModeLogic} from '../libraries/logic/EModeLogic.sol';
import {SupplyLogic} from '../libraries/logic/SupplyLogic.sol';
import {FlashLoanLogic} from '../libraries/logic/FlashLoanLogic.sol';
import {BorrowLogic} from '../libraries/logic/BorrowLogic.sol';
import {LiquidationLogic} from '../libraries/logic/LiquidationLogic.sol';
import {ReserveConfiguration} from '../libraries/configuration/ReserveConfiguration.sol';
import {DataTypes} from '../libraries/types/DataTypes.sol';
import {BridgeLogic} from '../libraries/logic/BridgeLogic.sol';
import {IERC20WithPermit} from '../../interfaces/IERC20WithPermit.sol';
import {IPoolAddressesProvider} from '../../interfaces/IPoolAddressesProvider.sol';
import {IAToken} from '../../interfaces/IAToken.sol';
import {IPool} from '../../interfaces/IPool.sol';
import {IACLManager} from '../../interfaces/IACLManager.sol';
import {PoolStorage} from './PoolStorage.sol';
import {Helpers} from '../libraries/helpers/Helpers.sol';

/**
 * @title Pool contract
 * @author Aave
 * @notice Main point of interaction with an Aave protocol's market
 * - Users can:
 *   # Supply
 *   # Withdraw
 *   # Borrow
 *   # Repay
 *   # Swap their loans between variable and stable rate
 *   # Enable/disable their supplied assets as collateral rebalance stable rate borrow positions
 *   # Liquidate positions
 *   # Execute Flash Loans
 * @dev To be covered by a proxy contract, owned by the PoolAddressesProvider of the specific market
 * @dev All admin functions are callable by the PoolConfigurator contract defined also in the
 *   PoolAddressesProvider
 **/
contract Pool is VersionedInitializable, IPool, PoolStorage {
  using WadRayMath for uint256;
  using SafeERC20 for IERC20;
  using ReserveLogic for DataTypes.ReserveData;
  using ReserveConfiguration for DataTypes.ReserveConfigurationMap;

  uint256 public constant POOL_REVISION = 0x2;
  IPoolAddressesProvider internal immutable _addressesProvider;

  modifier onlyPoolConfigurator() {
    _onlyPoolConfigurator();
    _;
  }

  modifier onlyBridge() {
    _onlyBridge();
    _;
  }

  function _onlyPoolConfigurator() internal view {
    require(
      _addressesProvider.getPoolConfigurator() == msg.sender,
      Errors.P_CALLER_NOT_POOL_CONFIGURATOR
    );
  }

  function _onlyBridge() internal view {
    require(
      IACLManager(_addressesProvider.getACLManager()).isBridge(msg.sender),
      Errors.P_CALLER_NOT_BRIDGE
    );
  }

  function getRevision() internal pure virtual override returns (uint256) {
    return POOL_REVISION;
  }

  constructor(IPoolAddressesProvider provider) {
    _addressesProvider = provider;
  }

  /**
   * @notice Initializes the Pool.
   * @dev Function is invoked by the proxy contract when the Pool contract is added to the
   * PoolAddressesProvider of the market.
   * @dev Caching the address of the PoolAddressesProvider in order to reduce gas consumption on subsequent operations
   * @param provider The address of the PoolAddressesProvider
   **/
  function initialize(IPoolAddressesProvider provider) external initializer {
    require(provider == _addressesProvider, Errors.PC_INVALID_CONFIGURATION);
    _maxStableRateBorrowSizePercent = 2500;
    _flashLoanPremiumTotal = 9;
    _flashLoanPremiumToProtocol = 0;
  }

  ///@inheritdoc IPool
  function mintUnbacked(
    address asset,
    uint256 amount,
    address onBehalfOf,
    uint16 referralCode
  ) external override onlyBridge {
    BridgeLogic.mintUnbacked(
      _reserves[asset],
      _usersConfig[onBehalfOf],
      asset,
      amount,
      onBehalfOf,
      referralCode
    );
  }

  ///@inheritdoc IPool
  function backUnbacked(
    address asset,
    uint256 amount,
    uint256 fee
  ) external override onlyBridge {
    BridgeLogic.backUnbacked(_reserves[asset], asset, amount, fee, _bridgeProtocolFee);
  }

  /// @inheritdoc IPool
  function supply(
    address asset,
    uint256 amount,
    address onBehalfOf,
    uint16 referralCode
  ) external override {
    SupplyLogic.executeSupply(
      _reserves,
      _reservesList,
      _usersConfig[onBehalfOf],
      DataTypes.ExecuteSupplyParams(asset, amount, onBehalfOf, referralCode)
    );
  }

  /// @inheritdoc IPool
  function supplyWithPermit(
    address asset,
    uint256 amount,
    address onBehalfOf,
    uint16 referralCode,
    uint256 deadline,
    uint8 permitV,
    bytes32 permitR,
    bytes32 permitS
  ) external override {
    IERC20WithPermit(asset).permit(
      msg.sender,
      address(this),
      amount,
      deadline,
      permitV,
      permitR,
      permitS
    );
    SupplyLogic.executeSupply(
      _reserves,
      _reservesList,
      _usersConfig[onBehalfOf],
      DataTypes.ExecuteSupplyParams(asset, amount, onBehalfOf, referralCode)
    );
  }

  /// @inheritdoc IPool
  function withdraw(
    address asset,
    uint256 amount,
    address to
  ) external override returns (uint256) {
    return
      SupplyLogic.executeWithdraw(
        _reserves,
        _reservesList,
        _eModeCategories,
        _usersConfig[msg.sender],
        DataTypes.ExecuteWithdrawParams(
          asset,
          amount,
          to,
          _reservesCount,
          _addressesProvider.getPriceOracle(),
          _usersEModeCategory[msg.sender]
        )
      );
  }

  /// @inheritdoc IPool
  function borrow(
    address asset,
    uint256 amount,
    uint256 interestRateMode,
    uint16 referralCode,
    address onBehalfOf
  ) external override {
    BorrowLogic.executeBorrow(
      _reserves,
      _reservesList,
      _eModeCategories,
      _usersConfig[onBehalfOf],
      DataTypes.ExecuteBorrowParams(
        asset,
        msg.sender,
        onBehalfOf,
        amount,
        interestRateMode,
        referralCode,
        true,
        _maxStableRateBorrowSizePercent,
        _reservesCount,
        _addressesProvider.getPriceOracle(),
        _usersEModeCategory[onBehalfOf],
        _addressesProvider.getPriceOracleSentinel()
      )
    );
  }

  /// @inheritdoc IPool
  function repay(
    address asset,
    uint256 amount,
    uint256 rateMode,
    address onBehalfOf
  ) external override returns (uint256) {
    return
      BorrowLogic.executeRepay(
        _reserves,
        _reservesList,
        _reserves[asset],
        _usersConfig[onBehalfOf],
        DataTypes.ExecuteRepayParams(asset, amount, rateMode, onBehalfOf, false)
      );
  }

  /// @inheritdoc IPool
  function repayWithPermit(
    address asset,
    uint256 amount,
    uint256 rateMode,
    address onBehalfOf,
    uint256 deadline,
    uint8 permitV,
    bytes32 permitR,
    bytes32 permitS
  ) external override returns (uint256) {
    {
      IERC20WithPermit(asset).permit(
        msg.sender,
        address(this),
        amount,
        deadline,
        permitV,
        permitR,
        permitS
      );
    }
    {
      DataTypes.ExecuteRepayParams memory params = DataTypes.ExecuteRepayParams(
        asset,
        amount,
        rateMode,
        onBehalfOf,
        false
      );
      return
        BorrowLogic.executeRepay(
          _reserves,
          _reservesList,
          _reserves[asset],
          _usersConfig[onBehalfOf],
          params
        );
    }
  }

  /// @inheritdoc IPool
  function repayWithATokens(
    address asset,
    uint256 amount,
    uint256 rateMode
  ) external override returns (uint256) {
    return
      BorrowLogic.executeRepay(
        _reserves,
        _reservesList,
        _reserves[asset],
        _usersConfig[msg.sender],
        DataTypes.ExecuteRepayParams(asset, amount, rateMode, msg.sender, true)
      );
  }

  /// @inheritdoc IPool
  function swapBorrowRateMode(address asset, uint256 rateMode) external override {
    BorrowLogic.swapBorrowRateMode(_reserves[asset], _usersConfig[msg.sender], asset, rateMode);
  }

  /// @inheritdoc IPool
  function rebalanceStableBorrowRate(address asset, address user) external override {
    BorrowLogic.rebalanceStableBorrowRate(_reserves[asset], asset, user);
  }

  /// @inheritdoc IPool
  function setUserUseReserveAsCollateral(address asset, bool useAsCollateral) external override {
    SupplyLogic.executeUseReserveAsCollateral(
      _reserves,
      _reservesList,
      _eModeCategories,
      _usersConfig[msg.sender],
      asset,
      useAsCollateral,
      _reservesCount,
      _addressesProvider.getPriceOracle(),
      _usersEModeCategory[msg.sender]
    );
  }

  /// @inheritdoc IPool
  function liquidationCall(
    address collateralAsset,
    address debtAsset,
    address user,
    uint256 debtToCover,
    bool receiveAToken
  ) external override {
    LiquidationLogic.executeLiquidationCall(
      _reserves,
      _usersConfig,
      _reservesList,
      _eModeCategories,
      DataTypes.ExecuteLiquidationCallParams(
        _reservesCount,
        debtToCover,
        collateralAsset,
        debtAsset,
        user,
        receiveAToken,
        _addressesProvider.getPriceOracle(),
        _usersEModeCategory[user],
        _addressesProvider.getPriceOracleSentinel()
      )
    );
  }

  /// @inheritdoc IPool
  function flashLoan(
    address receiverAddress,
    address[] calldata assets,
    uint256[] calldata amounts,
    uint256[] calldata modes,
    address onBehalfOf,
    bytes calldata params,
    uint16 referralCode
  ) external override {
    DataTypes.FlashloanParams memory flashParams = DataTypes.FlashloanParams(
      receiverAddress,
      assets,
      amounts,
      modes,
      onBehalfOf,
      params,
      referralCode,
      _flashLoanPremiumToProtocol,
      _flashLoanPremiumTotal,
      _maxStableRateBorrowSizePercent,
      _reservesCount,
      address(_addressesProvider),
      _usersEModeCategory[onBehalfOf],
      IACLManager(_addressesProvider.getACLManager()).isFlashBorrower(msg.sender)
    );

    FlashLoanLogic.executeFlashLoan(
      _reserves,
      _reservesList,
      _eModeCategories,
      _usersConfig[onBehalfOf],
      flashParams
    );
  }

  /// @inheritdoc IPool
  function flashLoanSimple(
    address receiverAddress,
    address asset,
    uint256 amount,
    bytes calldata params,
    uint16 referralCode
  ) external override {
    DataTypes.FlashloanSimpleParams memory flashParams = DataTypes.FlashloanSimpleParams(
      receiverAddress,
      asset,
      amount,
      params,
      referralCode,
      _flashLoanPremiumToProtocol,
      _flashLoanPremiumTotal
    );
    FlashLoanLogic.executeFlashLoanSimple(_reserves[asset], flashParams);
  }

  /// @inheritdoc IPool
  function mintToTreasury(address[] calldata assets) external override {
    for (uint256 i = 0; i < assets.length; i++) {
      address assetAddress = assets[i];

      DataTypes.ReserveData storage reserve = _reserves[assetAddress];

      // this cover both inactive reserves and invalid reserves since the flag will be 0 for both
      if (!reserve.configuration.getActive()) {
        continue;
      }

      uint256 accruedToTreasury = reserve.accruedToTreasury;

      if (accruedToTreasury != 0) {
        reserve.accruedToTreasury = 0;
        uint256 normalizedIncome = reserve.getNormalizedIncome();
        uint256 amountToMint = accruedToTreasury.rayMul(normalizedIncome);
        IAToken(reserve.aTokenAddress).mintToTreasury(amountToMint, normalizedIncome);

        emit MintedToTreasury(assetAddress, amountToMint);
      }
    }
  }

  /// @inheritdoc IPool
  function getReserveData(address asset)
    external
    view
    override
    returns (DataTypes.ReserveData memory)
  {
    return _reserves[asset];
  }

  /// @inheritdoc IPool
  function getUserAccountData(address user)
    external
    view
    override
    returns (
      uint256 totalCollateralBase,
      uint256 totalDebtBase,
      uint256 availableBorrowsBase,
      uint256 currentLiquidationThreshold,
      uint256 ltv,
      uint256 healthFactor
    )
  {
    (
      totalCollateralBase,
      totalDebtBase,
      ltv,
      currentLiquidationThreshold,
      healthFactor,

    ) = GenericLogic.calculateUserAccountData(
      _reserves,
      _reservesList,
      _eModeCategories,
      DataTypes.CalculateUserAccountDataParams(
        _usersConfig[user],
        _reservesCount,
        user,
        _addressesProvider.getPriceOracle(),
        _usersEModeCategory[user]
      )
    );

    availableBorrowsBase = GenericLogic.calculateAvailableBorrows(
      totalCollateralBase,
      totalDebtBase,
      ltv
    );
  }

  /// @inheritdoc IPool
  function getConfiguration(address asset)
    external
    view
    override
    returns (DataTypes.ReserveConfigurationMap memory)
  {
    return _reserves[asset].configuration;
  }

  /// @inheritdoc IPool
  function getUserConfiguration(address user)
    external
    view
    override
    returns (DataTypes.UserConfigurationMap memory)
  {
    return _usersConfig[user];
  }

  /// @inheritdoc IPool
  function getReserveNormalizedIncome(address asset)
    external
    view
    virtual
    override
    returns (uint256)
  {
    return _reserves[asset].getNormalizedIncome();
  }

  /// @inheritdoc IPool
  function getReserveNormalizedVariableDebt(address asset)
    external
    view
    override
    returns (uint256)
  {
    return _reserves[asset].getNormalizedDebt();
  }

  /// @inheritdoc IPool
  function getReservesList() external view override returns (address[] memory) {
    uint256 reserveListCount = _reservesCount;
    uint256 droppedReservesCount = 0;
    address[] memory reserves = new address[](reserveListCount);

    for (uint256 i = 0; i < reserveListCount; i++) {
      if (_reservesList[i] != address(0)) {
        reserves[i - droppedReservesCount] = _reservesList[i];
      } else {
        droppedReservesCount++;
      }
    }

    if (droppedReservesCount == 0) return reserves;

    address[] memory undroppedReserves = new address[](reserveListCount - droppedReservesCount);
    for (uint256 i = 0; i < reserveListCount - droppedReservesCount; i++) {
      undroppedReserves[i] = reserves[i];
    }

    return undroppedReserves;
  }

  /// @inheritdoc IPool
  function getAddressesProvider() external view override returns (IPoolAddressesProvider) {
    return _addressesProvider;
  }

  /// @inheritdoc IPool
  function MAX_STABLE_RATE_BORROW_SIZE_PERCENT() public view override returns (uint256) {
    return _maxStableRateBorrowSizePercent;
  }

  /// @inheritdoc IPool
  function BRIDGE_PROTOCOL_FEE() public view override returns (uint256) {
    return _bridgeProtocolFee;
  }

  /// @inheritdoc IPool
  function FLASHLOAN_PREMIUM_TOTAL() public view override returns (uint256) {
    return _flashLoanPremiumTotal;
  }

  /// @inheritdoc IPool
  function FLASHLOAN_PREMIUM_TO_PROTOCOL() public view override returns (uint256) {
    return _flashLoanPremiumToProtocol;
  }

  /// @inheritdoc IPool
  function MAX_NUMBER_RESERVES() public view virtual override returns (uint256) {
    return ReserveConfiguration.MAX_RESERVES_COUNT;
  }

  /// @inheritdoc IPool
  function finalizeTransfer(
    address asset,
    address from,
    address to,
    uint256 amount,
    uint256 balanceFromBefore,
    uint256 balanceToBefore
  ) external override {
    require(msg.sender == _reserves[asset].aTokenAddress, Errors.P_CALLER_MUST_BE_AN_ATOKEN);
    SupplyLogic.finalizeTransfer(
      _reserves,
      _reservesList,
      _eModeCategories,
      _usersConfig,
      DataTypes.FinalizeTransferParams(
        asset,
        from,
        to,
        amount,
        balanceFromBefore,
        balanceToBefore,
        _reservesCount,
        _addressesProvider.getPriceOracle(),
        _usersEModeCategory[from],
        _usersEModeCategory[to]
      )
    );
  }

  /// @inheritdoc IPool
  function initReserve(
    address asset,
    address aTokenAddress,
    address stableDebtAddress,
    address variableDebtAddress,
    address interestRateStrategyAddress
  ) external override onlyPoolConfigurator {
    require(Address.isContract(asset), Errors.P_NOT_CONTRACT);
    _reserves[asset].init(
      aTokenAddress,
      stableDebtAddress,
      variableDebtAddress,
      interestRateStrategyAddress
    );
    _addReserveToList(asset);
  }

  /// @inheritdoc IPool
  function dropReserve(address asset) external override onlyPoolConfigurator {
    DataTypes.ReserveData storage reserve = _reserves[asset];
    ValidationLogic.validateDropReserve(reserve);
    _reservesList[_reserves[asset].id] = address(0);
    delete _reserves[asset];
  }

  /// @inheritdoc IPool
  function setReserveInterestRateStrategyAddress(address asset, address rateStrategyAddress)
    external
    override
    onlyPoolConfigurator
  {
    _reserves[asset].interestRateStrategyAddress = rateStrategyAddress;
  }

  /// @inheritdoc IPool
  function setConfiguration(address asset, uint256 configuration)
    external
    override
    onlyPoolConfigurator
  {
    _reserves[asset].configuration.data = configuration;
  }

  /// @inheritdoc IPool
  function updateBridgeProtocolFee(uint256 protocolFee) external override onlyPoolConfigurator {
    _bridgeProtocolFee = protocolFee;
  }

  /// @inheritdoc IPool
  function updateFlashloanPremiums(
    uint256 flashLoanPremiumTotal,
    uint256 flashLoanPremiumToProtocol
  ) external override onlyPoolConfigurator {
    _flashLoanPremiumTotal = Helpers.castUint128(flashLoanPremiumTotal);
    _flashLoanPremiumToProtocol = Helpers.castUint128(flashLoanPremiumToProtocol);
  }

  /// @inheritdoc IPool
  function configureEModeCategory(uint8 id, DataTypes.EModeCategory memory category)
    external
    override
    onlyPoolConfigurator
  {
    // category 0 is reserved for volatile heterogeneous assets and it's always disabled
    require(id != 0, Errors.RC_INVALID_EMODE_CATEGORY);
    _eModeCategories[id] = category;
  }

  /// @inheritdoc IPool
  function getEModeCategoryData(uint8 id)
    external
    view
    override
    returns (DataTypes.EModeCategory memory)
  {
    return _eModeCategories[id];
  }

  /// @inheritdoc IPool
  function setUserEMode(uint8 categoryId) external virtual override {
    EModeLogic.executeSetUserEMode(
      _reserves,
      _reservesList,
      _eModeCategories,
      _usersEModeCategory,
      _usersConfig[msg.sender],
      DataTypes.ExecuteSetUserEModeParams(
        _reservesCount,
        _addressesProvider.getPriceOracle(),
        categoryId
      )
    );
  }

  /// @inheritdoc IPool
  function getUserEMode(address user) external view override returns (uint256) {
    return _usersEModeCategory[user];
  }

<<<<<<< HEAD
  function _addReserveToList(address asset) internal virtual {
    uint16 reservesCount = _reservesCount;

    require(reservesCount < MAX_NUMBER_RESERVES(), Errors.P_NO_MORE_RESERVES_ALLOWED);

=======
  function _addReserveToList(address asset) internal {
>>>>>>> 3d7fc2bf
    bool reserveAlreadyAdded = _reserves[asset].id != 0 || _reservesList[0] == asset;
    require(!reserveAlreadyAdded, Errors.RL_RESERVE_ALREADY_INITIALIZED);

    uint16 reservesCount = _reservesCount;

<<<<<<< HEAD
    if (!reserveAlreadyAdded) {
      for (uint16 i = 0; i <= reservesCount; i++) {
        if (_reservesList[i] == address(0)) {
          _reserves[asset].id = i;
          _reservesList[i] = asset;
          _reservesCount = reservesCount + 1;
        }
=======
    for (uint16 i = 0; i < reservesCount; i++) {
      if (_reservesList[i] == address(0)) {
        _reserves[asset].id = i;
        _reservesList[i] = asset;
        return;
>>>>>>> 3d7fc2bf
      }
    }
    require(reservesCount < MAX_NUMBER_RESERVES(), Errors.P_NO_MORE_RESERVES_ALLOWED);
    _reserves[asset].id = uint16(reservesCount);
    _reservesList[reservesCount] = asset;
    // no need to check for overflow - the require above must ensure that max number of reserves < type(uint16).max
    _reservesCount = uint16(reservesCount + 1);
  }

  /// @inheritdoc IPool
  /// @dev Deprecated: mantained for compatibilty purposes
  function deposit(
    address asset,
    uint256 amount,
    address onBehalfOf,
    uint16 referralCode
  ) external override {
    SupplyLogic.executeSupply(
      _reserves,
      _reservesList,
      _usersConfig[onBehalfOf],
      DataTypes.ExecuteSupplyParams(asset, amount, onBehalfOf, referralCode)
    );
  }
}<|MERGE_RESOLUTION|>--- conflicted
+++ resolved
@@ -703,42 +703,24 @@
     return _usersEModeCategory[user];
   }
 
-<<<<<<< HEAD
-  function _addReserveToList(address asset) internal virtual {
-    uint16 reservesCount = _reservesCount;
-
-    require(reservesCount < MAX_NUMBER_RESERVES(), Errors.P_NO_MORE_RESERVES_ALLOWED);
-
-=======
   function _addReserveToList(address asset) internal {
->>>>>>> 3d7fc2bf
     bool reserveAlreadyAdded = _reserves[asset].id != 0 || _reservesList[0] == asset;
     require(!reserveAlreadyAdded, Errors.RL_RESERVE_ALREADY_INITIALIZED);
 
     uint16 reservesCount = _reservesCount;
 
-<<<<<<< HEAD
-    if (!reserveAlreadyAdded) {
-      for (uint16 i = 0; i <= reservesCount; i++) {
-        if (_reservesList[i] == address(0)) {
-          _reserves[asset].id = i;
-          _reservesList[i] = asset;
-          _reservesCount = reservesCount + 1;
-        }
-=======
     for (uint16 i = 0; i < reservesCount; i++) {
       if (_reservesList[i] == address(0)) {
         _reserves[asset].id = i;
         _reservesList[i] = asset;
         return;
->>>>>>> 3d7fc2bf
       }
     }
     require(reservesCount < MAX_NUMBER_RESERVES(), Errors.P_NO_MORE_RESERVES_ALLOWED);
-    _reserves[asset].id = uint16(reservesCount);
+    _reserves[asset].id = reservesCount;
     _reservesList[reservesCount] = asset;
     // no need to check for overflow - the require above must ensure that max number of reserves < type(uint16).max
-    _reservesCount = uint16(reservesCount + 1);
+    _reservesCount = reservesCount + 1;
   }
 
   /// @inheritdoc IPool
