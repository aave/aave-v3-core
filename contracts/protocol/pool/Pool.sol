--- conflicted
+++ resolved
@@ -40,11 +40,6 @@
  *   PoolAddressesProvider
  **/
 contract Pool is VersionedInitializable, IPool, PoolStorage {
-<<<<<<< HEAD
-=======
-  using WadRayMath for uint256;
-  using GPv2SafeERC20 for IERC20;
->>>>>>> ac20ba92
   using ReserveLogic for DataTypes.ReserveData;
 
   uint256 public constant POOL_REVISION = 0x2;
