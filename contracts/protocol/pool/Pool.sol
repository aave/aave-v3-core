// SPDX-License-Identifier: agpl-3.0
pragma solidity 0.8.6;

import {IERC20} from '../../dependencies/openzeppelin/contracts/IERC20.sol';
import {IERC20WithPermit} from '../../interfaces/IERC20WithPermit.sol';
import {SafeERC20} from '../../dependencies/openzeppelin/contracts/SafeERC20.sol';
import {Address} from '../../dependencies/openzeppelin/contracts/Address.sol';
import {IPoolAddressesProvider} from '../../interfaces/IPoolAddressesProvider.sol';
import {IAToken} from '../../interfaces/IAToken.sol';
import {IPool} from '../../interfaces/IPool.sol';
import {VersionedInitializable} from '../libraries/aave-upgradeability/VersionedInitializable.sol';
import {Errors} from '../libraries/helpers/Errors.sol';
import {WadRayMath} from '../libraries/math/WadRayMath.sol';
import {ReserveLogic} from '../libraries/logic/ReserveLogic.sol';
import {GenericLogic} from '../libraries/logic/GenericLogic.sol';
import {ValidationLogic} from '../libraries/logic/ValidationLogic.sol';
import {DepositLogic} from '../libraries/logic/DepositLogic.sol';
import {BorrowLogic} from '../libraries/logic/BorrowLogic.sol';
import {LiquidationLogic} from '../libraries/logic/LiquidationLogic.sol';
import {ReserveConfiguration} from '../libraries/configuration/ReserveConfiguration.sol';
import {DataTypes} from '../libraries/types/DataTypes.sol';
import {PoolStorage} from './PoolStorage.sol';
import {BridgeLogic} from './../libraries/logic/BridgeLogic.sol';

/**
 * @title Pool contract
 * @dev Main point of interaction with an Aave protocol's market
 * - Users can:
 *   # Deposit
 *   # Withdraw
 *   # Borrow
 *   # Repay
 *   # Swap their loans between variable and stable rate
 *   # Enable/disable their deposits as collateral rebalance stable rate borrow positions
 *   # Liquidate positions
 *   # Execute Flash Loans
 * - To be covered by a proxy contract, owned by the PoolAddressesProvider of the specific market
 * - All admin functions are callable by the PoolConfigurator contract defined also in the
 *   PoolAddressesProvider
 * @author Aave
 **/
contract Pool is VersionedInitializable, IPool, PoolStorage {
  using WadRayMath for uint256;
  using SafeERC20 for IERC20;
  using ReserveLogic for DataTypes.ReserveData;
  using ReserveConfiguration for DataTypes.ReserveConfigurationMap;

  uint256 public constant POOL_REVISION = 0x2;

  modifier onlyPoolConfigurator() {
    _onlyPoolConfigurator();
    _;
  }

  modifier onlyBridgeAccessControl() {
    _onlyBridgeAccessControl();
    _;
  }

  function _onlyPoolConfigurator() internal view {
    require(
      _addressesProvider.getPoolConfigurator() == msg.sender,
      Errors.P_CALLER_NOT_POOL_CONFIGURATOR
    );
  }

<<<<<<< HEAD
  function _onlyBridgeAccessControl() internal view {
    require(
      _addressesProvider.getBridgeAccessControl() == msg.sender,
      'TODO: fix message. Caller not BRIDGE_ACCESS_CONTROL'
    );
  }

  function getRevision() internal pure override returns (uint256) {
=======
  function getRevision() internal pure virtual override returns (uint256) {
>>>>>>> ba5b592d
    return POOL_REVISION;
  }

  /**
   * @dev Function is invoked by the proxy contract when the Pool contract is added to the
   * PoolAddressesProvider of the market.
   * - Caching the address of the PoolAddressesProvider in order to reduce gas consumption
   *   on subsequent operations
   * @param provider The address of the PoolAddressesProvider
   **/
  function initialize(IPoolAddressesProvider provider) public initializer {
    _addressesProvider = provider;
    _maxStableRateBorrowSizePercent = 2500;
    _flashLoanPremiumTotal = 9;
    _maxNumberOfReserves = 128;
    _flashLoanPremiumToProtocol = 0;
  }

  ///@inheritdoc IPool
  function deposit(
    address asset,
    uint256 amount,
    address onBehalfOf,
    uint16 referralCode
  ) external override {
    DepositLogic.executeDeposit(
      _reserves[asset],
      _usersConfig[onBehalfOf],
      asset,
      amount,
      onBehalfOf,
      referralCode
    );
  }

  ///@inheritdoc IPool
  function mintUnbacked(
    address asset,
    uint256 amount,
    address onBehalfOf,
    uint16 referralCode
  ) external override onlyBridgeAccessControl {
    BridgeLogic.mintUnbacked(
      _reserves[asset],
      _usersConfig[onBehalfOf],
      asset,
      amount,
      onBehalfOf,
      referralCode
    );
  }

  ///@inheritdoc IPool
  function backUnbacked(
    address asset,
    uint256 amount,
    uint256 fee
  ) external override onlyBridgeAccessControl {
    BridgeLogic.backUnbacked(_reserves[asset], asset, amount, fee);
  }

  ///@inheritdoc IPool
  function depositWithPermit(
    address asset,
    uint256 amount,
    address onBehalfOf,
    uint16 referralCode,
    uint256 deadline,
    uint8 permitV,
    bytes32 permitR,
    bytes32 permitS
  ) external override {
    IERC20WithPermit(asset).permit(
      msg.sender,
      address(this),
      amount,
      deadline,
      permitV,
      permitR,
      permitS
    );
    DepositLogic.executeDeposit(
      _reserves[asset],
      _usersConfig[onBehalfOf],
      asset,
      amount,
      onBehalfOf,
      referralCode
    );
  }

  ///@inheritdoc IPool
  function withdraw(
    address asset,
    uint256 amount,
    address to
  ) external override returns (uint256) {
    return
      DepositLogic.executeWithdraw(
        _reserves,
        _usersConfig[msg.sender],
        _reservesList,
        DataTypes.ExecuteWithdrawParams(
          asset,
          amount,
          to,
          _reservesCount,
          _addressesProvider.getPriceOracle()
        )
      );
  }

  ///@inheritdoc IPool
  function borrow(
    address asset,
    uint256 amount,
    uint256 interestRateMode,
    uint16 referralCode,
    address onBehalfOf
  ) external override {
    BorrowLogic.executeBorrow(
      _reserves,
      _usersConfig[onBehalfOf],
      _reservesList,
      DataTypes.ExecuteBorrowParams(
        asset,
        msg.sender,
        onBehalfOf,
        amount,
        interestRateMode,
        referralCode,
        true,
        _maxStableRateBorrowSizePercent,
        _reservesCount,
        _addressesProvider.getPriceOracle()
      )
    );
    _lastBorrower = msg.sender;
    _lastBorrowTimestamp = uint40(block.timestamp);
  }

  ///@inheritdoc IPool
  function repay(
    address asset,
    uint256 amount,
    uint256 rateMode,
    address onBehalfOf
  ) external override returns (uint256) {
    return
      BorrowLogic.executeRepay(
        _reserves[asset],
        _usersConfig[onBehalfOf],
        DataTypes.ExecuteRepayParams(
          asset,
          amount,
          rateMode,
          onBehalfOf,
          _lastBorrower,
          _lastBorrowTimestamp,
          false
        )
      );
  }

  ///@inheritdoc IPool
  function repayWithPermit(
    address asset,
    uint256 amount,
    uint256 rateMode,
    address onBehalfOf,
    uint256 deadline,
    uint8 permitV,
    bytes32 permitR,
    bytes32 permitS
  ) external override returns (uint256) {
    IERC20WithPermit(asset).permit(
      msg.sender,
      address(this),
      amount,
      deadline,
      permitV,
      permitR,
      permitS
    );
    return
      BorrowLogic.executeRepay(
        _reserves[asset],
        _usersConfig[onBehalfOf],
        DataTypes.ExecuteRepayParams(
          asset,
          amount,
          rateMode,
          onBehalfOf,
          _lastBorrower,
          _lastBorrowTimestamp,
          false
        )
      );
  }

  ///@inheritdoc IPool
  function repayWithATokens(
    address asset,
    uint256 amount,
    uint256 rateMode,
    address onBehalfOf
  ) external override returns (uint256) {
    return
      BorrowLogic.executeRepay(
        _reserves[asset],
        _usersConfig[onBehalfOf],
        DataTypes.ExecuteRepayParams(
          asset,
          amount,
          rateMode,
          onBehalfOf,
          _lastBorrower,
          _lastBorrowTimestamp,
          true
        )
      );
  }

  ///@inheritdoc IPool
  function swapBorrowRateMode(address asset, uint256 rateMode) external override {
    BorrowLogic.swapBorrowRateMode(_reserves[asset], _usersConfig[msg.sender], asset, rateMode);
  }

  ///@inheritdoc IPool
  function rebalanceStableBorrowRate(address asset, address user) external override {
    BorrowLogic.rebalanceStableBorrowRate(_reserves[asset], asset, user);
  }

  ///@inheritdoc IPool
  function setUserUseReserveAsCollateral(address asset, bool useAsCollateral) external override {
    DepositLogic.setUserUseReserveAsCollateral(
      _reserves,
      _usersConfig[msg.sender],
      asset,
      useAsCollateral,
      _reservesList,
      _reservesCount,
      _addressesProvider.getPriceOracle()
    );
  }

  ///@inheritdoc IPool
  function liquidationCall(
    address collateralAsset,
    address debtAsset,
    address user,
    uint256 debtToCover,
    bool receiveAToken
  ) external override {
    LiquidationLogic.executeLiquidationCall(
      _reserves,
      _usersConfig,
      _reservesList,
      DataTypes.ExecuteLiquidationCallParams(
        _reservesCount,
        debtToCover,
        collateralAsset,
        debtAsset,
        user,
        receiveAToken,
        _addressesProvider.getPriceOracle()
      )
    );
  }

  ///@inheritdoc IPool
  function flashLoan(
    address receiverAddress,
    address[] calldata assets,
    uint256[] calldata amounts,
    uint256[] calldata modes,
    address onBehalfOf,
    bytes calldata params,
    uint16 referralCode
  ) external override {
    DataTypes.FlashloanParams memory flashParams =
      DataTypes.FlashloanParams(
        receiverAddress,
        assets,
        amounts,
        modes,
        onBehalfOf,
        params,
        referralCode,
        _flashLoanPremiumToProtocol,
        _flashLoanPremiumTotal,
        _maxStableRateBorrowSizePercent,
        _reservesCount,
        _addressesProvider.getPriceOracle()
      );

    BorrowLogic.executeFlashLoan(
      _reserves,
      _reservesList,
      _authorizedFlashBorrowers,
      _usersConfig[onBehalfOf],
      flashParams
    );
  }

  ///@inheritdoc IPool
  function mintToTreasury(address[] calldata assets) external override {
    for (uint256 i = 0; i < assets.length; i++) {
      address assetAddress = assets[i];

      DataTypes.ReserveData storage reserve = _reserves[assetAddress];

      // this cover both inactive reserves and invalid reserves since the flag will be 0 for both
      if (!reserve.configuration.getActive()) {
        continue;
      }

      uint256 accruedToTreasury = reserve.accruedToTreasury;

      if (accruedToTreasury != 0) {
        uint256 normalizedIncome = reserve.getNormalizedIncome();
        uint256 amountToMint = accruedToTreasury.rayMul(normalizedIncome);
        IAToken(reserve.aTokenAddress).mintToTreasury(amountToMint, normalizedIncome);

        reserve.accruedToTreasury = 0;
        emit MintedToTreasury(assetAddress, amountToMint);
      }
    }
  }

  ///@inheritdoc IPool
  function getReserveData(address asset)
    external
    view
    override
    returns (DataTypes.ReserveData memory)
  {
    return _reserves[asset];
  }

  ///@inheritdoc IPool
  function getUserAccountData(address user)
    external
    view
    override
    returns (
      uint256 totalCollateralBase,
      uint256 totalDebtBase,
      uint256 availableBorrowsBase,
      uint256 currentLiquidationThreshold,
      uint256 ltv,
      uint256 healthFactor
    )
  {
    (
      totalCollateralBase,
      totalDebtBase,
      ltv,
      currentLiquidationThreshold,
      healthFactor,

    ) = GenericLogic.calculateUserAccountData(
      user,
      _reserves,
      _usersConfig[user],
      _reservesList,
      _reservesCount,
      _addressesProvider.getPriceOracle()
    );

    availableBorrowsBase = GenericLogic.calculateAvailableBorrows(
      totalCollateralBase,
      totalDebtBase,
      ltv
    );
  }

  ///@inheritdoc IPool
  function getConfiguration(address asset)
    external
    view
    override
    returns (DataTypes.ReserveConfigurationMap memory)
  {
    return _reserves[asset].configuration;
  }

  ///@inheritdoc IPool
  function getUserConfiguration(address user)
    external
    view
    override
    returns (DataTypes.UserConfigurationMap memory)
  {
    return _usersConfig[user];
  }

  ///@inheritdoc IPool
  function getReserveNormalizedIncome(address asset)
    external
    view
    virtual
    override
    returns (uint256)
  {
    return _reserves[asset].getNormalizedIncome();
  }

  ///@inheritdoc IPool
  function getReserveNormalizedVariableDebt(address asset)
    external
    view
    override
    returns (uint256)
  {
    return _reserves[asset].getNormalizedDebt();
  }

  ///@inheritdoc IPool
  function getReservesList() external view override returns (address[] memory) {
    uint256 reserveListCount = _reservesCount;
    uint256 droppedReservesCount = 0;
    address[] memory reserves = new address[](reserveListCount);

    for (uint256 i = 0; i < reserveListCount; i++) {
      if (_reservesList[i] != address(0)) {
        reserves[i - droppedReservesCount] = _reservesList[i];
      } else {
        droppedReservesCount++;
      }
    }

    if (droppedReservesCount == 0) return reserves;

    address[] memory undroppedReserves = new address[](reserveListCount - droppedReservesCount);
    for (uint256 i = 0; i < reserveListCount - droppedReservesCount; i++) {
      undroppedReserves[i] = reserves[i];
    }

    return undroppedReserves;
  }

  ///@inheritdoc IPool
  function getAddressesProvider() external view override returns (IPoolAddressesProvider) {
    return _addressesProvider;
  }

  ///@inheritdoc IPool
  function MAX_STABLE_RATE_BORROW_SIZE_PERCENT() public view override returns (uint256) {
    return _maxStableRateBorrowSizePercent;
  }

  ///@inheritdoc IPool
  function FLASHLOAN_PREMIUM_TOTAL() public view override returns (uint256) {
    return _flashLoanPremiumTotal;
  }

  ///@inheritdoc IPool
  function FLASHLOAN_PREMIUM_TO_PROTOCOL() public view override returns (uint256) {
    return _flashLoanPremiumToProtocol;
  }

  ///@inheritdoc IPool
  function MAX_NUMBER_RESERVES() public view override returns (uint256) {
    return _maxNumberOfReserves;
  }

  ///@inheritdoc IPool
  function finalizeTransfer(
    address asset,
    address from,
    address to,
    uint256 amount,
    uint256 balanceFromBefore,
    uint256 balanceToBefore
  ) external override {
    require(msg.sender == _reserves[asset].aTokenAddress, Errors.P_CALLER_MUST_BE_AN_ATOKEN);
    DepositLogic.finalizeTransfer(
      _reserves,
      _reservesList,
      _usersConfig,
      DataTypes.FinalizeTransferParams(
        asset,
        from,
        to,
        amount,
        balanceFromBefore,
        balanceToBefore,
        _reservesCount,
        _addressesProvider.getPriceOracle()
      )
    );
  }

  ///@inheritdoc IPool
  function initReserve(
    address asset,
    address aTokenAddress,
    address stableDebtAddress,
    address variableDebtAddress,
    address interestRateStrategyAddress
  ) external override onlyPoolConfigurator {
    require(Address.isContract(asset), Errors.P_NOT_CONTRACT);
    _reserves[asset].init(
      aTokenAddress,
      stableDebtAddress,
      variableDebtAddress,
      interestRateStrategyAddress
    );
    _addReserveToList(asset);
  }

  ///@inheritdoc IPool
  function dropReserve(address asset) external override onlyPoolConfigurator {
    DataTypes.ReserveData storage reserve = _reserves[asset];
    ValidationLogic.validateDropReserve(reserve);
    _reservesList[_reserves[asset].id] = address(0);
    delete _reserves[asset];
  }

  ///@inheritdoc IPool
  function setReserveInterestRateStrategyAddress(address asset, address rateStrategyAddress)
    external
    override
    onlyPoolConfigurator
  {
    _reserves[asset].interestRateStrategyAddress = rateStrategyAddress;
  }

  ///@inheritdoc IPool
  function setConfiguration(address asset, uint256 configuration)
    external
    override
    onlyPoolConfigurator
  {
    _reserves[asset].configuration.data = configuration;
  }

  ///@inheritdoc IPool
  function updateFlashBorrowerAuthorization(address flashBorrower, bool authorized)
    external
    override
    onlyPoolConfigurator
  {
    _authorizedFlashBorrowers[flashBorrower] = authorized;
  }

  ///@inheritdoc IPool
  function isFlashBorrowerAuthorized(address flashBorrower) external view override returns (bool) {
    return _authorizedFlashBorrowers[flashBorrower];
  }

  ///@inheritdoc IPool
  function updateFlashloanPremiums(
    uint256 flashLoanPremiumTotal,
    uint256 flashLoanPremiumToProtocol
  ) external override onlyPoolConfigurator {
    _flashLoanPremiumTotal = flashLoanPremiumTotal;
    _flashLoanPremiumToProtocol = flashLoanPremiumToProtocol;
  }

  function _addReserveToList(address asset) internal {
    uint256 reservesCount = _reservesCount;

    require(reservesCount < _maxNumberOfReserves, Errors.P_NO_MORE_RESERVES_ALLOWED);

    bool reserveAlreadyAdded = _reserves[asset].id != 0 || _reservesList[0] == asset;

    if (!reserveAlreadyAdded) {
      for (uint8 i = 0; i <= reservesCount; i++) {
        if (_reservesList[i] == address(0)) {
          _reserves[asset].id = i;
          _reservesList[i] = asset;
          _reservesCount = reservesCount + 1;
        }
      }
    }
  }
}<|MERGE_RESOLUTION|>--- conflicted
+++ resolved
@@ -64,7 +64,6 @@
     );
   }
 
-<<<<<<< HEAD
   function _onlyBridgeAccessControl() internal view {
     require(
       _addressesProvider.getBridgeAccessControl() == msg.sender,
@@ -73,9 +72,6 @@
   }
 
   function getRevision() internal pure override returns (uint256) {
-=======
-  function getRevision() internal pure virtual override returns (uint256) {
->>>>>>> ba5b592d
     return POOL_REVISION;
   }
 
