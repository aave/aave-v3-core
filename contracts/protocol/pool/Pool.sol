--- conflicted
+++ resolved
@@ -252,11 +252,7 @@
 
   /// @inheritdoc IPool
   function setUserUseReserveAsCollateral(address asset, bool useAsCollateral) external override {
-<<<<<<< HEAD
-    DepositLogic.executeUseReserveAsCollateral(
-=======
-    SupplyLogic.setUserUseReserveAsCollateral(
->>>>>>> 6f7f5aed
+    SupplyLogic.executeUseReserveAsCollateral(
       _reserves,
       _reservesList,
       _eModeCategories,
