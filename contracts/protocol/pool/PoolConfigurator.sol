// SPDX-License-Identifier: agpl-3.0
pragma solidity 0.8.10;

import {VersionedInitializable} from '../libraries/aave-upgradeability/VersionedInitializable.sol';
import {ReserveConfiguration} from '../libraries/configuration/ReserveConfiguration.sol';
import {IPoolAddressesProvider} from '../../interfaces/IPoolAddressesProvider.sol';
import {Errors} from '../libraries/helpers/Errors.sol';
import {PercentageMath} from '../libraries/math/PercentageMath.sol';
import {DataTypes} from '../libraries/types/DataTypes.sol';
import {ConfiguratorLogic} from '../libraries/logic/ConfiguratorLogic.sol';
import {ConfiguratorInputTypes} from '../libraries/types/ConfiguratorInputTypes.sol';
import {IPoolConfigurator} from '../../interfaces/IPoolConfigurator.sol';
import {IPool} from '../../interfaces/IPool.sol';
import {IACLManager} from '../../interfaces/IACLManager.sol';
import {IPoolDataProvider} from '../../interfaces/IPoolDataProvider.sol';

/**
 * @title PoolConfigurator
 * @author Aave
 * @dev Implements the configuration methods for the Aave protocol
 **/
contract PoolConfigurator is VersionedInitializable, IPoolConfigurator {
  using PercentageMath for uint256;
  using ReserveConfiguration for DataTypes.ReserveConfigurationMap;

  IPoolAddressesProvider internal _addressesProvider;
  IPool internal _pool;

  modifier onlyPoolAdmin() {
    _onlyPoolAdmin();
    _;
  }

  modifier onlyEmergencyAdmin() {
    _onlyEmergencyAdmin();
    _;
  }

  modifier onlyEmergencyOrPoolAdmin() {
    _onlyPoolOrEmergencyAdmin();
    _;
  }

  modifier onlyAssetListingOrPoolAdmins() {
    _onlyAssetListingOrPoolAdmins();
    _;
  }

  modifier onlyRiskOrPoolAdmins() {
    _onlyRiskOrPoolAdmins();
    _;
  }

  uint256 internal constant CONFIGURATOR_REVISION = 0x1;

  /// @inheritdoc VersionedInitializable
  function getRevision() internal pure virtual override returns (uint256) {
    return CONFIGURATOR_REVISION;
  }

  function initialize(IPoolAddressesProvider provider) public initializer {
    _addressesProvider = provider;
    _pool = IPool(_addressesProvider.getPool());
  }

  /// @inheritdoc IPoolConfigurator
  function initReserves(ConfiguratorInputTypes.InitReserveInput[] calldata input)
    external
    override
    onlyAssetListingOrPoolAdmins
  {
    IPool cachedPool = _pool;
    for (uint256 i = 0; i < input.length; i++) {
      ConfiguratorLogic.executeInitReserve(cachedPool, input[i]);
    }
  }

  /// @inheritdoc IPoolConfigurator
  function dropReserve(address asset) external override onlyPoolAdmin {
    _pool.dropReserve(asset);
    emit ReserveDropped(asset);
  }

  /// @inheritdoc IPoolConfigurator
  function updateAToken(ConfiguratorInputTypes.UpdateATokenInput calldata input)
    external
    override
    onlyPoolAdmin
  {
    ConfiguratorLogic.executeUpdateAToken(_pool, input);
  }

  /// @inheritdoc IPoolConfigurator
  function updateStableDebtToken(ConfiguratorInputTypes.UpdateDebtTokenInput calldata input)
    external
    override
    onlyPoolAdmin
  {
    ConfiguratorLogic.executeUpdateStableDebtToken(_pool, input);
  }

  /// @inheritdoc IPoolConfigurator
  function updateVariableDebtToken(ConfiguratorInputTypes.UpdateDebtTokenInput calldata input)
    external
    override
    onlyPoolAdmin
  {
    ConfiguratorLogic.executeUpdateVariableDebtToken(_pool, input);
  }

  /// @inheritdoc IPoolConfigurator
  function setReserveBorrowing(address asset, bool enabled) external override onlyRiskOrPoolAdmins {
    DataTypes.ReserveConfigurationMap memory currentConfig = _pool.getConfiguration(asset);
    currentConfig.setBorrowingEnabled(enabled);
    _pool.setConfiguration(asset, currentConfig.data);
    emit ReserveBorrowing(asset, enabled);
  }

  /// @inheritdoc IPoolConfigurator
  function configureReserveAsCollateral(
    address asset,
    uint256 ltv,
    uint256 liquidationThreshold,
    uint256 liquidationBonus
  ) external override onlyRiskOrPoolAdmins {
    //validation of the parameters: the LTV can
    //only be lower or equal than the liquidation threshold
    //(otherwise a loan against the asset would cause instantaneous liquidation)
    require(ltv <= liquidationThreshold, Errors.INVALID_RESERVE_PARAMS);

    DataTypes.ReserveConfigurationMap memory currentConfig = _pool.getConfiguration(asset);

    if (liquidationThreshold != 0) {
      //liquidation bonus must be bigger than 100.00%, otherwise the liquidator would receive less
      //collateral than needed to cover the debt
      require(liquidationBonus > PercentageMath.PERCENTAGE_FACTOR, Errors.INVALID_RESERVE_PARAMS);

      //if threshold * bonus is less than PERCENTAGE_FACTOR, it's guaranteed that at the moment
      //a loan is taken there is enough collateral available to cover the liquidation bonus
      require(
        liquidationThreshold.percentMul(liquidationBonus) <= PercentageMath.PERCENTAGE_FACTOR,
        Errors.INVALID_RESERVE_PARAMS
      );
    } else {
      require(liquidationBonus == 0, Errors.INVALID_RESERVE_PARAMS);
      //if the liquidation threshold is being set to 0,
      // the reserve is being disabled as collateral. To do so,
      //we need to ensure no liquidity is supplied
      _checkNoSuppliers(asset);
    }

    currentConfig.setLtv(ltv);
    currentConfig.setLiquidationThreshold(liquidationThreshold);
    currentConfig.setLiquidationBonus(liquidationBonus);

    _pool.setConfiguration(asset, currentConfig.data);

    emit CollateralConfigurationChanged(asset, ltv, liquidationThreshold, liquidationBonus);
  }

  /// @inheritdoc IPoolConfigurator
  function setReserveStableRateBorrowing(address asset, bool enabled)
    external
    override
    onlyRiskOrPoolAdmins
  {
    DataTypes.ReserveConfigurationMap memory currentConfig = _pool.getConfiguration(asset);
    currentConfig.setStableRateBorrowingEnabled(enabled);
    _pool.setConfiguration(asset, currentConfig.data);
    emit ReserveStableRateBorrowing(asset, enabled);
  }

  /// @inheritdoc IPoolConfigurator
  function setReserveActive(address asset, bool active) external override onlyPoolAdmin {
    if (!active) _checkNoSuppliers(asset);
    DataTypes.ReserveConfigurationMap memory currentConfig = _pool.getConfiguration(asset);
    currentConfig.setActive(active);
    _pool.setConfiguration(asset, currentConfig.data);
    emit ReserveActive(asset, active);
  }

  /// @inheritdoc IPoolConfigurator
  function setReserveFreeze(address asset, bool freeze) external override onlyRiskOrPoolAdmins {
    DataTypes.ReserveConfigurationMap memory currentConfig = _pool.getConfiguration(asset);
    currentConfig.setFrozen(freeze);
    _pool.setConfiguration(asset, currentConfig.data);
    emit ReserveFrozen(asset, freeze);
  }

  /// @inheritdoc IPoolConfigurator
  function setBorrowableInIsolation(address asset, bool borrowable)
    external
    override
    onlyRiskOrPoolAdmins
  {
    DataTypes.ReserveConfigurationMap memory currentConfig = _pool.getConfiguration(asset);
    currentConfig.setBorrowableInIsolation(borrowable);
    _pool.setConfiguration(asset, currentConfig.data);
    emit BorrowableInIsolationChanged(asset, borrowable);
  }

  /// @inheritdoc IPoolConfigurator
  function setReservePause(address asset, bool paused) public override onlyEmergencyOrPoolAdmin {
    DataTypes.ReserveConfigurationMap memory currentConfig = _pool.getConfiguration(asset);
    currentConfig.setPaused(paused);
    _pool.setConfiguration(asset, currentConfig.data);
    emit ReservePaused(asset, paused);
  }

  /// @inheritdoc IPoolConfigurator
  function setReserveFactor(address asset, uint256 newReserveFactor)
    external
    override
    onlyRiskOrPoolAdmins
  {
    DataTypes.ReserveConfigurationMap memory currentConfig = _pool.getConfiguration(asset);
    uint256 oldReserveFactor = currentConfig.getReserveFactor();
    currentConfig.setReserveFactor(newReserveFactor);
    _pool.setConfiguration(asset, currentConfig.data);
    emit ReserveFactorChanged(asset, oldReserveFactor, newReserveFactor);
  }

  /// @inheritdoc IPoolConfigurator
  function setDebtCeiling(address asset, uint256 newDebtCeiling)
    external
    override
    onlyRiskOrPoolAdmins
  {
    DataTypes.ReserveConfigurationMap memory currentConfig = _pool.getConfiguration(asset);
    uint256 oldDebtCeiling = currentConfig.getDebtCeiling();
    if (oldDebtCeiling == 0) {
      _checkNoSuppliers(asset);
    }
    currentConfig.setDebtCeiling(newDebtCeiling);
    _pool.setConfiguration(asset, currentConfig.data);
    emit DebtCeilingChanged(asset, oldDebtCeiling, newDebtCeiling);
  }

  /// @inheritdoc IPoolConfigurator
  function setBorrowCap(address asset, uint256 newBorrowCap)
    external
    override
    onlyRiskOrPoolAdmins
  {
    DataTypes.ReserveConfigurationMap memory currentConfig = _pool.getConfiguration(asset);
    uint256 oldBorrowCap = currentConfig.getBorrowCap();
    currentConfig.setBorrowCap(newBorrowCap);
    _pool.setConfiguration(asset, currentConfig.data);
    emit BorrowCapChanged(asset, oldBorrowCap, newBorrowCap);
  }

  /// @inheritdoc IPoolConfigurator
  function setSupplyCap(address asset, uint256 newSupplyCap)
    external
    override
    onlyRiskOrPoolAdmins
  {
    DataTypes.ReserveConfigurationMap memory currentConfig = _pool.getConfiguration(asset);
    uint256 oldSupplyCap = currentConfig.getSupplyCap();
    currentConfig.setSupplyCap(newSupplyCap);
    _pool.setConfiguration(asset, currentConfig.data);
    emit SupplyCapChanged(asset, oldSupplyCap, newSupplyCap);
  }

  /// @inheritdoc IPoolConfigurator
  function setLiquidationProtocolFee(address asset, uint256 newFee)
    external
    override
    onlyRiskOrPoolAdmins
  {
    DataTypes.ReserveConfigurationMap memory currentConfig = _pool.getConfiguration(asset);
    uint256 oldFee = currentConfig.getLiquidationProtocolFee();
    currentConfig.setLiquidationProtocolFee(newFee);
    _pool.setConfiguration(asset, currentConfig.data);
    emit LiquidationProtocolFeeChanged(asset, oldFee, newFee);
  }

  /// @inheritdoc IPoolConfigurator
  function setEModeCategory(
    uint8 categoryId,
    uint16 ltv,
    uint16 liquidationThreshold,
    uint16 liquidationBonus,
    address oracle,
    string calldata label
  ) external override onlyRiskOrPoolAdmins {
    // validation of the parameters: the LTV can
    // only be lower or equal than the liquidation threshold
    // (otherwise a loan against the asset would cause instantaneous liquidation)
    require(ltv <= liquidationThreshold, Errors.INVALID_EMODE_CATEGORY_PARAMS);
    require(
      liquidationBonus > PercentageMath.PERCENTAGE_FACTOR,
      Errors.INVALID_EMODE_CATEGORY_PARAMS
    );

    // if threshold * bonus is less than PERCENTAGE_FACTOR, it's guaranteed that at the moment
    // a loan is taken there is enough collateral available to cover the liquidation bonus
    require(
      uint256(liquidationThreshold).percentMul(liquidationBonus) <=
        PercentageMath.PERCENTAGE_FACTOR,
      Errors.INVALID_EMODE_CATEGORY_PARAMS
    );

    _pool.configureEModeCategory(
      categoryId,
      DataTypes.EModeCategory({
        ltv: ltv,
        liquidationThreshold: liquidationThreshold,
        liquidationBonus: liquidationBonus,
        priceSource: oracle,
        label: label
      })
    );
    emit EModeCategoryAdded(categoryId, ltv, liquidationThreshold, liquidationBonus, oracle, label);
  }

  /// @inheritdoc IPoolConfigurator
  function setAssetEModeCategory(address asset, uint8 newCategoryId)
    external
    override
    onlyRiskOrPoolAdmins
  {
    DataTypes.ReserveConfigurationMap memory currentConfig = _pool.getConfiguration(asset);

    if (newCategoryId > 0) {
      DataTypes.EModeCategory memory categoryData = _pool.getEModeCategoryData(newCategoryId);
      require(
        categoryData.liquidationThreshold > currentConfig.getLiquidationThreshold(),
        Errors.INVALID_EMODE_CATEGORY_ASSIGNMENT
      );
    }
    uint256 oldCategoryId = currentConfig.getEModeCategory();
    currentConfig.setEModeCategory(newCategoryId);
    _pool.setConfiguration(asset, currentConfig.data);
    emit EModeAssetCategoryChanged(asset, uint8(oldCategoryId), newCategoryId);
  }

  /// @inheritdoc IPoolConfigurator
  function setUnbackedMintCap(address asset, uint256 newUnbackedMintCap)
    external
    override
    onlyRiskOrPoolAdmins
  {
    DataTypes.ReserveConfigurationMap memory currentConfig = _pool.getConfiguration(asset);
    uint256 oldUnbackedMintCap = currentConfig.getUnbackedMintCap();
    currentConfig.setUnbackedMintCap(newUnbackedMintCap);
    _pool.setConfiguration(asset, currentConfig.data);
    emit UnbackedMintCapChanged(asset, oldUnbackedMintCap, newUnbackedMintCap);
  }

  /// @inheritdoc IPoolConfigurator
  function setReserveInterestRateStrategyAddress(address asset, address newRateStrategyAddress)
    external
    override
    onlyRiskOrPoolAdmins
  {
    DataTypes.ReserveData memory reserve = _pool.getReserveData(asset);
    address oldRateStrategyAddress = reserve.interestRateStrategyAddress;
    _pool.setReserveInterestRateStrategyAddress(asset, newRateStrategyAddress);
    emit ReserveInterestRateStrategyChanged(asset, oldRateStrategyAddress, newRateStrategyAddress);
  }

  /// @inheritdoc IPoolConfigurator
  function setPoolPause(bool paused) external override onlyEmergencyAdmin {
    address[] memory reserves = _pool.getReservesList();

    for (uint256 i = 0; i < reserves.length; i++) {
      if (reserves[i] != address(0)) {
        setReservePause(reserves[i], paused);
      }
    }
  }

  /// @inheritdoc IPoolConfigurator
<<<<<<< HEAD
  function updateBridgeProtocolFee(uint256 newBridgeProtocolFee) external override onlyPoolAdmin {
    require(
      newBridgeProtocolFee <= PercentageMath.PERCENTAGE_FACTOR,
      Errors.PC_BRIDGE_PROTOCOL_FEE_INVALID
    );
    uint256 oldBridgeProtocolFee = _pool.BRIDGE_PROTOCOL_FEE();
    _pool.updateBridgeProtocolFee(newBridgeProtocolFee);
    emit BridgeProtocolFeeUpdated(oldBridgeProtocolFee, newBridgeProtocolFee);
=======
  function updateBridgeProtocolFee(uint256 protocolFee) external override onlyPoolAdmin {
    require(protocolFee <= PercentageMath.PERCENTAGE_FACTOR, Errors.BRIDGE_PROTOCOL_FEE_INVALID);
    _pool.updateBridgeProtocolFee(protocolFee);
    emit BridgeProtocolFeeUpdated(protocolFee);
>>>>>>> 68faf8ee
  }

  /// @inheritdoc IPoolConfigurator
  function updateFlashloanPremiumTotal(uint256 newFlashloanPremiumTotal)
    external
    override
    onlyPoolAdmin
  {
    require(
<<<<<<< HEAD
      newFlashloanPremiumTotal <= PercentageMath.PERCENTAGE_FACTOR,
      Errors.PC_FLASHLOAN_PREMIUM_INVALID
    );
    require(
      newFlashloanPremiumTotal >= _pool.FLASHLOAN_PREMIUM_TO_PROTOCOL(),
      Errors.PC_FLASHLOAN_PREMIUMS_MISMATCH
=======
      flashloanPremiumTotal <= PercentageMath.PERCENTAGE_FACTOR,
      Errors.FLASHLOAN_PREMIUM_INVALID
    );
    require(
      flashloanPremiumTotal >= _pool.FLASHLOAN_PREMIUM_TO_PROTOCOL(),
      Errors.FLASHLOAN_PREMIUMS_MISMATCH
>>>>>>> 68faf8ee
    );
    uint256 oldFlashloanPremiumTotal = _pool.FLASHLOAN_PREMIUM_TOTAL();
    _pool.updateFlashloanPremiums(newFlashloanPremiumTotal, _pool.FLASHLOAN_PREMIUM_TO_PROTOCOL());
    emit FlashloanPremiumTotalUpdated(oldFlashloanPremiumTotal, newFlashloanPremiumTotal);
  }

  /// @inheritdoc IPoolConfigurator
  function updateFlashloanPremiumToProtocol(uint256 newFlashloanPremiumToProtocol)
    external
    override
    onlyPoolAdmin
  {
    require(
<<<<<<< HEAD
      newFlashloanPremiumToProtocol <= PercentageMath.PERCENTAGE_FACTOR,
      Errors.PC_FLASHLOAN_PREMIUM_INVALID
    );
    require(
      newFlashloanPremiumToProtocol <= _pool.FLASHLOAN_PREMIUM_TOTAL(),
      Errors.PC_FLASHLOAN_PREMIUMS_MISMATCH
=======
      flashloanPremiumToProtocol <= PercentageMath.PERCENTAGE_FACTOR,
      Errors.FLASHLOAN_PREMIUM_INVALID
    );
    require(
      flashloanPremiumToProtocol <= _pool.FLASHLOAN_PREMIUM_TOTAL(),
      Errors.FLASHLOAN_PREMIUMS_MISMATCH
>>>>>>> 68faf8ee
    );
    uint256 oldFlashloanPremiumToProtocol = _pool.FLASHLOAN_PREMIUM_TO_PROTOCOL();
    _pool.updateFlashloanPremiums(_pool.FLASHLOAN_PREMIUM_TOTAL(), newFlashloanPremiumToProtocol);
    emit FlashloanPremiumToProtocolUpdated(
      oldFlashloanPremiumToProtocol,
      newFlashloanPremiumToProtocol
    );
  }

  function _checkNoSuppliers(address asset) internal view {
    uint256 totalATokens = IPoolDataProvider(_addressesProvider.getPoolDataProvider())
      .getATokenTotalSupply(asset);
    require(totalATokens == 0, Errors.RESERVE_LIQUIDITY_NOT_ZERO);
  }

  function _onlyPoolAdmin() internal view {
    IACLManager aclManager = IACLManager(_addressesProvider.getACLManager());
    require(aclManager.isPoolAdmin(msg.sender), Errors.CALLER_NOT_POOL_ADMIN);
  }

  function _onlyEmergencyAdmin() internal view {
    IACLManager aclManager = IACLManager(_addressesProvider.getACLManager());
    require(aclManager.isEmergencyAdmin(msg.sender), Errors.CALLER_NOT_EMERGENCY_ADMIN);
  }

  function _onlyPoolOrEmergencyAdmin() internal view {
    IACLManager aclManager = IACLManager(_addressesProvider.getACLManager());
    require(
      aclManager.isPoolAdmin(msg.sender) || aclManager.isEmergencyAdmin(msg.sender),
      Errors.CALLER_NOT_POOL_OR_EMERGENCY_ADMIN
    );
  }

  function _onlyAssetListingOrPoolAdmins() internal view {
    IACLManager aclManager = IACLManager(_addressesProvider.getACLManager());
    require(
      aclManager.isAssetListingAdmin(msg.sender) || aclManager.isPoolAdmin(msg.sender),
      Errors.CALLER_NOT_ASSET_LISTING_OR_POOL_ADMIN
    );
  }

  function _onlyRiskOrPoolAdmins() internal view {
    IACLManager aclManager = IACLManager(_addressesProvider.getACLManager());
    require(
      aclManager.isRiskAdmin(msg.sender) || aclManager.isPoolAdmin(msg.sender),
      Errors.CALLER_NOT_RISK_OR_POOL_ADMIN
    );
  }
}<|MERGE_RESOLUTION|>--- conflicted
+++ resolved
@@ -372,21 +372,14 @@
   }
 
   /// @inheritdoc IPoolConfigurator
-<<<<<<< HEAD
   function updateBridgeProtocolFee(uint256 newBridgeProtocolFee) external override onlyPoolAdmin {
     require(
       newBridgeProtocolFee <= PercentageMath.PERCENTAGE_FACTOR,
-      Errors.PC_BRIDGE_PROTOCOL_FEE_INVALID
+      Errors.BRIDGE_PROTOCOL_FEE_INVALID
     );
     uint256 oldBridgeProtocolFee = _pool.BRIDGE_PROTOCOL_FEE();
     _pool.updateBridgeProtocolFee(newBridgeProtocolFee);
     emit BridgeProtocolFeeUpdated(oldBridgeProtocolFee, newBridgeProtocolFee);
-=======
-  function updateBridgeProtocolFee(uint256 protocolFee) external override onlyPoolAdmin {
-    require(protocolFee <= PercentageMath.PERCENTAGE_FACTOR, Errors.BRIDGE_PROTOCOL_FEE_INVALID);
-    _pool.updateBridgeProtocolFee(protocolFee);
-    emit BridgeProtocolFeeUpdated(protocolFee);
->>>>>>> 68faf8ee
   }
 
   /// @inheritdoc IPoolConfigurator
@@ -396,21 +389,12 @@
     onlyPoolAdmin
   {
     require(
-<<<<<<< HEAD
       newFlashloanPremiumTotal <= PercentageMath.PERCENTAGE_FACTOR,
-      Errors.PC_FLASHLOAN_PREMIUM_INVALID
+      Errors.FLASHLOAN_PREMIUM_INVALID
     );
     require(
       newFlashloanPremiumTotal >= _pool.FLASHLOAN_PREMIUM_TO_PROTOCOL(),
-      Errors.PC_FLASHLOAN_PREMIUMS_MISMATCH
-=======
-      flashloanPremiumTotal <= PercentageMath.PERCENTAGE_FACTOR,
-      Errors.FLASHLOAN_PREMIUM_INVALID
-    );
-    require(
-      flashloanPremiumTotal >= _pool.FLASHLOAN_PREMIUM_TO_PROTOCOL(),
       Errors.FLASHLOAN_PREMIUMS_MISMATCH
->>>>>>> 68faf8ee
     );
     uint256 oldFlashloanPremiumTotal = _pool.FLASHLOAN_PREMIUM_TOTAL();
     _pool.updateFlashloanPremiums(newFlashloanPremiumTotal, _pool.FLASHLOAN_PREMIUM_TO_PROTOCOL());
@@ -424,21 +408,12 @@
     onlyPoolAdmin
   {
     require(
-<<<<<<< HEAD
       newFlashloanPremiumToProtocol <= PercentageMath.PERCENTAGE_FACTOR,
-      Errors.PC_FLASHLOAN_PREMIUM_INVALID
+      Errors.FLASHLOAN_PREMIUM_INVALID
     );
     require(
       newFlashloanPremiumToProtocol <= _pool.FLASHLOAN_PREMIUM_TOTAL(),
-      Errors.PC_FLASHLOAN_PREMIUMS_MISMATCH
-=======
-      flashloanPremiumToProtocol <= PercentageMath.PERCENTAGE_FACTOR,
-      Errors.FLASHLOAN_PREMIUM_INVALID
-    );
-    require(
-      flashloanPremiumToProtocol <= _pool.FLASHLOAN_PREMIUM_TOTAL(),
       Errors.FLASHLOAN_PREMIUMS_MISMATCH
->>>>>>> 68faf8ee
     );
     uint256 oldFlashloanPremiumToProtocol = _pool.FLASHLOAN_PREMIUM_TO_PROTOCOL();
     _pool.updateFlashloanPremiums(_pool.FLASHLOAN_PREMIUM_TOTAL(), newFlashloanPremiumToProtocol);
