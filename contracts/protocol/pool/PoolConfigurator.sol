// SPDX-License-Identifier: agpl-3.0
pragma solidity 0.8.10;

import {VersionedInitializable} from '../libraries/aave-upgradeability/VersionedInitializable.sol';
import {ReserveConfiguration} from '../libraries/configuration/ReserveConfiguration.sol';
import {IPoolAddressesProvider} from '../../interfaces/IPoolAddressesProvider.sol';
import {Errors} from '../libraries/helpers/Errors.sol';
import {PercentageMath} from '../libraries/math/PercentageMath.sol';
import {DataTypes} from '../libraries/types/DataTypes.sol';
import {ConfiguratorLogic} from '../libraries/logic/ConfiguratorLogic.sol';
import {ConfiguratorInputTypes} from '../libraries/types/ConfiguratorInputTypes.sol';
import {IPoolConfigurator} from '../../interfaces/IPoolConfigurator.sol';
import {IPool} from '../../interfaces/IPool.sol';
import {IACLManager} from '../../interfaces/IACLManager.sol';
import {IPoolDataProvider} from '../../interfaces/IPoolDataProvider.sol';

/**
 * @title PoolConfigurator
 * @author Aave
 * @dev Implements the configuration methods for the Aave protocol
 **/
contract PoolConfigurator is VersionedInitializable, IPoolConfigurator {
  using PercentageMath for uint256;
  using ReserveConfiguration for DataTypes.ReserveConfigurationMap;

  IPoolAddressesProvider internal _addressesProvider;
  IPool internal _pool;

  modifier onlyPoolAdmin() {
    _onlyPoolAdmin();
    _;
  }

  modifier onlyEmergencyAdmin() {
    _onlyEmergencyAdmin();
    _;
  }

  modifier onlyEmergencyOrPoolAdmin() {
    _onlyPoolOrEmergencyAdmin();
    _;
  }

  modifier onlyAssetListingOrPoolAdmins() {
    _onlyAssetListingOrPoolAdmins();
    _;
  }

  modifier onlyRiskOrPoolAdmins() {
    _onlyRiskOrPoolAdmins();
    _;
  }

  uint256 internal constant CONFIGURATOR_REVISION = 0x1;

  /// @inheritdoc VersionedInitializable
  function getRevision() internal pure virtual override returns (uint256) {
    return CONFIGURATOR_REVISION;
  }

  function initialize(IPoolAddressesProvider provider) public initializer {
    _addressesProvider = provider;
    _pool = IPool(_addressesProvider.getPool());
  }

  /// @inheritdoc IPoolConfigurator
  function initReserves(ConfiguratorInputTypes.InitReserveInput[] calldata input)
    external
    override
    onlyAssetListingOrPoolAdmins
  {
    IPool cachedPool = _pool;
    for (uint256 i = 0; i < input.length; i++) {
      ConfiguratorLogic.executeInitReserve(cachedPool, input[i]);
    }
  }

  /// @inheritdoc IPoolConfigurator
  function dropReserve(address asset) external override onlyPoolAdmin {
    _pool.dropReserve(asset);
    emit ReserveDropped(asset);
  }

  /// @inheritdoc IPoolConfigurator
  function updateAToken(ConfiguratorInputTypes.UpdateATokenInput calldata input)
    external
    override
    onlyPoolAdmin
  {
    ConfiguratorLogic.executeUpdateAToken(_pool, input);
  }

  /// @inheritdoc IPoolConfigurator
  function updateStableDebtToken(ConfiguratorInputTypes.UpdateDebtTokenInput calldata input)
    external
    override
    onlyPoolAdmin
  {
    ConfiguratorLogic.executeUpdateStableDebtToken(_pool, input);
  }

  /// @inheritdoc IPoolConfigurator
  function updateVariableDebtToken(ConfiguratorInputTypes.UpdateDebtTokenInput calldata input)
    external
    override
    onlyPoolAdmin
  {
    ConfiguratorLogic.executeUpdateVariableDebtToken(_pool, input);
  }

  /// @inheritdoc IPoolConfigurator
  function setReserveBorrowing(address asset, bool enabled) external override onlyRiskOrPoolAdmins {
    DataTypes.ReserveConfigurationMap memory currentConfig = _pool.getConfiguration(asset);
    currentConfig.setBorrowingEnabled(enabled);
    _pool.setConfiguration(asset, currentConfig);
    emit ReserveBorrowing(asset, enabled);
  }

  /// @inheritdoc IPoolConfigurator
  function configureReserveAsCollateral(
    address asset,
    uint256 ltv,
    uint256 liquidationThreshold,
    uint256 liquidationBonus
  ) external override onlyRiskOrPoolAdmins {
    //validation of the parameters: the LTV can
    //only be lower or equal than the liquidation threshold
    //(otherwise a loan against the asset would cause instantaneous liquidation)
    require(ltv <= liquidationThreshold, Errors.INVALID_RESERVE_PARAMS);

    DataTypes.ReserveConfigurationMap memory currentConfig = _pool.getConfiguration(asset);

    if (liquidationThreshold != 0) {
      //liquidation bonus must be bigger than 100.00%, otherwise the liquidator would receive less
      //collateral than needed to cover the debt
      require(liquidationBonus > PercentageMath.PERCENTAGE_FACTOR, Errors.INVALID_RESERVE_PARAMS);

      //if threshold * bonus is less than PERCENTAGE_FACTOR, it's guaranteed that at the moment
      //a loan is taken there is enough collateral available to cover the liquidation bonus
      require(
        liquidationThreshold.percentMul(liquidationBonus) <= PercentageMath.PERCENTAGE_FACTOR,
        Errors.INVALID_RESERVE_PARAMS
      );
    } else {
      require(liquidationBonus == 0, Errors.INVALID_RESERVE_PARAMS);
      //if the liquidation threshold is being set to 0,
      // the reserve is being disabled as collateral. To do so,
      //we need to ensure no liquidity is supplied
      _checkNoSuppliers(asset);
    }

    currentConfig.setLtv(ltv);
    currentConfig.setLiquidationThreshold(liquidationThreshold);
    currentConfig.setLiquidationBonus(liquidationBonus);

    _pool.setConfiguration(asset, currentConfig);

    emit CollateralConfigurationChanged(asset, ltv, liquidationThreshold, liquidationBonus);
  }

  /// @inheritdoc IPoolConfigurator
  function setReserveStableRateBorrowing(address asset, bool enabled)
    external
    override
    onlyRiskOrPoolAdmins
  {
    DataTypes.ReserveConfigurationMap memory currentConfig = _pool.getConfiguration(asset);
    currentConfig.setStableRateBorrowingEnabled(enabled);
    _pool.setConfiguration(asset, currentConfig);
    emit ReserveStableRateBorrowing(asset, enabled);
  }

  /// @inheritdoc IPoolConfigurator
  function setReserveActive(address asset, bool active) external override onlyPoolAdmin {
    if (!active) _checkNoSuppliers(asset);
    DataTypes.ReserveConfigurationMap memory currentConfig = _pool.getConfiguration(asset);
    currentConfig.setActive(active);
    _pool.setConfiguration(asset, currentConfig);
    emit ReserveActive(asset, active);
  }

  /// @inheritdoc IPoolConfigurator
  function setReserveFreeze(address asset, bool freeze) external override onlyRiskOrPoolAdmins {
    DataTypes.ReserveConfigurationMap memory currentConfig = _pool.getConfiguration(asset);
    currentConfig.setFrozen(freeze);
    _pool.setConfiguration(asset, currentConfig);
    emit ReserveFrozen(asset, freeze);
  }

  /// @inheritdoc IPoolConfigurator
  function setBorrowableInIsolation(address asset, bool borrowable)
    external
    override
    onlyRiskOrPoolAdmins
  {
    DataTypes.ReserveConfigurationMap memory currentConfig = _pool.getConfiguration(asset);
    currentConfig.setBorrowableInIsolation(borrowable);
    _pool.setConfiguration(asset, currentConfig);
    emit BorrowableInIsolationChanged(asset, borrowable);
  }

  /// @inheritdoc IPoolConfigurator
  function setReservePause(address asset, bool paused) public override onlyEmergencyOrPoolAdmin {
    DataTypes.ReserveConfigurationMap memory currentConfig = _pool.getConfiguration(asset);
    currentConfig.setPaused(paused);
    _pool.setConfiguration(asset, currentConfig);
    emit ReservePaused(asset, paused);
  }

  /// @inheritdoc IPoolConfigurator
  function setReserveFactor(address asset, uint256 newReserveFactor)
    external
    override
    onlyRiskOrPoolAdmins
  {
    require(newReserveFactor <= PercentageMath.PERCENTAGE_FACTOR, Errors.INVALID_RESERVE_FACTOR);
    DataTypes.ReserveConfigurationMap memory currentConfig = _pool.getConfiguration(asset);
<<<<<<< HEAD
    uint256 oldReserveFactor = currentConfig.getReserveFactor();
    currentConfig.setReserveFactor(newReserveFactor);
    _pool.setConfiguration(asset, currentConfig.data);
    emit ReserveFactorChanged(asset, oldReserveFactor, newReserveFactor);
=======
    currentConfig.setReserveFactor(reserveFactor);
    _pool.setConfiguration(asset, currentConfig);
    emit ReserveFactorChanged(asset, reserveFactor);
>>>>>>> 2df6caac
  }

  /// @inheritdoc IPoolConfigurator
  function setDebtCeiling(address asset, uint256 newDebtCeiling)
    external
    override
    onlyRiskOrPoolAdmins
  {
    DataTypes.ReserveConfigurationMap memory currentConfig = _pool.getConfiguration(asset);
<<<<<<< HEAD
=======

>>>>>>> 2df6caac
    uint256 oldDebtCeiling = currentConfig.getDebtCeiling();
    if (oldDebtCeiling == 0) {
      _checkNoSuppliers(asset);
    }
<<<<<<< HEAD
    currentConfig.setDebtCeiling(newDebtCeiling);
    _pool.setConfiguration(asset, currentConfig.data);
    emit DebtCeilingChanged(asset, oldDebtCeiling, newDebtCeiling);
=======
    currentConfig.setDebtCeiling(ceiling);
    _pool.setConfiguration(asset, currentConfig);

    if (ceiling == 0) {
      _pool.resetIsolationModeTotalDebt(asset);
    }

    emit DebtCeilingChanged(asset, ceiling);
>>>>>>> 2df6caac
  }

  /// @inheritdoc IPoolConfigurator
  function setBorrowCap(address asset, uint256 newBorrowCap)
    external
    override
    onlyRiskOrPoolAdmins
  {
    DataTypes.ReserveConfigurationMap memory currentConfig = _pool.getConfiguration(asset);
<<<<<<< HEAD
    uint256 oldBorrowCap = currentConfig.getBorrowCap();
    currentConfig.setBorrowCap(newBorrowCap);
    _pool.setConfiguration(asset, currentConfig.data);
    emit BorrowCapChanged(asset, oldBorrowCap, newBorrowCap);
=======
    currentConfig.setBorrowCap(borrowCap);
    _pool.setConfiguration(asset, currentConfig);
    emit BorrowCapChanged(asset, borrowCap);
>>>>>>> 2df6caac
  }

  /// @inheritdoc IPoolConfigurator
  function setSupplyCap(address asset, uint256 newSupplyCap)
    external
    override
    onlyRiskOrPoolAdmins
  {
    DataTypes.ReserveConfigurationMap memory currentConfig = _pool.getConfiguration(asset);
<<<<<<< HEAD
    uint256 oldSupplyCap = currentConfig.getSupplyCap();
    currentConfig.setSupplyCap(newSupplyCap);
    _pool.setConfiguration(asset, currentConfig.data);
    emit SupplyCapChanged(asset, oldSupplyCap, newSupplyCap);
=======
    currentConfig.setSupplyCap(supplyCap);
    _pool.setConfiguration(asset, currentConfig);
    emit SupplyCapChanged(asset, supplyCap);
>>>>>>> 2df6caac
  }

  /// @inheritdoc IPoolConfigurator
  function setLiquidationProtocolFee(address asset, uint256 newFee)
    external
    override
    onlyRiskOrPoolAdmins
  {
    DataTypes.ReserveConfigurationMap memory currentConfig = _pool.getConfiguration(asset);
<<<<<<< HEAD
    uint256 oldFee = currentConfig.getLiquidationProtocolFee();
    currentConfig.setLiquidationProtocolFee(newFee);
    _pool.setConfiguration(asset, currentConfig.data);
    emit LiquidationProtocolFeeChanged(asset, oldFee, newFee);
=======

    currentConfig.setLiquidationProtocolFee(fee);

    _pool.setConfiguration(asset, currentConfig);

    emit LiquidationProtocolFeeChanged(asset, fee);
>>>>>>> 2df6caac
  }

  /// @inheritdoc IPoolConfigurator
  function setEModeCategory(
    uint8 categoryId,
    uint16 ltv,
    uint16 liquidationThreshold,
    uint16 liquidationBonus,
    address oracle,
    string calldata label
  ) external override onlyRiskOrPoolAdmins {
    // validation of the parameters: the LTV can
    // only be lower or equal than the liquidation threshold
    // (otherwise a loan against the asset would cause instantaneous liquidation)
    require(ltv <= liquidationThreshold, Errors.INVALID_EMODE_CATEGORY_PARAMS);
    require(
      liquidationBonus > PercentageMath.PERCENTAGE_FACTOR,
      Errors.INVALID_EMODE_CATEGORY_PARAMS
    );

    // if threshold * bonus is less than PERCENTAGE_FACTOR, it's guaranteed that at the moment
    // a loan is taken there is enough collateral available to cover the liquidation bonus
    require(
      uint256(liquidationThreshold).percentMul(liquidationBonus) <=
        PercentageMath.PERCENTAGE_FACTOR,
      Errors.INVALID_EMODE_CATEGORY_PARAMS
    );

    _pool.configureEModeCategory(
      categoryId,
      DataTypes.EModeCategory({
        ltv: ltv,
        liquidationThreshold: liquidationThreshold,
        liquidationBonus: liquidationBonus,
        priceSource: oracle,
        label: label
      })
    );
    emit EModeCategoryAdded(categoryId, ltv, liquidationThreshold, liquidationBonus, oracle, label);
  }

  /// @inheritdoc IPoolConfigurator
  function setAssetEModeCategory(address asset, uint8 newCategoryId)
    external
    override
    onlyRiskOrPoolAdmins
  {
    DataTypes.ReserveConfigurationMap memory currentConfig = _pool.getConfiguration(asset);

    if (newCategoryId > 0) {
      DataTypes.EModeCategory memory categoryData = _pool.getEModeCategoryData(newCategoryId);
      require(
        categoryData.liquidationThreshold > currentConfig.getLiquidationThreshold(),
        Errors.INVALID_EMODE_CATEGORY_ASSIGNMENT
      );
    }
<<<<<<< HEAD
    uint256 oldCategoryId = currentConfig.getEModeCategory();
    currentConfig.setEModeCategory(newCategoryId);
    _pool.setConfiguration(asset, currentConfig.data);
    emit EModeAssetCategoryChanged(asset, uint8(oldCategoryId), newCategoryId);
=======

    currentConfig.setEModeCategory(categoryId);

    _pool.setConfiguration(asset, currentConfig);

    emit EModeAssetCategoryChanged(asset, categoryId);
>>>>>>> 2df6caac
  }

  /// @inheritdoc IPoolConfigurator
  function setUnbackedMintCap(address asset, uint256 newUnbackedMintCap)
    external
    override
    onlyRiskOrPoolAdmins
  {
    DataTypes.ReserveConfigurationMap memory currentConfig = _pool.getConfiguration(asset);
<<<<<<< HEAD
    uint256 oldUnbackedMintCap = currentConfig.getUnbackedMintCap();
    currentConfig.setUnbackedMintCap(newUnbackedMintCap);
    _pool.setConfiguration(asset, currentConfig.data);
    emit UnbackedMintCapChanged(asset, oldUnbackedMintCap, newUnbackedMintCap);
=======

    currentConfig.setUnbackedMintCap(unbackedMintCap);

    _pool.setConfiguration(asset, currentConfig);

    emit UnbackedMintCapChanged(asset, unbackedMintCap);
>>>>>>> 2df6caac
  }

  /// @inheritdoc IPoolConfigurator
  function setReserveInterestRateStrategyAddress(address asset, address newRateStrategyAddress)
    external
    override
    onlyRiskOrPoolAdmins
  {
    DataTypes.ReserveData memory reserve = _pool.getReserveData(asset);
    address oldRateStrategyAddress = reserve.interestRateStrategyAddress;
    _pool.setReserveInterestRateStrategyAddress(asset, newRateStrategyAddress);
    emit ReserveInterestRateStrategyChanged(asset, oldRateStrategyAddress, newRateStrategyAddress);
  }

  /// @inheritdoc IPoolConfigurator
  function setPoolPause(bool paused) external override onlyEmergencyAdmin {
    address[] memory reserves = _pool.getReservesList();

    for (uint256 i = 0; i < reserves.length; i++) {
      if (reserves[i] != address(0)) {
        setReservePause(reserves[i], paused);
      }
    }
  }

  /// @inheritdoc IPoolConfigurator
  function updateBridgeProtocolFee(uint256 newBridgeProtocolFee) external override onlyPoolAdmin {
    require(
      newBridgeProtocolFee <= PercentageMath.PERCENTAGE_FACTOR,
      Errors.BRIDGE_PROTOCOL_FEE_INVALID
    );
    uint256 oldBridgeProtocolFee = _pool.BRIDGE_PROTOCOL_FEE();
    _pool.updateBridgeProtocolFee(newBridgeProtocolFee);
    emit BridgeProtocolFeeUpdated(oldBridgeProtocolFee, newBridgeProtocolFee);
  }

  /// @inheritdoc IPoolConfigurator
  function updateFlashloanPremiumTotal(uint256 newFlashloanPremiumTotal)
    external
    override
    onlyPoolAdmin
  {
    require(
      newFlashloanPremiumTotal <= PercentageMath.PERCENTAGE_FACTOR,
      Errors.FLASHLOAN_PREMIUM_INVALID
    );
    require(
      newFlashloanPremiumTotal >= _pool.FLASHLOAN_PREMIUM_TO_PROTOCOL(),
      Errors.FLASHLOAN_PREMIUMS_MISMATCH
    );
    uint256 oldFlashloanPremiumTotal = _pool.FLASHLOAN_PREMIUM_TOTAL();
    _pool.updateFlashloanPremiums(newFlashloanPremiumTotal, _pool.FLASHLOAN_PREMIUM_TO_PROTOCOL());
    emit FlashloanPremiumTotalUpdated(oldFlashloanPremiumTotal, newFlashloanPremiumTotal);
  }

  /// @inheritdoc IPoolConfigurator
  function updateFlashloanPremiumToProtocol(uint256 newFlashloanPremiumToProtocol)
    external
    override
    onlyPoolAdmin
  {
    require(
      newFlashloanPremiumToProtocol <= PercentageMath.PERCENTAGE_FACTOR,
      Errors.FLASHLOAN_PREMIUM_INVALID
    );
    require(
      newFlashloanPremiumToProtocol <= _pool.FLASHLOAN_PREMIUM_TOTAL(),
      Errors.FLASHLOAN_PREMIUMS_MISMATCH
    );
    uint256 oldFlashloanPremiumToProtocol = _pool.FLASHLOAN_PREMIUM_TO_PROTOCOL();
    _pool.updateFlashloanPremiums(_pool.FLASHLOAN_PREMIUM_TOTAL(), newFlashloanPremiumToProtocol);
    emit FlashloanPremiumToProtocolUpdated(
      oldFlashloanPremiumToProtocol,
      newFlashloanPremiumToProtocol
    );
  }

  function _checkNoSuppliers(address asset) internal view {
    uint256 totalATokens = IPoolDataProvider(_addressesProvider.getPoolDataProvider())
      .getATokenTotalSupply(asset);
    require(totalATokens == 0, Errors.RESERVE_LIQUIDITY_NOT_ZERO);
  }

  function _onlyPoolAdmin() internal view {
    IACLManager aclManager = IACLManager(_addressesProvider.getACLManager());
    require(aclManager.isPoolAdmin(msg.sender), Errors.CALLER_NOT_POOL_ADMIN);
  }

  function _onlyEmergencyAdmin() internal view {
    IACLManager aclManager = IACLManager(_addressesProvider.getACLManager());
    require(aclManager.isEmergencyAdmin(msg.sender), Errors.CALLER_NOT_EMERGENCY_ADMIN);
  }

  function _onlyPoolOrEmergencyAdmin() internal view {
    IACLManager aclManager = IACLManager(_addressesProvider.getACLManager());
    require(
      aclManager.isPoolAdmin(msg.sender) || aclManager.isEmergencyAdmin(msg.sender),
      Errors.CALLER_NOT_POOL_OR_EMERGENCY_ADMIN
    );
  }

  function _onlyAssetListingOrPoolAdmins() internal view {
    IACLManager aclManager = IACLManager(_addressesProvider.getACLManager());
    require(
      aclManager.isAssetListingAdmin(msg.sender) || aclManager.isPoolAdmin(msg.sender),
      Errors.CALLER_NOT_ASSET_LISTING_OR_POOL_ADMIN
    );
  }

  function _onlyRiskOrPoolAdmins() internal view {
    IACLManager aclManager = IACLManager(_addressesProvider.getACLManager());
    require(
      aclManager.isRiskAdmin(msg.sender) || aclManager.isPoolAdmin(msg.sender),
      Errors.CALLER_NOT_RISK_OR_POOL_ADMIN
    );
  }
}<|MERGE_RESOLUTION|>--- conflicted
+++ resolved
@@ -215,16 +215,10 @@
   {
     require(newReserveFactor <= PercentageMath.PERCENTAGE_FACTOR, Errors.INVALID_RESERVE_FACTOR);
     DataTypes.ReserveConfigurationMap memory currentConfig = _pool.getConfiguration(asset);
-<<<<<<< HEAD
     uint256 oldReserveFactor = currentConfig.getReserveFactor();
     currentConfig.setReserveFactor(newReserveFactor);
-    _pool.setConfiguration(asset, currentConfig.data);
+    _pool.setConfiguration(asset, currentConfig);
     emit ReserveFactorChanged(asset, oldReserveFactor, newReserveFactor);
-=======
-    currentConfig.setReserveFactor(reserveFactor);
-    _pool.setConfiguration(asset, currentConfig);
-    emit ReserveFactorChanged(asset, reserveFactor);
->>>>>>> 2df6caac
   }
 
   /// @inheritdoc IPoolConfigurator
@@ -234,28 +228,19 @@
     onlyRiskOrPoolAdmins
   {
     DataTypes.ReserveConfigurationMap memory currentConfig = _pool.getConfiguration(asset);
-<<<<<<< HEAD
-=======
-
->>>>>>> 2df6caac
+
     uint256 oldDebtCeiling = currentConfig.getDebtCeiling();
     if (oldDebtCeiling == 0) {
       _checkNoSuppliers(asset);
     }
-<<<<<<< HEAD
     currentConfig.setDebtCeiling(newDebtCeiling);
-    _pool.setConfiguration(asset, currentConfig.data);
+    _pool.setConfiguration(asset, currentConfig);
+
+    if (newDebtCeiling == 0) {
+      _pool.resetIsolationModeTotalDebt(asset);
+    }
+
     emit DebtCeilingChanged(asset, oldDebtCeiling, newDebtCeiling);
-=======
-    currentConfig.setDebtCeiling(ceiling);
-    _pool.setConfiguration(asset, currentConfig);
-
-    if (ceiling == 0) {
-      _pool.resetIsolationModeTotalDebt(asset);
-    }
-
-    emit DebtCeilingChanged(asset, ceiling);
->>>>>>> 2df6caac
   }
 
   /// @inheritdoc IPoolConfigurator
@@ -265,16 +250,10 @@
     onlyRiskOrPoolAdmins
   {
     DataTypes.ReserveConfigurationMap memory currentConfig = _pool.getConfiguration(asset);
-<<<<<<< HEAD
     uint256 oldBorrowCap = currentConfig.getBorrowCap();
     currentConfig.setBorrowCap(newBorrowCap);
-    _pool.setConfiguration(asset, currentConfig.data);
+    _pool.setConfiguration(asset, currentConfig);
     emit BorrowCapChanged(asset, oldBorrowCap, newBorrowCap);
-=======
-    currentConfig.setBorrowCap(borrowCap);
-    _pool.setConfiguration(asset, currentConfig);
-    emit BorrowCapChanged(asset, borrowCap);
->>>>>>> 2df6caac
   }
 
   /// @inheritdoc IPoolConfigurator
@@ -284,16 +263,10 @@
     onlyRiskOrPoolAdmins
   {
     DataTypes.ReserveConfigurationMap memory currentConfig = _pool.getConfiguration(asset);
-<<<<<<< HEAD
     uint256 oldSupplyCap = currentConfig.getSupplyCap();
     currentConfig.setSupplyCap(newSupplyCap);
-    _pool.setConfiguration(asset, currentConfig.data);
+    _pool.setConfiguration(asset, currentConfig);
     emit SupplyCapChanged(asset, oldSupplyCap, newSupplyCap);
-=======
-    currentConfig.setSupplyCap(supplyCap);
-    _pool.setConfiguration(asset, currentConfig);
-    emit SupplyCapChanged(asset, supplyCap);
->>>>>>> 2df6caac
   }
 
   /// @inheritdoc IPoolConfigurator
@@ -303,19 +276,10 @@
     onlyRiskOrPoolAdmins
   {
     DataTypes.ReserveConfigurationMap memory currentConfig = _pool.getConfiguration(asset);
-<<<<<<< HEAD
     uint256 oldFee = currentConfig.getLiquidationProtocolFee();
     currentConfig.setLiquidationProtocolFee(newFee);
-    _pool.setConfiguration(asset, currentConfig.data);
+    _pool.setConfiguration(asset, currentConfig);
     emit LiquidationProtocolFeeChanged(asset, oldFee, newFee);
-=======
-
-    currentConfig.setLiquidationProtocolFee(fee);
-
-    _pool.setConfiguration(asset, currentConfig);
-
-    emit LiquidationProtocolFeeChanged(asset, fee);
->>>>>>> 2df6caac
   }
 
   /// @inheritdoc IPoolConfigurator
@@ -372,19 +336,10 @@
         Errors.INVALID_EMODE_CATEGORY_ASSIGNMENT
       );
     }
-<<<<<<< HEAD
     uint256 oldCategoryId = currentConfig.getEModeCategory();
     currentConfig.setEModeCategory(newCategoryId);
-    _pool.setConfiguration(asset, currentConfig.data);
+    _pool.setConfiguration(asset, currentConfig);
     emit EModeAssetCategoryChanged(asset, uint8(oldCategoryId), newCategoryId);
-=======
-
-    currentConfig.setEModeCategory(categoryId);
-
-    _pool.setConfiguration(asset, currentConfig);
-
-    emit EModeAssetCategoryChanged(asset, categoryId);
->>>>>>> 2df6caac
   }
 
   /// @inheritdoc IPoolConfigurator
@@ -394,19 +349,10 @@
     onlyRiskOrPoolAdmins
   {
     DataTypes.ReserveConfigurationMap memory currentConfig = _pool.getConfiguration(asset);
-<<<<<<< HEAD
     uint256 oldUnbackedMintCap = currentConfig.getUnbackedMintCap();
     currentConfig.setUnbackedMintCap(newUnbackedMintCap);
-    _pool.setConfiguration(asset, currentConfig.data);
+    _pool.setConfiguration(asset, currentConfig);
     emit UnbackedMintCapChanged(asset, oldUnbackedMintCap, newUnbackedMintCap);
-=======
-
-    currentConfig.setUnbackedMintCap(unbackedMintCap);
-
-    _pool.setConfiguration(asset, currentConfig);
-
-    emit UnbackedMintCapChanged(asset, unbackedMintCap);
->>>>>>> 2df6caac
   }
 
   /// @inheritdoc IPoolConfigurator
