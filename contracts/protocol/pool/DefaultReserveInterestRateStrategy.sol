// SPDX-License-Identifier: BUSL-1.1
pragma solidity ^0.8.0;

import {IERC20} from '../../dependencies/openzeppelin/contracts/IERC20.sol';
import {WadRayMath} from '../libraries/math/WadRayMath.sol';
import {PercentageMath} from '../libraries/math/PercentageMath.sol';
import {DataTypes} from '../libraries/types/DataTypes.sol';
import {Errors} from '../libraries/helpers/Errors.sol';
import {IDefaultInterestRateStrategy} from '../../interfaces/IDefaultInterestRateStrategy.sol';
import {IReserveInterestRateStrategy} from '../../interfaces/IReserveInterestRateStrategy.sol';
import {IPoolAddressesProvider} from '../../interfaces/IPoolAddressesProvider.sol';

/**
 * @title DefaultReserveInterestRateStrategy contract
 * @author Aave
 * @notice Implements the calculation of the interest rates depending on the reserve state
 * @dev The model of interest rate is based on 2 slopes, one before the `OPTIMAL_USAGE_RATIO`
 * point of usage and another from that one to 100%.
 * - An instance of this same contract, can't be used across different Aave markets, due to the caching
 *   of the PoolAddressesProvider
<<<<<<< HEAD
 */
contract DefaultReserveInterestRateStrategy is IReserveInterestRateStrategy {
  using WadRayMath for uint256;
  using PercentageMath for uint256;

  /**
   * @dev This constant represents the usage ratio at which the pool aims to obtain most competitive borrow rates.
   * Expressed in ray
   */
=======
 **/
contract DefaultReserveInterestRateStrategy is IDefaultInterestRateStrategy {
  using WadRayMath for uint256;
  using PercentageMath for uint256;

  /// @inheritdoc IDefaultInterestRateStrategy
>>>>>>> a00dda8f
  uint256 public immutable OPTIMAL_USAGE_RATIO;

  /// @inheritdoc IDefaultInterestRateStrategy
  uint256 public immutable OPTIMAL_STABLE_TO_TOTAL_DEBT_RATIO;

<<<<<<< HEAD
  /**
   * @dev This constant represents the excess usage ratio above the optimal. It's always equal to
   * 1-optimal usage ratio. Added as a constant here for gas optimizations.
   * Expressed in ray
   */
  uint256 public immutable MAX_EXCESS_USAGE_RATIO;

  /**
   * @dev This constant represents the excess stable debt ratio above the optimal. It's always equal to
   * 1-optimal stable to total debt ratio. Added as a constant here for gas optimizations.
   * Expressed in ray
   */
=======
  /// @inheritdoc IDefaultInterestRateStrategy
  uint256 public immutable MAX_EXCESS_USAGE_RATIO;

  /// @inheritdoc IDefaultInterestRateStrategy
>>>>>>> a00dda8f
  uint256 public immutable MAX_EXCESS_STABLE_TO_TOTAL_DEBT_RATIO;

  IPoolAddressesProvider public immutable ADDRESSES_PROVIDER;

  // Base variable borrow rate when usage rate = 0. Expressed in ray
  uint256 internal immutable _baseVariableBorrowRate;

  // Slope of the variable interest curve when usage ratio > 0 and <= OPTIMAL_USAGE_RATIO. Expressed in ray
  uint256 internal immutable _variableRateSlope1;

  // Slope of the variable interest curve when usage ratio > OPTIMAL_USAGE_RATIO. Expressed in ray
  uint256 internal immutable _variableRateSlope2;

  // Slope of the stable interest curve when usage ratio > 0 and <= OPTIMAL_USAGE_RATIO. Expressed in ray
  uint256 internal immutable _stableRateSlope1;

  // Slope of the stable interest curve when usage ratio > OPTIMAL_USAGE_RATIO. Expressed in ray
  uint256 internal immutable _stableRateSlope2;

  // Premium on top of `_variableRateSlope1` for base stable borrowing rate
  uint256 internal immutable _baseStableRateOffset;

  // Additional premium applied to stable rate when stable debt surpass `OPTIMAL_STABLE_TO_TOTAL_DEBT_RATIO`
  uint256 internal immutable _stableRateExcessOffset;

  /**
   * @dev Constructor.
   * @param provider The address of the PoolAddressesProvider contract
   * @param optimalUsageRatio The optimal usage ratio
   * @param baseVariableBorrowRate The base variable borrow rate
   * @param variableRateSlope1 The variable rate slope below optimal usage ratio
   * @param variableRateSlope2 The variable rate slope above optimal usage ratio
   * @param stableRateSlope1 The stable rate slope below optimal usage ratio
   * @param stableRateSlope2 The stable rate slope above optimal usage ratio
   * @param baseStableRateOffset The premium on top of variable rate for base stable borrowing rate
   * @param stableRateExcessOffset The premium on top of stable rate when there stable debt surpass the threshold
   * @param optimalStableToTotalDebtRatio The optimal stable debt to total debt ratio of the reserve
   */
  constructor(
    IPoolAddressesProvider provider,
    uint256 optimalUsageRatio,
    uint256 baseVariableBorrowRate,
    uint256 variableRateSlope1,
    uint256 variableRateSlope2,
    uint256 stableRateSlope1,
    uint256 stableRateSlope2,
    uint256 baseStableRateOffset,
    uint256 stableRateExcessOffset,
    uint256 optimalStableToTotalDebtRatio
  ) {
    require(WadRayMath.RAY >= optimalUsageRatio, Errors.INVALID_OPTIMAL_USAGE_RATIO);
    require(
      WadRayMath.RAY >= optimalStableToTotalDebtRatio,
      Errors.INVALID_OPTIMAL_STABLE_TO_TOTAL_DEBT_RATIO
    );
    OPTIMAL_USAGE_RATIO = optimalUsageRatio;
    MAX_EXCESS_USAGE_RATIO = WadRayMath.RAY - optimalUsageRatio;
    OPTIMAL_STABLE_TO_TOTAL_DEBT_RATIO = optimalStableToTotalDebtRatio;
    MAX_EXCESS_STABLE_TO_TOTAL_DEBT_RATIO = WadRayMath.RAY - optimalStableToTotalDebtRatio;
    ADDRESSES_PROVIDER = provider;
    _baseVariableBorrowRate = baseVariableBorrowRate;
    _variableRateSlope1 = variableRateSlope1;
    _variableRateSlope2 = variableRateSlope2;
    _stableRateSlope1 = stableRateSlope1;
    _stableRateSlope2 = stableRateSlope2;
    _baseStableRateOffset = baseStableRateOffset;
    _stableRateExcessOffset = stableRateExcessOffset;
  }

<<<<<<< HEAD
  /**
   * @notice Returns the variable rate slope below optimal usage ratio
   * @dev Its the variable rate when usage ratio > 0 and <= OPTIMAL_USAGE_RATIO
   * @return The variable rate slope
   */
=======
  /// @inheritdoc IDefaultInterestRateStrategy
>>>>>>> a00dda8f
  function getVariableRateSlope1() external view returns (uint256) {
    return _variableRateSlope1;
  }

<<<<<<< HEAD
  /**
   * @notice Returns the variable rate slope above optimal usage ratio
   * @dev Its the variable rate when usage ratio > OPTIMAL_USAGE_RATIO
   * @return The variable rate slope
   */
=======
  /// @inheritdoc IDefaultInterestRateStrategy
>>>>>>> a00dda8f
  function getVariableRateSlope2() external view returns (uint256) {
    return _variableRateSlope2;
  }

<<<<<<< HEAD
  /**
   * @notice Returns the stable rate slope below optimal usage ratio
   * @dev Its the stable rate when usage ratio > 0 and <= OPTIMAL_USAGE_RATIO
   * @return The stable rate slope
   */
=======
  /// @inheritdoc IDefaultInterestRateStrategy
>>>>>>> a00dda8f
  function getStableRateSlope1() external view returns (uint256) {
    return _stableRateSlope1;
  }

<<<<<<< HEAD
  /**
   * @notice Returns the stable rate slope above optimal usage ratio
   * @dev Its the variable rate when usage ratio > OPTIMAL_USAGE_RATIO
   * @return The stable rate slope
   */
=======
  /// @inheritdoc IDefaultInterestRateStrategy
>>>>>>> a00dda8f
  function getStableRateSlope2() external view returns (uint256) {
    return _stableRateSlope2;
  }

  /// @inheritdoc IDefaultInterestRateStrategy
  function getStableRateExcessOffset() external view returns (uint256) {
    return _stableRateExcessOffset;
  }

<<<<<<< HEAD
  /**
   * @notice Returns the base stable borrow rate
   * @return The base stable borrow rate
   */
=======
  /// @inheritdoc IDefaultInterestRateStrategy
>>>>>>> a00dda8f
  function getBaseStableBorrowRate() public view returns (uint256) {
    return _variableRateSlope1 + _baseStableRateOffset;
  }

  /// @inheritdoc IDefaultInterestRateStrategy
  function getBaseVariableBorrowRate() external view override returns (uint256) {
    return _baseVariableBorrowRate;
  }

  /// @inheritdoc IDefaultInterestRateStrategy
  function getMaxVariableBorrowRate() external view override returns (uint256) {
    return _baseVariableBorrowRate + _variableRateSlope1 + _variableRateSlope2;
  }

  struct CalcInterestRatesLocalVars {
    uint256 availableLiquidity;
    uint256 totalDebt;
    uint256 currentVariableBorrowRate;
    uint256 currentStableBorrowRate;
    uint256 currentLiquidityRate;
    uint256 borrowUsageRatio;
    uint256 supplyUsageRatio;
    uint256 stableToTotalDebtRatio;
    uint256 availableLiquidityPlusDebt;
  }

  /// @inheritdoc IReserveInterestRateStrategy
  function calculateInterestRates(DataTypes.CalculateInterestRatesParams memory params)
    public
    view
    override
    returns (
      uint256,
      uint256,
      uint256
    )
  {
    CalcInterestRatesLocalVars memory vars;

    vars.totalDebt = params.totalStableDebt + params.totalVariableDebt;

    vars.currentLiquidityRate = 0;
    vars.currentVariableBorrowRate = _baseVariableBorrowRate;
    vars.currentStableBorrowRate = getBaseStableBorrowRate();

    if (vars.totalDebt != 0) {
      vars.stableToTotalDebtRatio = params.totalStableDebt.rayDiv(vars.totalDebt);
      vars.availableLiquidity =
        IERC20(params.reserve).balanceOf(params.aToken) +
        params.liquidityAdded -
        params.liquidityTaken;

      vars.availableLiquidityPlusDebt = vars.availableLiquidity + vars.totalDebt;
      vars.borrowUsageRatio = vars.totalDebt.rayDiv(vars.availableLiquidityPlusDebt);
      vars.supplyUsageRatio = vars.totalDebt.rayDiv(
        vars.availableLiquidityPlusDebt + params.unbacked
      );
    }

    if (vars.borrowUsageRatio > OPTIMAL_USAGE_RATIO) {
      uint256 excessBorrowUsageRatio = (vars.borrowUsageRatio - OPTIMAL_USAGE_RATIO).rayDiv(
        MAX_EXCESS_USAGE_RATIO
      );

      vars.currentStableBorrowRate +=
        _stableRateSlope1 +
        _stableRateSlope2.rayMul(excessBorrowUsageRatio);

      vars.currentVariableBorrowRate +=
        _variableRateSlope1 +
        _variableRateSlope2.rayMul(excessBorrowUsageRatio);
    } else {
      vars.currentStableBorrowRate += _stableRateSlope1.rayMul(vars.borrowUsageRatio).rayDiv(
        OPTIMAL_USAGE_RATIO
      );

      vars.currentVariableBorrowRate += _variableRateSlope1.rayMul(vars.borrowUsageRatio).rayDiv(
        OPTIMAL_USAGE_RATIO
      );
    }

    if (vars.stableToTotalDebtRatio > OPTIMAL_STABLE_TO_TOTAL_DEBT_RATIO) {
      uint256 excessStableDebtRatio = (vars.stableToTotalDebtRatio -
        OPTIMAL_STABLE_TO_TOTAL_DEBT_RATIO).rayDiv(MAX_EXCESS_STABLE_TO_TOTAL_DEBT_RATIO);
      vars.currentStableBorrowRate += _stableRateExcessOffset.rayMul(excessStableDebtRatio);
    }

    vars.currentLiquidityRate = _getOverallBorrowRate(
      params.totalStableDebt,
      params.totalVariableDebt,
      vars.currentVariableBorrowRate,
      params.averageStableBorrowRate
    ).rayMul(vars.supplyUsageRatio).percentMul(
        PercentageMath.PERCENTAGE_FACTOR - params.reserveFactor
      );

    return (
      vars.currentLiquidityRate,
      vars.currentStableBorrowRate,
      vars.currentVariableBorrowRate
    );
  }

  /**
   * @dev Calculates the overall borrow rate as the weighted average between the total variable debt and total stable
   * debt
   * @param totalStableDebt The total borrowed from the reserve at a stable rate
   * @param totalVariableDebt The total borrowed from the reserve at a variable rate
   * @param currentVariableBorrowRate The current variable borrow rate of the reserve
   * @param currentAverageStableBorrowRate The current weighted average of all the stable rate loans
   * @return The weighted averaged borrow rate
   */
  function _getOverallBorrowRate(
    uint256 totalStableDebt,
    uint256 totalVariableDebt,
    uint256 currentVariableBorrowRate,
    uint256 currentAverageStableBorrowRate
  ) internal pure returns (uint256) {
    uint256 totalDebt = totalStableDebt + totalVariableDebt;

    if (totalDebt == 0) return 0;

    uint256 weightedVariableRate = totalVariableDebt.wadToRay().rayMul(currentVariableBorrowRate);

    uint256 weightedStableRate = totalStableDebt.wadToRay().rayMul(currentAverageStableBorrowRate);

    uint256 overallBorrowRate = (weightedVariableRate + weightedStableRate).rayDiv(
      totalDebt.wadToRay()
    );

    return overallBorrowRate;
  }
}<|MERGE_RESOLUTION|>--- conflicted
+++ resolved
@@ -18,48 +18,21 @@
  * point of usage and another from that one to 100%.
  * - An instance of this same contract, can't be used across different Aave markets, due to the caching
  *   of the PoolAddressesProvider
-<<<<<<< HEAD
  */
-contract DefaultReserveInterestRateStrategy is IReserveInterestRateStrategy {
-  using WadRayMath for uint256;
-  using PercentageMath for uint256;
-
-  /**
-   * @dev This constant represents the usage ratio at which the pool aims to obtain most competitive borrow rates.
-   * Expressed in ray
-   */
-=======
- **/
 contract DefaultReserveInterestRateStrategy is IDefaultInterestRateStrategy {
   using WadRayMath for uint256;
   using PercentageMath for uint256;
 
   /// @inheritdoc IDefaultInterestRateStrategy
->>>>>>> a00dda8f
   uint256 public immutable OPTIMAL_USAGE_RATIO;
 
   /// @inheritdoc IDefaultInterestRateStrategy
   uint256 public immutable OPTIMAL_STABLE_TO_TOTAL_DEBT_RATIO;
 
-<<<<<<< HEAD
-  /**
-   * @dev This constant represents the excess usage ratio above the optimal. It's always equal to
-   * 1-optimal usage ratio. Added as a constant here for gas optimizations.
-   * Expressed in ray
-   */
+  /// @inheritdoc IDefaultInterestRateStrategy
   uint256 public immutable MAX_EXCESS_USAGE_RATIO;
 
-  /**
-   * @dev This constant represents the excess stable debt ratio above the optimal. It's always equal to
-   * 1-optimal stable to total debt ratio. Added as a constant here for gas optimizations.
-   * Expressed in ray
-   */
-=======
-  /// @inheritdoc IDefaultInterestRateStrategy
-  uint256 public immutable MAX_EXCESS_USAGE_RATIO;
-
-  /// @inheritdoc IDefaultInterestRateStrategy
->>>>>>> a00dda8f
+  /// @inheritdoc IDefaultInterestRateStrategy
   uint256 public immutable MAX_EXCESS_STABLE_TO_TOTAL_DEBT_RATIO;
 
   IPoolAddressesProvider public immutable ADDRESSES_PROVIDER;
@@ -129,54 +102,22 @@
     _stableRateExcessOffset = stableRateExcessOffset;
   }
 
-<<<<<<< HEAD
-  /**
-   * @notice Returns the variable rate slope below optimal usage ratio
-   * @dev Its the variable rate when usage ratio > 0 and <= OPTIMAL_USAGE_RATIO
-   * @return The variable rate slope
-   */
-=======
-  /// @inheritdoc IDefaultInterestRateStrategy
->>>>>>> a00dda8f
+  /// @inheritdoc IDefaultInterestRateStrategy
   function getVariableRateSlope1() external view returns (uint256) {
     return _variableRateSlope1;
   }
 
-<<<<<<< HEAD
-  /**
-   * @notice Returns the variable rate slope above optimal usage ratio
-   * @dev Its the variable rate when usage ratio > OPTIMAL_USAGE_RATIO
-   * @return The variable rate slope
-   */
-=======
-  /// @inheritdoc IDefaultInterestRateStrategy
->>>>>>> a00dda8f
+  /// @inheritdoc IDefaultInterestRateStrategy
   function getVariableRateSlope2() external view returns (uint256) {
     return _variableRateSlope2;
   }
 
-<<<<<<< HEAD
-  /**
-   * @notice Returns the stable rate slope below optimal usage ratio
-   * @dev Its the stable rate when usage ratio > 0 and <= OPTIMAL_USAGE_RATIO
-   * @return The stable rate slope
-   */
-=======
-  /// @inheritdoc IDefaultInterestRateStrategy
->>>>>>> a00dda8f
+  /// @inheritdoc IDefaultInterestRateStrategy
   function getStableRateSlope1() external view returns (uint256) {
     return _stableRateSlope1;
   }
 
-<<<<<<< HEAD
-  /**
-   * @notice Returns the stable rate slope above optimal usage ratio
-   * @dev Its the variable rate when usage ratio > OPTIMAL_USAGE_RATIO
-   * @return The stable rate slope
-   */
-=======
-  /// @inheritdoc IDefaultInterestRateStrategy
->>>>>>> a00dda8f
+  /// @inheritdoc IDefaultInterestRateStrategy
   function getStableRateSlope2() external view returns (uint256) {
     return _stableRateSlope2;
   }
@@ -186,14 +127,7 @@
     return _stableRateExcessOffset;
   }
 
-<<<<<<< HEAD
-  /**
-   * @notice Returns the base stable borrow rate
-   * @return The base stable borrow rate
-   */
-=======
-  /// @inheritdoc IDefaultInterestRateStrategy
->>>>>>> a00dda8f
+  /// @inheritdoc IDefaultInterestRateStrategy
   function getBaseStableBorrowRate() public view returns (uint256) {
     return _variableRateSlope1 + _baseStableRateOffset;
   }
