// SPDX-License-Identifier: agpl-3.0
pragma solidity 0.8.10;

import {IERC20} from '../../dependencies/openzeppelin/contracts/IERC20.sol';
import {VersionedInitializable} from '../libraries/aave-upgradeability/VersionedInitializable.sol';
import {MathUtils} from '../libraries/math/MathUtils.sol';
import {WadRayMath} from '../libraries/math/WadRayMath.sol';
import {Errors} from '../libraries/helpers/Errors.sol';
import {IAaveIncentivesController} from '../../interfaces/IAaveIncentivesController.sol';
import {IInitializableDebtToken} from '../../interfaces/IInitializableDebtToken.sol';
import {IStableDebtToken} from '../../interfaces/IStableDebtToken.sol';
import {IPool} from '../../interfaces/IPool.sol';
import {DebtTokenBase} from './base/DebtTokenBase.sol';
import {IncentivizedERC20} from './IncentivizedERC20.sol';
import {SafeCast} from '../../dependencies/openzeppelin/contracts/SafeCast.sol';

/**
 * @title StableDebtToken
 * @author Aave
 * @notice Implements a stable debt token to track the borrowing positions of users
 * at stable rate mode
 **/
contract StableDebtToken is IStableDebtToken, DebtTokenBase {
  using WadRayMath for uint256;
  using SafeCast for uint256;

  uint256 public constant DEBT_TOKEN_REVISION = 0x2;

  // Map of users address and the timestamp of their last update (userAddress => lastUpdateTimestamp)
  mapping(address => uint40) internal _timestamps;

  uint128 _avgStableRate;

  // Timestamp of the last update of the total supply
  uint40 _totalSupplyTimestamp;

  address internal _underlyingAsset;

  /**
   * @dev Constructor.
   * @param pool The address of the Pool contract
   */
  constructor(IPool pool) DebtTokenBase(pool) {
    // Intentionally left blank
  }

  /// @inheritdoc IInitializableDebtToken
  function initialize(
    address underlyingAsset,
    IAaveIncentivesController incentivesController,
    uint8 debtTokenDecimals,
    string memory debtTokenName,
    string memory debtTokenSymbol,
    bytes calldata params
  ) external override initializer {
    _setName(debtTokenName);
    _setSymbol(debtTokenSymbol);
    _setDecimals(debtTokenDecimals);

    _underlyingAsset = underlyingAsset;
    _incentivesController = incentivesController;

    _domainSeparator = _calculateDomainSeparator();

    emit Initialized(
      underlyingAsset,
      address(POOL),
      address(incentivesController),
      debtTokenDecimals,
      debtTokenName,
      debtTokenSymbol,
      params
    );
  }

  /// @inheritdoc VersionedInitializable
  function getRevision() internal pure virtual override returns (uint256) {
    return DEBT_TOKEN_REVISION;
  }

  /// @inheritdoc IStableDebtToken
  function getAverageStableRate() external view virtual override returns (uint256) {
    return _avgStableRate;
  }

  /// @inheritdoc IStableDebtToken
  function getUserLastUpdated(address user) external view virtual override returns (uint40) {
    return _timestamps[user];
  }

  /// @inheritdoc IStableDebtToken
  function getUserStableRate(address user) external view virtual override returns (uint256) {
    return _userState[user].additionalData;
  }

  /// @inheritdoc IERC20
  function balanceOf(address account) public view virtual override returns (uint256) {
    uint256 accountBalance = super.balanceOf(account);
    uint256 stableRate = _userState[account].additionalData;
    if (accountBalance == 0) {
      return 0;
    }
    uint256 cumulatedInterest = MathUtils.calculateCompoundedInterest(
      stableRate,
      _timestamps[account]
    );
    return accountBalance.rayMul(cumulatedInterest);
  }

  struct MintLocalVars {
    uint256 previousSupply;
    uint256 nextSupply;
    uint256 amountInRay;
    uint256 currentStableRate;
    uint256 nextStableRate;
    uint256 currentAvgStableRate;
  }

  /// @inheritdoc IStableDebtToken
  function mint(
    address user,
    address onBehalfOf,
    uint256 amount,
    uint256 rate
  )
    external
    override
    onlyPool
    returns (
      bool,
      uint256,
      uint256
    )
  {
    MintLocalVars memory vars;

    if (user != onBehalfOf) {
      _decreaseBorrowAllowance(onBehalfOf, user, amount);
    }

    (, uint256 currentBalance, uint256 balanceIncrease) = _calculateBalanceIncrease(onBehalfOf);

    vars.previousSupply = totalSupply();
    vars.currentAvgStableRate = _avgStableRate;
    vars.nextSupply = _totalSupply = vars.previousSupply + amount;

    vars.amountInRay = amount.wadToRay();

    vars.currentStableRate = _userState[onBehalfOf].additionalData;
    vars.nextStableRate = (vars.currentStableRate.rayMul(currentBalance.wadToRay()) +
      vars.amountInRay.rayMul(rate)).rayDiv((currentBalance + amount).wadToRay());

    _userState[onBehalfOf].additionalData = vars.nextStableRate.toUint128();

    //solium-disable-next-line
    _totalSupplyTimestamp = _timestamps[onBehalfOf] = uint40(block.timestamp);

    // Calculates the updated average stable rate
    vars.currentAvgStableRate = _avgStableRate = (
      (vars.currentAvgStableRate.rayMul(vars.previousSupply.wadToRay()) +
        rate.rayMul(vars.amountInRay)).rayDiv(vars.nextSupply.wadToRay())
    ).toUint128();

    uint256 amountToMint = amount + balanceIncrease;
    _mint(onBehalfOf, amountToMint, vars.previousSupply);

    emit Transfer(address(0), onBehalfOf, amountToMint);
    emit Mint(
      user,
      onBehalfOf,
      amountToMint,
      currentBalance,
      balanceIncrease,
      vars.nextStableRate,
      vars.currentAvgStableRate,
      vars.nextSupply
    );

    return (currentBalance == 0, vars.nextSupply, vars.currentAvgStableRate);
  }

  /// @inheritdoc IStableDebtToken
  function burn(address user, uint256 amount)
    external
    override
    onlyPool
    returns (uint256, uint256)
  {
    (, uint256 currentBalance, uint256 balanceIncrease) = _calculateBalanceIncrease(user);

    uint256 previousSupply = totalSupply();
    uint256 nextAvgStableRate = 0;
    uint256 nextSupply = 0;
    uint256 userStableRate = _userState[user].additionalData;

    // Since the total supply and each single user debt accrue separately,
    // there might be accumulation errors so that the last borrower repaying
    // might actually try to repay more than the available debt supply.
    // In this case we simply set the total supply and the avg stable rate to 0
    if (previousSupply <= amount) {
      _avgStableRate = 0;
      _totalSupply = 0;
    } else {
      nextSupply = _totalSupply = previousSupply - amount;
      uint256 firstTerm = uint256(_avgStableRate).rayMul(previousSupply.wadToRay());
      uint256 secondTerm = userStableRate.rayMul(amount.wadToRay());

      // For the same reason described above, when the last user is repaying it might
      // happen that user rate * user balance > avg rate * total supply. In that case,
      // we simply set the avg rate to 0
      if (secondTerm >= firstTerm) {
        nextAvgStableRate = _totalSupply = _avgStableRate = 0;
      } else {
        nextAvgStableRate = _avgStableRate = (
          (firstTerm - secondTerm).rayDiv(nextSupply.wadToRay())
        ).toUint128();
      }
    }

    if (amount == currentBalance) {
      _userState[user].additionalData = 0;
      _timestamps[user] = 0;
    } else {
      //solium-disable-next-line
      _timestamps[user] = uint40(block.timestamp);
    }
    //solium-disable-next-line
    _totalSupplyTimestamp = uint40(block.timestamp);

    if (balanceIncrease > amount) {
      uint256 amountToMint = balanceIncrease - amount;
      _mint(user, amountToMint, previousSupply);
      emit Transfer(address(0), user, amountToMint);
      emit Mint(
        user,
        user,
        amountToMint,
        currentBalance,
        balanceIncrease,
        userStableRate,
        nextAvgStableRate,
        nextSupply
      );
    } else {
      uint256 amountToBurn = amount - balanceIncrease;
      _burn(user, amountToBurn, previousSupply);
      emit Transfer(user, address(0), amountToBurn);
      emit Burn(user, amountToBurn, currentBalance, balanceIncrease, nextAvgStableRate, nextSupply);
    }

    return (nextSupply, nextAvgStableRate);
  }

  /**
   * @notice Calculates the increase in balance since the last user interaction
   * @param user The address of the user for which the interest is being accumulated
   * @return The previous principal balance
   * @return The new principal balance
   * @return The balance increase
   **/
  function _calculateBalanceIncrease(address user)
    internal
    view
    returns (
      uint256,
      uint256,
      uint256
    )
  {
    uint256 previousPrincipalBalance = super.balanceOf(user);

    if (previousPrincipalBalance == 0) {
      return (0, 0, 0);
    }

    uint256 newPrincipalBalance = balanceOf(user);

    return (
      previousPrincipalBalance,
      newPrincipalBalance,
      newPrincipalBalance - previousPrincipalBalance
    );
  }

  /// @inheritdoc IStableDebtToken
  function getSupplyData()
    external
    view
    override
    returns (
      uint256,
      uint256,
      uint256,
      uint40
    )
  {
    uint256 avgRate = _avgStableRate;
    return (super.totalSupply(), _calcTotalSupply(avgRate), avgRate, _totalSupplyTimestamp);
  }

  /// @inheritdoc IStableDebtToken
  function getTotalSupplyAndAvgRate() external view override returns (uint256, uint256) {
    uint256 avgRate = _avgStableRate;
    return (_calcTotalSupply(avgRate), avgRate);
  }

  /// @inheritdoc IERC20
  function totalSupply() public view override returns (uint256) {
    return _calcTotalSupply(_avgStableRate);
  }

  /// @inheritdoc IStableDebtToken
  function getTotalSupplyLastUpdated() external view override returns (uint40) {
    return _totalSupplyTimestamp;
  }

  /// @inheritdoc IStableDebtToken
  function principalBalanceOf(address user) external view virtual override returns (uint256) {
    return super.balanceOf(user);
  }

<<<<<<< HEAD
  /// @inheritdoc IStableDebtToken
=======
  /**
   * @notice Returns the address of the underlying asset of this debtToken (E.g. WETH for stableDebtWETH)
   * @return The address of the underlying asset
   **/
>>>>>>> 9afa771e
  function UNDERLYING_ASSET_ADDRESS() external view returns (address) {
    return _underlyingAsset;
  }

  /// @inheritdoc DebtTokenBase
  function _getUnderlyingAssetAddress() internal view override returns (address) {
    return _underlyingAsset;
  }

  /**
   * @notice Calculates the total supply
   * @param avgRate The average rate at which the total supply increases
   * @return The debt balance of the user since the last burn/mint action
   **/
  function _calcTotalSupply(uint256 avgRate) internal view virtual returns (uint256) {
    uint256 principalSupply = super.totalSupply();

    if (principalSupply == 0) {
      return 0;
    }

    uint256 cumulatedInterest = MathUtils.calculateCompoundedInterest(
      avgRate,
      _totalSupplyTimestamp
    );

    return principalSupply.rayMul(cumulatedInterest);
  }

  /**
   * @notice Mints stable debt tokens to a user
   * @param account The account receiving the debt tokens
   * @param amount The amount being minted
   * @param oldTotalSupply The total supply before the minting event
   **/
  function _mint(
    address account,
    uint256 amount,
    uint256 oldTotalSupply
  ) internal {
    uint128 castAmount = amount.toUint128();
    uint128 oldAccountBalance = _userState[account].balance;
    _userState[account].balance = oldAccountBalance + castAmount;

    if (address(_incentivesController) != address(0)) {
      _incentivesController.handleAction(account, oldTotalSupply, oldAccountBalance);
    }
  }

  /**
   * @notice Burns stable debt tokens of a user
   * @param account The user getting his debt burned
   * @param amount The amount being burned
   * @param oldTotalSupply The total supply before the burning event
   **/
  function _burn(
    address account,
    uint256 amount,
    uint256 oldTotalSupply
  ) internal {
    uint128 castAmount = amount.toUint128();
    uint128 oldAccountBalance = _userState[account].balance;
    _userState[account].balance = oldAccountBalance - castAmount;

    if (address(_incentivesController) != address(0)) {
      _incentivesController.handleAction(account, oldTotalSupply, oldAccountBalance);
    }
  }
}<|MERGE_RESOLUTION|>--- conflicted
+++ resolved
@@ -319,14 +319,7 @@
     return super.balanceOf(user);
   }
 
-<<<<<<< HEAD
-  /// @inheritdoc IStableDebtToken
-=======
-  /**
-   * @notice Returns the address of the underlying asset of this debtToken (E.g. WETH for stableDebtWETH)
-   * @return The address of the underlying asset
-   **/
->>>>>>> 9afa771e
+  /// @inheritdoc IStableDebtToken
   function UNDERLYING_ASSET_ADDRESS() external view returns (address) {
     return _underlyingAsset;
   }
