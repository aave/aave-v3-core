// SPDX-License-Identifier: agpl-3.0
pragma solidity 0.8.10;

import {IERC20} from '../../dependencies/openzeppelin/contracts/IERC20.sol';
import {VersionedInitializable} from '../libraries/aave-upgradeability/VersionedInitializable.sol';
import {MathUtils} from '../libraries/math/MathUtils.sol';
import {WadRayMath} from '../libraries/math/WadRayMath.sol';
import {Errors} from '../libraries/helpers/Errors.sol';
import {IAaveIncentivesController} from '../../interfaces/IAaveIncentivesController.sol';
import {IInitializableDebtToken} from '../../interfaces/IInitializableDebtToken.sol';
import {IStableDebtToken} from '../../interfaces/IStableDebtToken.sol';
import {IPool} from '../../interfaces/IPool.sol';
import {DebtTokenBase} from './base/DebtTokenBase.sol';
import {IncentivizedERC20} from './IncentivizedERC20.sol';
import {SafeCast} from '../../dependencies/openzeppelin/contracts/SafeCast.sol';

/**
 * @title StableDebtToken
 * @author Aave
 * @notice Implements a stable debt token to track the borrowing positions of users
 * at stable rate mode
 **/
contract StableDebtToken is IStableDebtToken, DebtTokenBase {
  using WadRayMath for uint256;
  using SafeCast for uint256;

  uint256 public constant DEBT_TOKEN_REVISION = 0x2;

  // Map of users address and the timestamp of their last update (userAddress => lastUpdateTimestamp)
  mapping(address => uint40) internal _timestamps;

<<<<<<< HEAD
  uint128 internal _avgStableRate;

  uint40 internal _totalSupplyTimestamp;
=======
  uint128 _avgStableRate;

  // Timestamp of the last update of the total supply
  uint40 _totalSupplyTimestamp;
>>>>>>> 9afa771e

  address internal _underlyingAsset;

  /**
   * @dev Constructor.
   * @param pool The address of the Pool contract
   */
  constructor(IPool pool) DebtTokenBase(pool) {
    // Intentionally left blank
  }

  /// @inheritdoc IInitializableDebtToken
  function initialize(
    address underlyingAsset,
    IAaveIncentivesController incentivesController,
    uint8 debtTokenDecimals,
    string memory debtTokenName,
    string memory debtTokenSymbol,
    bytes calldata params
  ) external override initializer {
    _setName(debtTokenName);
    _setSymbol(debtTokenSymbol);
    _setDecimals(debtTokenDecimals);

    _underlyingAsset = underlyingAsset;
    _incentivesController = incentivesController;

    _domainSeparator = _calculateDomainSeparator();

    emit Initialized(
      underlyingAsset,
      address(POOL),
      address(incentivesController),
      debtTokenDecimals,
      debtTokenName,
      debtTokenSymbol,
      params
    );
  }

  /// @inheritdoc VersionedInitializable
  function getRevision() internal pure virtual override returns (uint256) {
    return DEBT_TOKEN_REVISION;
  }

  /// @inheritdoc IStableDebtToken
  function getAverageStableRate() external view virtual override returns (uint256) {
    return _avgStableRate;
  }

  /// @inheritdoc IStableDebtToken
  function getUserLastUpdated(address user) external view virtual override returns (uint40) {
    return _timestamps[user];
  }

  /// @inheritdoc IStableDebtToken
  function getUserStableRate(address user) external view virtual override returns (uint256) {
    return _userState[user].additionalData;
  }

  /// @inheritdoc IERC20
  function balanceOf(address account) public view virtual override returns (uint256) {
    uint256 accountBalance = super.balanceOf(account);
    uint256 stableRate = _userState[account].additionalData;
    if (accountBalance == 0) {
      return 0;
    }
    uint256 cumulatedInterest = MathUtils.calculateCompoundedInterest(
      stableRate,
      _timestamps[account]
    );
    return accountBalance.rayMul(cumulatedInterest);
  }

  struct MintLocalVars {
    uint256 previousSupply;
    uint256 nextSupply;
    uint256 amountInRay;
    uint256 currentStableRate;
    uint256 nextStableRate;
    uint256 currentAvgStableRate;
  }

  /// @inheritdoc IStableDebtToken
  function mint(
    address user,
    address onBehalfOf,
    uint256 amount,
    uint256 rate
  )
    external
    override
    onlyPool
    returns (
      bool,
      uint256,
      uint256
    )
  {
    MintLocalVars memory vars;

    if (user != onBehalfOf) {
      _decreaseBorrowAllowance(onBehalfOf, user, amount);
    }

    (, uint256 currentBalance, uint256 balanceIncrease) = _calculateBalanceIncrease(onBehalfOf);

    vars.previousSupply = totalSupply();
    vars.currentAvgStableRate = _avgStableRate;
    vars.nextSupply = _totalSupply = vars.previousSupply + amount;

    vars.amountInRay = amount.wadToRay();

    vars.currentStableRate = _userState[onBehalfOf].additionalData;
    vars.nextStableRate = (vars.currentStableRate.rayMul(currentBalance.wadToRay()) +
      vars.amountInRay.rayMul(rate)).rayDiv((currentBalance + amount).wadToRay());

    _userState[onBehalfOf].additionalData = vars.nextStableRate.toUint128();

    //solium-disable-next-line
    _totalSupplyTimestamp = _timestamps[onBehalfOf] = uint40(block.timestamp);

    // Calculates the updated average stable rate
    vars.currentAvgStableRate = _avgStableRate = (
      (vars.currentAvgStableRate.rayMul(vars.previousSupply.wadToRay()) +
        rate.rayMul(vars.amountInRay)).rayDiv(vars.nextSupply.wadToRay())
    ).toUint128();

    uint256 amountToMint = amount + balanceIncrease;
    _mint(onBehalfOf, amountToMint, vars.previousSupply);

    emit Transfer(address(0), onBehalfOf, amountToMint);
    emit Mint(
      user,
      onBehalfOf,
      amountToMint,
      currentBalance,
      balanceIncrease,
      vars.nextStableRate,
      vars.currentAvgStableRate,
      vars.nextSupply
    );

    return (currentBalance == 0, vars.nextSupply, vars.currentAvgStableRate);
  }

  /// @inheritdoc IStableDebtToken
  function burn(address user, uint256 amount)
    external
    override
    onlyPool
    returns (uint256, uint256)
  {
    (, uint256 currentBalance, uint256 balanceIncrease) = _calculateBalanceIncrease(user);

    uint256 previousSupply = totalSupply();
    uint256 nextAvgStableRate = 0;
    uint256 nextSupply = 0;
    uint256 userStableRate = _userState[user].additionalData;

    // Since the total supply and each single user debt accrue separately,
    // there might be accumulation errors so that the last borrower repaying
    // might actually try to repay more than the available debt supply.
    // In this case we simply set the total supply and the avg stable rate to 0
    if (previousSupply <= amount) {
      _avgStableRate = 0;
      _totalSupply = 0;
    } else {
      nextSupply = _totalSupply = previousSupply - amount;
      uint256 firstTerm = uint256(_avgStableRate).rayMul(previousSupply.wadToRay());
      uint256 secondTerm = userStableRate.rayMul(amount.wadToRay());

      // For the same reason described above, when the last user is repaying it might
      // happen that user rate * user balance > avg rate * total supply. In that case,
      // we simply set the avg rate to 0
      if (secondTerm >= firstTerm) {
        nextAvgStableRate = _totalSupply = _avgStableRate = 0;
      } else {
        nextAvgStableRate = _avgStableRate = (
          (firstTerm - secondTerm).rayDiv(nextSupply.wadToRay())
        ).toUint128();
      }
    }

    if (amount == currentBalance) {
      _userState[user].additionalData = 0;
      _timestamps[user] = 0;
    } else {
      //solium-disable-next-line
      _timestamps[user] = uint40(block.timestamp);
    }
    //solium-disable-next-line
    _totalSupplyTimestamp = uint40(block.timestamp);

    if (balanceIncrease > amount) {
      uint256 amountToMint = balanceIncrease - amount;
      _mint(user, amountToMint, previousSupply);
      emit Transfer(address(0), user, amountToMint);
      emit Mint(
        user,
        user,
        amountToMint,
        currentBalance,
        balanceIncrease,
        userStableRate,
        nextAvgStableRate,
        nextSupply
      );
    } else {
      uint256 amountToBurn = amount - balanceIncrease;
      _burn(user, amountToBurn, previousSupply);
      emit Transfer(user, address(0), amountToBurn);
      emit Burn(user, amountToBurn, currentBalance, balanceIncrease, nextAvgStableRate, nextSupply);
    }

    return (nextSupply, nextAvgStableRate);
  }

  /**
   * @notice Calculates the increase in balance since the last user interaction
   * @param user The address of the user for which the interest is being accumulated
   * @return The previous principal balance
   * @return The new principal balance
   * @return The balance increase
   **/
  function _calculateBalanceIncrease(address user)
    internal
    view
    returns (
      uint256,
      uint256,
      uint256
    )
  {
    uint256 previousPrincipalBalance = super.balanceOf(user);

    if (previousPrincipalBalance == 0) {
      return (0, 0, 0);
    }

    uint256 newPrincipalBalance = balanceOf(user);

    return (
      previousPrincipalBalance,
      newPrincipalBalance,
      newPrincipalBalance - previousPrincipalBalance
    );
  }

  /// @inheritdoc IStableDebtToken
  function getSupplyData()
    external
    view
    override
    returns (
      uint256,
      uint256,
      uint256,
      uint40
    )
  {
    uint256 avgRate = _avgStableRate;
    return (super.totalSupply(), _calcTotalSupply(avgRate), avgRate, _totalSupplyTimestamp);
  }

  /// @inheritdoc IStableDebtToken
  function getTotalSupplyAndAvgRate() external view override returns (uint256, uint256) {
    uint256 avgRate = _avgStableRate;
    return (_calcTotalSupply(avgRate), avgRate);
  }

  /// @inheritdoc IERC20
  function totalSupply() public view override returns (uint256) {
    return _calcTotalSupply(_avgStableRate);
  }

  /// @inheritdoc IStableDebtToken
  function getTotalSupplyLastUpdated() external view override returns (uint40) {
    return _totalSupplyTimestamp;
  }

  /// @inheritdoc IStableDebtToken
  function principalBalanceOf(address user) external view virtual override returns (uint256) {
    return super.balanceOf(user);
  }

  /**
   * @notice Returns the address of the underlying asset of this debtToken (E.g. WETH for stableDebtWETH)
   * @return The address of the underlying asset
   **/
  function UNDERLYING_ASSET_ADDRESS() external view returns (address) {
    return _underlyingAsset;
  }

  /// @inheritdoc DebtTokenBase
  function _getUnderlyingAssetAddress() internal view override returns (address) {
    return _underlyingAsset;
  }

  /**
   * @notice Calculates the total supply
   * @param avgRate The average rate at which the total supply increases
   * @return The debt balance of the user since the last burn/mint action
   **/
  function _calcTotalSupply(uint256 avgRate) internal view virtual returns (uint256) {
    uint256 principalSupply = super.totalSupply();

    if (principalSupply == 0) {
      return 0;
    }

    uint256 cumulatedInterest = MathUtils.calculateCompoundedInterest(
      avgRate,
      _totalSupplyTimestamp
    );

    return principalSupply.rayMul(cumulatedInterest);
  }

  /**
   * @notice Mints stable debt tokens to a user
   * @param account The account receiving the debt tokens
   * @param amount The amount being minted
   * @param oldTotalSupply The total supply before the minting event
   **/
  function _mint(
    address account,
    uint256 amount,
    uint256 oldTotalSupply
  ) internal {
    uint128 castAmount = amount.toUint128();
    uint128 oldAccountBalance = _userState[account].balance;
    _userState[account].balance = oldAccountBalance + castAmount;

    if (address(_incentivesController) != address(0)) {
      _incentivesController.handleAction(account, oldTotalSupply, oldAccountBalance);
    }
  }

  /**
   * @notice Burns stable debt tokens of a user
   * @param account The user getting his debt burned
   * @param amount The amount being burned
   * @param oldTotalSupply The total supply before the burning event
   **/
  function _burn(
    address account,
    uint256 amount,
    uint256 oldTotalSupply
  ) internal {
    uint128 castAmount = amount.toUint128();
    uint128 oldAccountBalance = _userState[account].balance;
    _userState[account].balance = oldAccountBalance - castAmount;

    if (address(_incentivesController) != address(0)) {
      _incentivesController.handleAction(account, oldTotalSupply, oldAccountBalance);
    }
  }
}<|MERGE_RESOLUTION|>--- conflicted
+++ resolved
@@ -29,16 +29,10 @@
   // Map of users address and the timestamp of their last update (userAddress => lastUpdateTimestamp)
   mapping(address => uint40) internal _timestamps;
 
-<<<<<<< HEAD
   uint128 internal _avgStableRate;
 
+  // Timestamp of the last update of the total supply
   uint40 internal _totalSupplyTimestamp;
-=======
-  uint128 _avgStableRate;
-
-  // Timestamp of the last update of the total supply
-  uint40 _totalSupplyTimestamp;
->>>>>>> 9afa771e
 
   address internal _underlyingAsset;
 
