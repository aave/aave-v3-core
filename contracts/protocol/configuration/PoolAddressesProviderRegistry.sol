--- conflicted
+++ resolved
@@ -46,14 +46,10 @@
     uint256 oldId = _addressesProviderToId[provider];
     _idToAddressesProvider[oldId] = address(0);
     _addressesProviderToId[provider] = 0;
-<<<<<<< HEAD
 
     _removeFromAddressesProvidersList(provider);
 
-    emit AddressesProviderUnregistered(provider);
-=======
     emit AddressesProviderUnregistered(provider, oldId);
->>>>>>> b2cea720
   }
 
   /// @inheritdoc IPoolAddressesProviderRegistry
