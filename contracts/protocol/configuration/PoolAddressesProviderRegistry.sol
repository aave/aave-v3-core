--- conflicted
+++ resolved
@@ -57,20 +57,13 @@
 
   /// @inheritdoc IPoolAddressesProviderRegistry
   function unregisterAddressesProvider(address provider) external override onlyOwner {
-<<<<<<< HEAD
     require(_addressesProviderToId[provider] > 0, Errors.PROVIDER_NOT_REGISTERED);
 
     uint256 oldId = _addressesProviderToId[provider];
     _idToAddressesProvider[oldId] = address(0);
 
     _addressesProviderToId[provider] = 0;
-    emit AddressesProviderUnregistered(provider);
-=======
-    require(_addressesProviders[provider] > 0, Errors.PROVIDER_NOT_REGISTERED);
-    uint256 id = _addressesProviders[provider];
-    _addressesProviders[provider] = 0;
-    emit AddressesProviderUnregistered(provider, id);
->>>>>>> b4a8d317
+    emit AddressesProviderUnregistered(provider, oldId);
   }
 
   /// @inheritdoc IPoolAddressesProviderRegistry
