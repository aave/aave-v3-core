--- conflicted
+++ resolved
@@ -47,7 +47,6 @@
 
   event RebalanceStableBorrowRate(address indexed reserve, address indexed user);
   event Swap(address indexed reserve, address indexed user, uint256 rateMode);
-
 
   /**
    * @notice Implements the borrow feature. Borrowing allows users that provided collateral to draw liquidity from the
@@ -247,19 +246,15 @@
     return paybackAmount;
   }
 
-<<<<<<< HEAD
   /**
    * @notice Implements the rebalance stable borrow rate feature. In case of liquidity crunches on the protocol, stable rate borrows might need to be rebalanced
-   * to bring back equilibrium between the borrow and supply APYs. 
+   * to bring back equilibrium between the borrow and supply APYs.
    * @dev The rules that define if a position can be rebalanced are implemented in `ValidationLogic.validateRebalanceStableBorrowRate()`. Emits the `RebalanceStableBorrowRate()` event
    * @param reserve The data of the reserve of the asset being repaid
    * @param asset The asset of the position being rebalanced
    * @param user The user being rebalanced
    */
-  function rebalanceStableBorrowRate(
-=======
   function executeRebalanceStableBorrowRate(
->>>>>>> f6d5e3fc
     DataTypes.ReserveData storage reserve,
     address asset,
     address user
@@ -291,7 +286,6 @@
     emit RebalanceStableBorrowRate(asset, user);
   }
 
-<<<<<<< HEAD
   /**
    * @notice Implements the swap borrow rate feature. Borrowers can swap from variable to stable positions at any time.
    * @dev Emits the `Swap()` event
@@ -300,10 +294,7 @@
    * @param asset The asset of the position being swapped
    * @param rateMode The current interest rate mode of the position being swapped. If `rateMode == InterestRateMode.STABLE`, user must have stable debt
    */
-  function swapBorrowRateMode(
-=======
   function executeSwapBorrowRateMode(
->>>>>>> f6d5e3fc
     DataTypes.ReserveData storage reserve,
     DataTypes.UserConfigurationMap storage userConfig,
     address asset,
