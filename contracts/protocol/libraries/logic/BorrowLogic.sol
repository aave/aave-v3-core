--- conflicted
+++ resolved
@@ -223,11 +223,7 @@
   function executeFlashLoan(
     mapping(address => DataTypes.ReserveData) storage reserves,
     mapping(uint256 => address) storage reservesList,
-<<<<<<< HEAD
-    bool isAuthorizedFlashBorrower,
-=======
     mapping(uint8 => DataTypes.EModeCategory) storage eModeCategories,
->>>>>>> 8a041be8
     DataTypes.UserConfigurationMap storage userConfig,
     DataTypes.FlashloanParams memory params
   ) external {
@@ -238,13 +234,8 @@
 
     ValidationLogic.validateFlashloan(params.assets, params.amounts, reserves);
 
-<<<<<<< HEAD
-    vars.receiver = IFlashLoanReceiver(flashParams.receiverAddress);
-    (vars.flashloanPremiumTotal, vars.flashloanPremiumToProtocol) = isAuthorizedFlashBorrower
-=======
     vars.receiver = IFlashLoanReceiver(params.receiverAddress);
     (vars.flashloanPremiumTotal, vars.flashloanPremiumToProtocol) = params.isAuthorizedFlashBorrower
->>>>>>> 8a041be8
       ? (0, 0)
       : (params.flashLoanPremiumTotal, params.flashLoanPremiumToProtocol);
 
