--- conflicted
+++ resolved
@@ -139,19 +139,12 @@
   ) external returns (uint256) {
     DataTypes.ReserveCache memory reserveCache = reserve.cache();
     (uint256 stableDebt, uint256 variableDebt) = Helpers.getUserCurrentDebt(
-<<<<<<< HEAD
-      vars.onBehalfOf,
-      reserve
-    );
-    DataTypes.InterestRateMode interestRateMode = DataTypes.InterestRateMode(vars.rateMode);
-=======
       params.onBehalfOf,
       reserve
     );
     DataTypes.InterestRateMode interestRateMode = DataTypes.InterestRateMode(params.rateMode);
 
     reserve.updateState(reserveCache);
->>>>>>> 896e19ec
 
     ValidationLogic.validateRepay(
       params.lastBorrower,
@@ -173,25 +166,13 @@
     }
 
     if (interestRateMode == DataTypes.InterestRateMode.STABLE) {
-<<<<<<< HEAD
       (reserveCache.nextTotalStableDebt, reserveCache.nextAvgStableBorrowRate) = IStableDebtToken(
         reserveCache.stableDebtTokenAddress
-      ).burn(vars.onBehalfOf, paybackAmount);
+      ).burn(params.onBehalfOf, paybackAmount);
     } else {
       reserveCache.nextScaledVariableDebt = IVariableDebtToken(
         reserveCache.variableDebtTokenAddress
-      ).burn(vars.onBehalfOf, paybackAmount, reserveCache.nextVariableBorrowIndex);
-=======
-      IStableDebtToken(reserveCache.stableDebtTokenAddress).burn(params.onBehalfOf, paybackAmount);
-      reserveCache.refreshDebt(0, paybackAmount, 0, 0);
-    } else {
-      IVariableDebtToken(reserveCache.variableDebtTokenAddress).burn(
-        params.onBehalfOf,
-        paybackAmount,
-        reserveCache.nextVariableBorrowIndex
-      );
-      reserveCache.refreshDebt(0, 0, 0, paybackAmount);
->>>>>>> 896e19ec
+      ).burn(params.onBehalfOf, paybackAmount, reserveCache.nextVariableBorrowIndex);
     }
 
     reserve.updateInterestRates(reserveCache, params.asset, paybackAmount, 0);
