--- conflicted
+++ resolved
@@ -56,18 +56,10 @@
       //if the index was updated in the same block, no need to perform any calculation
       return reserve.liquidityIndex;
     } else {
-<<<<<<< HEAD
-      uint256 cumulated = MathUtils
-        .calculateLinearInterest(reserve.currentLiquidityRate, timestamp)
-        .rayMul(reserve.liquidityIndex);
-
-      return cumulated;
-=======
       return
         MathUtils.calculateLinearInterest(reserve.currentLiquidityRate, timestamp).rayMul(
           reserve.liquidityIndex
         );
->>>>>>> fbe5e967
     }
   }
 
@@ -90,18 +82,10 @@
       //if the index was updated in the same block, no need to perform any calculation
       return reserve.variableBorrowIndex;
     } else {
-<<<<<<< HEAD
-      uint256 cumulated = MathUtils
-        .calculateCompoundedInterest(reserve.currentVariableBorrowRate, timestamp)
-        .rayMul(reserve.variableBorrowIndex);
-
-      return cumulated;
-=======
       return
         MathUtils.calculateCompoundedInterest(reserve.currentVariableBorrowRate, timestamp).rayMul(
           reserve.variableBorrowIndex
         );
->>>>>>> fbe5e967
     }
   }
 
@@ -281,14 +265,10 @@
     vars.amountToMint = vars.totalDebtAccrued.percentMul(reserveCache.reserveFactor);
 
     if (vars.amountToMint != 0) {
-<<<<<<< HEAD
-      reserve.accruedToTreasury += Helpers.castUint128(vars.amountToMint.rayDiv(reserveCache.nextLiquidityIndex));
-=======
       reserve.accruedToTreasury += vars
         .amountToMint
         .rayDiv(reserveCache.nextLiquidityIndex)
         .toUint128();
->>>>>>> fbe5e967
     }
   }
 
