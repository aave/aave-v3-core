// SPDX-License-Identifier: agpl-3.0
pragma solidity 0.8.10;

import {IERC20} from '../../../dependencies/openzeppelin/contracts/IERC20.sol';
import {GPv2SafeERC20} from '../../../dependencies/gnosis/contracts/GPv2SafeERC20.sol';
import {IStableDebtToken} from '../../../interfaces/IStableDebtToken.sol';
import {IVariableDebtToken} from '../../../interfaces/IVariableDebtToken.sol';
import {IReserveInterestRateStrategy} from '../../../interfaces/IReserveInterestRateStrategy.sol';
import {ReserveConfiguration} from '../configuration/ReserveConfiguration.sol';
import {MathUtils} from '../math/MathUtils.sol';
import {WadRayMath} from '../math/WadRayMath.sol';
import {PercentageMath} from '../math/PercentageMath.sol';
import {Errors} from '../helpers/Errors.sol';
import {DataTypes} from '../types/DataTypes.sol';
import {SafeCast} from '../../../dependencies/openzeppelin/contracts/SafeCast.sol';

/**
 * @title ReserveLogic library
 * @author Aave
 * @notice Implements the logic to update the reserves state
 */
library ReserveLogic {
  using WadRayMath for uint256;
  using PercentageMath for uint256;
  using SafeCast for uint256;
  using GPv2SafeERC20 for IERC20;

  // See `IPool` for descriptions
  event ReserveDataUpdated(
    address indexed asset,
    uint256 liquidityRate,
    uint256 stableBorrowRate,
    uint256 variableBorrowRate,
    uint256 liquidityIndex,
    uint256 variableBorrowIndex
  );
  using ReserveLogic for DataTypes.ReserveData;
  using ReserveConfiguration for DataTypes.ReserveConfigurationMap;

  /**
   * @notice Returns the ongoing normalized income for the reserve
   * @dev A value of 1e27 means there is no income. As time passes, the income is accrued
   * @dev A value of 2*1e27 means for each unit of asset one unit of income has been accrued
   * @param reserve The reserve object
   * @return The normalized income. expressed in ray
   **/
  function getNormalizedIncome(DataTypes.ReserveData storage reserve)
    internal
    view
    returns (uint256)
  {
    uint40 timestamp = reserve.lastUpdateTimestamp;

    //solium-disable-next-line
    if (timestamp == block.timestamp) {
      //if the index was updated in the same block, no need to perform any calculation
      return reserve.liquidityIndex;
    } else {
      return
        MathUtils.calculateLinearInterest(reserve.currentLiquidityRate, timestamp).rayMul(
          reserve.liquidityIndex
        );
    }
  }

  /**
   * @notice Returns the ongoing normalized variable debt for the reserve
   * @dev A value of 1e27 means there is no debt. As time passes, the debt is accrued
   * @dev A value of 2*1e27 means that for each unit of debt, one unit worth of interest has been accumulated
   * @param reserve The reserve object
   * @return The normalized variable debt, expressed in ray
   **/
  function getNormalizedDebt(DataTypes.ReserveData storage reserve)
    internal
    view
    returns (uint256)
  {
    uint40 timestamp = reserve.lastUpdateTimestamp;

    //solium-disable-next-line
    if (timestamp == block.timestamp) {
      //if the index was updated in the same block, no need to perform any calculation
      return reserve.variableBorrowIndex;
    } else {
      return
        MathUtils.calculateCompoundedInterest(reserve.currentVariableBorrowRate, timestamp).rayMul(
          reserve.variableBorrowIndex
        );
    }
  }

  /**
   * @notice Updates the liquidity cumulative index and the variable borrow index.
   * @param reserve The reserve object
   * @param reserveCache The caching layer for the reserve data
   **/
  function updateState(
    DataTypes.ReserveData storage reserve,
    DataTypes.ReserveCache memory reserveCache
  ) internal {
    _updateIndexes(reserve, reserveCache);
    _accrueToTreasury(reserve, reserveCache);
  }

  /**
   * @notice Accumulates a predefined amount of asset to the reserve as a fixed, instantaneous income. Used for example to accumulate
   * the flashloan fee to the reserve, and spread it between all the suppliers
   * @param reserve The reserve object
   * @param totalLiquidity The total liquidity available in the reserve
   * @param amount The amount to accumulate
   * @return The next liquidity index of the reserve
   **/
  function cumulateToLiquidityIndex(
    DataTypes.ReserveData storage reserve,
    uint256 totalLiquidity,
    uint256 amount
  ) internal returns (uint256) {
<<<<<<< HEAD
    //next liquidity index is calculated this way: `liquidityIndex * (1 + amount / totalLiquidity)`
    //division `amount / totalLiquidity` done in ray for precision
    uint256 multiplier = amount.wadToRay().rayDiv(totalLiquidity.wadToRay()) + WadRayMath.RAY;
    uint256 result = multiplier.rayMul(reserve.liquidityIndex);
    reserve.liquidityIndex = Helpers.castUint128(result);
=======
    uint256 amountToLiquidityRatio = amount.wadToRay().rayDiv(totalLiquidity.wadToRay());

    uint256 result = amountToLiquidityRatio + WadRayMath.RAY;

    result = result.rayMul(reserve.liquidityIndex);
    reserve.liquidityIndex = result.toUint128();
>>>>>>> 1c60c615
    return result;
  }

  /**
   * @notice Initializes a reserve
   * @param reserve The reserve object
   * @param aTokenAddress The address of the overlying atoken contract
   * @param stableDebtTokenAddress The address of the overlying stable debt token contract
   * @param variableDebtTokenAddress The address of the overlying variable debt token contract
   * @param interestRateStrategyAddress The address of the interest rate strategy contract
   **/
  function init(
    DataTypes.ReserveData storage reserve,
    address aTokenAddress,
    address stableDebtTokenAddress,
    address variableDebtTokenAddress,
    address interestRateStrategyAddress
  ) internal {
    require(reserve.aTokenAddress == address(0), Errors.RL_RESERVE_ALREADY_INITIALIZED);

    reserve.liquidityIndex = uint128(WadRayMath.RAY);
    reserve.variableBorrowIndex = uint128(WadRayMath.RAY);
    reserve.aTokenAddress = aTokenAddress;
    reserve.stableDebtTokenAddress = stableDebtTokenAddress;
    reserve.variableDebtTokenAddress = variableDebtTokenAddress;
    reserve.interestRateStrategyAddress = interestRateStrategyAddress;
  }

  struct UpdateInterestRatesLocalVars {
    uint256 nextLiquidityRate;
    uint256 nextStableRate;
    uint256 nextVariableRate;
    uint256 totalVariableDebt;
  }

  /**
   * @notice Updates the reserve current stable borrow rate, the current variable borrow rate and the current liquidity rate
   * @param reserve The reserve reserve to be updated
   * @param reserveCache The caching layer for the reserve data
   * @param reserveAddress The address of the reserve to be updated
   * @param liquidityAdded The amount of liquidity added to the protocol (supply or repay) in the previous action
   * @param liquidityTaken The amount of liquidity taken from the protocol (redeem or borrow)
   **/
  function updateInterestRates(
    DataTypes.ReserveData storage reserve,
    DataTypes.ReserveCache memory reserveCache,
    address reserveAddress,
    uint256 liquidityAdded,
    uint256 liquidityTaken
  ) internal {
    UpdateInterestRatesLocalVars memory vars;

    vars.totalVariableDebt = reserveCache.nextScaledVariableDebt.rayMul(
      reserveCache.nextVariableBorrowIndex
    );

    (
      vars.nextLiquidityRate,
      vars.nextStableRate,
      vars.nextVariableRate
    ) = IReserveInterestRateStrategy(reserve.interestRateStrategyAddress).calculateInterestRates(
      DataTypes.CalculateInterestRatesParams({
        unbacked: reserveCache.reserveConfiguration.getUnbackedMintCap() > 0 ? reserve.unbacked : 0,
        liquidityAdded: liquidityAdded,
        liquidityTaken: liquidityTaken,
        totalStableDebt: reserveCache.nextTotalStableDebt,
        totalVariableDebt: vars.totalVariableDebt,
        averageStableBorrowRate: reserveCache.nextAvgStableBorrowRate,
        reserveFactor: reserveCache.reserveFactor,
        reserve: reserveAddress,
        aToken: reserveCache.aTokenAddress
      })
    );

    reserve.currentLiquidityRate = vars.nextLiquidityRate.toUint128();
    reserve.currentStableBorrowRate = vars.nextStableRate.toUint128();
    reserve.currentVariableBorrowRate = vars.nextVariableRate.toUint128();

    emit ReserveDataUpdated(
      reserveAddress,
      vars.nextLiquidityRate,
      vars.nextStableRate,
      vars.nextVariableRate,
      reserveCache.nextLiquidityIndex,
      reserveCache.nextVariableBorrowIndex
    );
  }

  struct AccrueToTreasuryLocalVars {
    uint256 prevTotalStableDebt;
    uint256 prevTotalVariableDebt;
    uint256 currTotalVariableDebt;
    uint256 cumulatedStableInterest;
    uint256 totalDebtAccrued;
    uint256 amountToMint;
  }

  /**
   * @notice Mints part of the repaid interest to the reserve treasury as a function of the reserveFactor for the
   * specific asset.
   * @param reserve The reserve to be updated
   * @param reserveCache The caching layer for the reserve data
   **/
  function _accrueToTreasury(
    DataTypes.ReserveData storage reserve,
    DataTypes.ReserveCache memory reserveCache
  ) internal {
    AccrueToTreasuryLocalVars memory vars;

    if (reserveCache.reserveFactor == 0) {
      return;
    }

    //calculate the total variable debt at moment of the last interaction
    vars.prevTotalVariableDebt = reserveCache.currScaledVariableDebt.rayMul(
      reserveCache.currVariableBorrowIndex
    );

    //calculate the new total variable debt after accumulation of the interest on the index
    vars.currTotalVariableDebt = reserveCache.currScaledVariableDebt.rayMul(
      reserveCache.nextVariableBorrowIndex
    );

    //calculate the stable debt until the last timestamp update
    vars.cumulatedStableInterest = MathUtils.calculateCompoundedInterest(
      reserveCache.currAvgStableBorrowRate,
      reserveCache.stableDebtLastUpdateTimestamp,
      reserveCache.reserveLastUpdateTimestamp
    );

    vars.prevTotalStableDebt = reserveCache.currPrincipalStableDebt.rayMul(
      vars.cumulatedStableInterest
    );

    //debt accrued is the sum of the current debt minus the sum of the debt at the last update
    vars.totalDebtAccrued =
      vars.currTotalVariableDebt +
      reserveCache.currTotalStableDebt -
      vars.prevTotalVariableDebt -
      vars.prevTotalStableDebt;

    vars.amountToMint = vars.totalDebtAccrued.percentMul(reserveCache.reserveFactor);

    if (vars.amountToMint != 0) {
      reserve.accruedToTreasury += vars
        .amountToMint
        .rayDiv(reserveCache.nextLiquidityIndex)
        .toUint128();
    }
  }

  /**
   * @notice Updates the reserve indexes and the timestamp of the update
   * @param reserve The reserve reserve to be updated
   * @param reserveCache The cache layer holding the cached protocol data
   **/
  function _updateIndexes(
    DataTypes.ReserveData storage reserve,
    DataTypes.ReserveCache memory reserveCache
  ) internal {
    reserveCache.nextLiquidityIndex = reserveCache.currLiquidityIndex;
    reserveCache.nextVariableBorrowIndex = reserveCache.currVariableBorrowIndex;

    //only cumulating if there is any income being produced
    if (reserveCache.currLiquidityRate > 0) {
      uint256 cumulatedLiquidityInterest = MathUtils.calculateLinearInterest(
        reserveCache.currLiquidityRate,
        reserveCache.reserveLastUpdateTimestamp
      );
      reserveCache.nextLiquidityIndex = cumulatedLiquidityInterest.rayMul(
        reserveCache.currLiquidityIndex
      );
      reserve.liquidityIndex = reserveCache.nextLiquidityIndex.toUint128();

      //as the liquidity rate might come only from stable rate loans, we need to ensure
      //that there is actual variable debt before accumulating
      if (reserveCache.currScaledVariableDebt != 0) {
        uint256 cumulatedVariableBorrowInterest = MathUtils.calculateCompoundedInterest(
          reserveCache.currVariableBorrowRate,
          reserveCache.reserveLastUpdateTimestamp
        );
        reserveCache.nextVariableBorrowIndex = cumulatedVariableBorrowInterest.rayMul(
          reserveCache.currVariableBorrowIndex
        );
        reserve.variableBorrowIndex = reserveCache.nextVariableBorrowIndex.toUint128();
      }
    }

    //solium-disable-next-line
    reserve.lastUpdateTimestamp = uint40(block.timestamp);
  }

  /**
   * @notice Creates a cache object to avoid repeated storage reads and external contract calls when updating state and interest rates.
   * @param reserve The reserve object for which the cache will be filled
   * @return The cache object
   */
  function cache(DataTypes.ReserveData storage reserve)
    internal
    view
    returns (DataTypes.ReserveCache memory)
  {
    DataTypes.ReserveCache memory reserveCache;

    reserveCache.reserveConfiguration = reserve.configuration;
    reserveCache.reserveFactor = reserveCache.reserveConfiguration.getReserveFactor();
    reserveCache.currLiquidityIndex = reserve.liquidityIndex;
    reserveCache.currVariableBorrowIndex = reserve.variableBorrowIndex;
    reserveCache.currLiquidityRate = reserve.currentLiquidityRate;
    reserveCache.currVariableBorrowRate = reserve.currentVariableBorrowRate;

    reserveCache.aTokenAddress = reserve.aTokenAddress;
    reserveCache.stableDebtTokenAddress = reserve.stableDebtTokenAddress;
    reserveCache.variableDebtTokenAddress = reserve.variableDebtTokenAddress;

    reserveCache.reserveLastUpdateTimestamp = reserve.lastUpdateTimestamp;

    reserveCache.currScaledVariableDebt = reserveCache.nextScaledVariableDebt = IVariableDebtToken(
      reserveCache.variableDebtTokenAddress
    ).scaledTotalSupply();

    (
      reserveCache.currPrincipalStableDebt,
      reserveCache.currTotalStableDebt,
      reserveCache.currAvgStableBorrowRate,
      reserveCache.stableDebtLastUpdateTimestamp
    ) = IStableDebtToken(reserveCache.stableDebtTokenAddress).getSupplyData();

    // by default the actions are considered as not affecting the debt balances.
    // if the action involves mint/burn of debt, the cache needs to be updated
    reserveCache.nextTotalStableDebt = reserveCache.currTotalStableDebt;
    reserveCache.nextAvgStableBorrowRate = reserveCache.currAvgStableBorrowRate;

    return reserveCache;
  }
}<|MERGE_RESOLUTION|>--- conflicted
+++ resolved
@@ -115,20 +115,11 @@
     uint256 totalLiquidity,
     uint256 amount
   ) internal returns (uint256) {
-<<<<<<< HEAD
     //next liquidity index is calculated this way: `liquidityIndex * (1 + amount / totalLiquidity)`
     //division `amount / totalLiquidity` done in ray for precision
     uint256 multiplier = amount.wadToRay().rayDiv(totalLiquidity.wadToRay()) + WadRayMath.RAY;
     uint256 result = multiplier.rayMul(reserve.liquidityIndex);
-    reserve.liquidityIndex = Helpers.castUint128(result);
-=======
-    uint256 amountToLiquidityRatio = amount.wadToRay().rayDiv(totalLiquidity.wadToRay());
-
-    uint256 result = amountToLiquidityRatio + WadRayMath.RAY;
-
-    result = result.rayMul(reserve.liquidityIndex);
     reserve.liquidityIndex = result.toUint128();
->>>>>>> 1c60c615
     return result;
   }
 
