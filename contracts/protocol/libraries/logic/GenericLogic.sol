--- conflicted
+++ resolved
@@ -130,19 +130,11 @@
         : IPriceOracleGetter(params.oracle).getAssetPrice(vars.currentReserveAddress);
 
       if (vars.liquidationThreshold != 0 && params.userConfig.isUsingAsCollateral(vars.i)) {
-<<<<<<< HEAD
-        // Fetching normalized income directly from storage and then performing the multiplication
-        // here, saves a call from the IScaledBalanceToken to get the normalized income.
-        vars.normalizedIncome = currentReserve.getNormalizedIncome();
-        vars.userBalance = IScaledBalanceToken(currentReserve.aTokenAddress).scaledBalanceOf(
-          params.user
-=======
         vars.userBalanceInBaseCurrency = _getUserBalanceInBaseCurrency(
           params.user,
           currentReserve,
           vars.assetPrice,
           vars.assetUnit
->>>>>>> 6fcaa113
         );
 
         vars.totalCollateralInBaseCurrency += vars.userBalanceInBaseCurrency;
