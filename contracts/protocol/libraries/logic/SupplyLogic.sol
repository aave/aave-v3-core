// SPDX-License-Identifier: BUSL-1.1
pragma solidity 0.8.10;

import {IERC20} from '../../../dependencies/openzeppelin/contracts/IERC20.sol';
import {GPv2SafeERC20} from '../../../dependencies/gnosis/contracts/GPv2SafeERC20.sol';
import {IAToken} from '../../../interfaces/IAToken.sol';
import {Errors} from '../helpers/Errors.sol';
import {UserConfiguration} from '../configuration/UserConfiguration.sol';
import {DataTypes} from '../types/DataTypes.sol';
import {WadRayMath} from '../math/WadRayMath.sol';
import {PercentageMath} from '../math/PercentageMath.sol';
import {ValidationLogic} from './ValidationLogic.sol';
import {ReserveLogic} from './ReserveLogic.sol';
import {ReserveConfiguration} from '../configuration/ReserveConfiguration.sol';

/**
 * @title SupplyLogic library
 * @author Aave
 * @notice Implements the base logic for supply/withdraw
 */
library SupplyLogic {
  using ReserveLogic for DataTypes.ReserveCache;
  using ReserveLogic for DataTypes.ReserveData;
  using GPv2SafeERC20 for IERC20;
  using UserConfiguration for DataTypes.UserConfigurationMap;
  using ReserveConfiguration for DataTypes.ReserveConfigurationMap;
  using WadRayMath for uint256;
  using PercentageMath for uint256;

  // See `IPool` for descriptions
  event ReserveUsedAsCollateralEnabled(address indexed reserve, address indexed user);
  event ReserveUsedAsCollateralDisabled(address indexed reserve, address indexed user);
  event Withdraw(address indexed reserve, address indexed user, address indexed to, uint256 amount);
  event Supply(
    address indexed reserve,
    address user,
    address indexed onBehalfOf,
    uint256 amount,
    uint16 indexed referralCode
  );

  /**
   * @notice Implements the supply feature. Through `supply()`, users supply assets to the Aave protocol.
   * @dev Emits the `Supply()` event.
   * @dev In the first supply action, `ReserveUsedAsCollateralEnabled()` is emitted, if the asset can be enabled as
   * collateral.
   * @param reservesData The state of all the reserves
   * @param reservesList The addresses of all the active reserves
   * @param userConfig The user configuration mapping that tracks the supplied/borrowed assets
   * @param params The additional parameters needed to execute the supply function
   */
  function executeSupply(
    mapping(address => DataTypes.ReserveData) storage reservesData,
    mapping(uint256 => address) storage reservesList,
    DataTypes.UserConfigurationMap storage userConfig,
    DataTypes.ExecuteSupplyParams memory params
  ) external {
    DataTypes.ReserveData storage reserve = reservesData[params.asset];
    DataTypes.ReserveCache memory reserveCache = reserve.cache();

    reserve.updateState(reserveCache);

    ValidationLogic.validateSupply(reserveCache, params.amount);

    reserve.updateInterestRates(reserveCache, params.asset, params.amount, 0);

    IERC20(params.asset).safeTransferFrom(msg.sender, reserveCache.aTokenAddress, params.amount);

    bool isFirstSupply = IAToken(reserveCache.aTokenAddress).mint(
      msg.sender,
      params.onBehalfOf,
      params.amount,
      reserveCache.nextLiquidityIndex
    );

    if (isFirstSupply) {
      if (
        ValidationLogic.validateUseAsCollateral(
          reservesData,
          reservesList,
          userConfig,
          params.asset
        )
      ) {
        userConfig.setUsingAsCollateral(reserve.id, true);
        emit ReserveUsedAsCollateralEnabled(params.asset, params.onBehalfOf);
      }
    }

    emit Supply(params.asset, msg.sender, params.onBehalfOf, params.amount, params.referralCode);
  }

  /**
   * @notice Implements the withdraw feature. Through `withdraw()`, users redeem their aTokens for the underlying asset
   * previously supplied in the Aave protocol.
   * @dev Emits the `Withdraw()` event.
   * @dev If the user withdraws everything, `ReserveUsedAsCollateralDisabled()` is emitted.
   * @param reservesData The state of all the reserves
   * @param reservesList The addresses of all the active reserves
   * @param eModeCategories The configuration of all the efficiency mode categories
   * @param userConfig The user configuration mapping that tracks the supplied/borrowed assets
   * @param params The additional parameters needed to execute the withdraw function
   * @return The actual amount withdrawn
   */
  function executeWithdraw(
    mapping(address => DataTypes.ReserveData) storage reservesData,
    mapping(uint256 => address) storage reservesList,
    mapping(uint8 => DataTypes.EModeCategory) storage eModeCategories,
    DataTypes.UserConfigurationMap storage userConfig,
    DataTypes.ExecuteWithdrawParams memory params
  ) external returns (uint256) {
    DataTypes.ReserveData storage reserve = reservesData[params.asset];
    DataTypes.ReserveCache memory reserveCache = reserve.cache();

    reserve.updateState(reserveCache);

    uint256 userBalance = IAToken(reserveCache.aTokenAddress).scaledBalanceOf(msg.sender).rayMul(
      reserveCache.nextLiquidityIndex
    );

    uint256 amountToWithdraw = params.amount;

    if (params.amount == type(uint256).max) {
      amountToWithdraw = userBalance;
    }

    ValidationLogic.validateWithdraw(reserveCache, amountToWithdraw, userBalance);

    reserve.updateInterestRates(reserveCache, params.asset, 0, amountToWithdraw);

    IAToken(reserveCache.aTokenAddress).burn(
      msg.sender,
      params.to,
      amountToWithdraw,
      reserveCache.nextLiquidityIndex
    );

    if (userConfig.isUsingAsCollateral(reserve.id)) {
      if (userConfig.isBorrowingAny()) {
        ValidationLogic.validateHFAndLtv(
          reservesData,
          reservesList,
          eModeCategories,
          userConfig,
          params.asset,
          msg.sender,
          params.reservesCount,
          params.oracle,
          params.userEModeCategory
        );
      }

      if (amountToWithdraw == userBalance) {
        userConfig.setUsingAsCollateral(reserve.id, false);
        emit ReserveUsedAsCollateralDisabled(params.asset, msg.sender);
      }
    }

    emit Withdraw(params.asset, msg.sender, params.to, amountToWithdraw);

    return amountToWithdraw;
  }

  /**
   * @notice Validates a transfer of aTokens. The sender is subjected to health factor validation to avoid
   * collateralization constraints violation.
   * @dev Emits the `ReserveUsedAsCollateralEnabled()` event for the `to` account, if the asset is being activated as
   * collateral.
   * @dev In case the `from` user transfers everything, `ReserveUsedAsCollateralDisabled()` is emitted for `from`.
   * @param reservesData The state of all the reserves
   * @param reservesList The addresses of all the active reserves
   * @param eModeCategories The configuration of all the efficiency mode categories
   * @param usersConfig The users configuration mapping that track the supplied/borrowed assets
   * @param params The additional parameters needed to execute the finalizeTransfer function
   */
  function executeFinalizeTransfer(
    mapping(address => DataTypes.ReserveData) storage reservesData,
    mapping(uint256 => address) storage reservesList,
    mapping(uint8 => DataTypes.EModeCategory) storage eModeCategories,
    mapping(address => DataTypes.UserConfigurationMap) storage usersConfig,
    DataTypes.FinalizeTransferParams memory params
  ) external {
    DataTypes.ReserveData storage reserve = reservesData[params.asset];

<<<<<<< HEAD
    ValidationLogic.validateTransfer(reservesData[params.asset]);

    uint256 reserveId = reservesData[params.asset].id;
=======
    ValidationLogic.validateTransfer(reserve);

    uint256 reserveId = reserve.id;
>>>>>>> 6697f997

    if (params.from != params.to && params.amount != 0) {
      DataTypes.UserConfigurationMap storage fromConfig = usersConfig[params.from];

      if (fromConfig.isUsingAsCollateral(reserveId)) {
        if (fromConfig.isBorrowingAny()) {
          ValidationLogic.validateHFAndLtv(
            reservesData,
            reservesList,
            eModeCategories,
            usersConfig[params.from],
            params.asset,
            params.from,
            params.reservesCount,
            params.oracle,
            params.fromEModeCategory
          );
        }
        if (params.balanceFromBefore == params.amount) {
          fromConfig.setUsingAsCollateral(reserveId, false);
          emit ReserveUsedAsCollateralDisabled(params.asset, params.from);
        }
      }

      if (params.balanceToBefore == 0) {
        DataTypes.UserConfigurationMap storage toConfig = usersConfig[params.to];
        if (
          ValidationLogic.validateUseAsCollateral(
            reservesData,
            reservesList,
            toConfig,
            params.asset
          )
        ) {
          toConfig.setUsingAsCollateral(reserveId, true);
          emit ReserveUsedAsCollateralEnabled(params.asset, params.to);
        }
      }
    }
  }

  /**
   * @notice Executes the 'set as collateral' feature. A user can choose to activate or deactivate an asset as
   * collateral at any point in time. Deactivating an asset as collateral is subjected to the usual health factor
   * checks to ensure collateralization.
   * @dev Emits the `ReserveUsedAsCollateralEnabled()` event if the asset can be activated as collateral.
   * @dev In case the asset is being deactivated as collateral, `ReserveUsedAsCollateralDisabled()` is emitted.
   * @param reservesData The state of all the reserves
   * @param reservesList The addresses of all the active reserves
   * @param eModeCategories The configuration of all the efficiency mode categories
   * @param userConfig The users configuration mapping that track the supplied/borrowed assets
   * @param asset The address of the asset being configured as collateral
   * @param useAsCollateral True if the user wants to set the asset as collateral, false otherwise
   * @param reservesCount The number of initialized reserves
   * @param priceOracle The address of the price oracle
   * @param userEModeCategory The eMode category chosen by the user
   */
  function executeUseReserveAsCollateral(
    mapping(address => DataTypes.ReserveData) storage reservesData,
    mapping(uint256 => address) storage reservesList,
    mapping(uint8 => DataTypes.EModeCategory) storage eModeCategories,
    DataTypes.UserConfigurationMap storage userConfig,
    address asset,
    bool useAsCollateral,
    uint256 reservesCount,
    address priceOracle,
    uint8 userEModeCategory
  ) external {
    DataTypes.ReserveData storage reserve = reservesData[asset];
    DataTypes.ReserveCache memory reserveCache = reserve.cache();

    uint256 userBalance = IERC20(reserveCache.aTokenAddress).balanceOf(msg.sender);

    ValidationLogic.validateSetUseReserveAsCollateral(reserveCache, userBalance);

    if (useAsCollateral == userConfig.isUsingAsCollateral(reserve.id)) return;

    if (useAsCollateral) {
      require(
        ValidationLogic.validateUseAsCollateral(reservesData, reservesList, userConfig, asset),
        Errors.USER_IN_ISOLATION_MODE
      );

      userConfig.setUsingAsCollateral(reserve.id, true);
      emit ReserveUsedAsCollateralEnabled(asset, msg.sender);
    } else {
      userConfig.setUsingAsCollateral(reserve.id, false);
      ValidationLogic.validateHFAndLtv(
        reservesData,
        reservesList,
        eModeCategories,
        userConfig,
        asset,
        msg.sender,
        reservesCount,
        priceOracle,
        userEModeCategory
      );

      emit ReserveUsedAsCollateralDisabled(asset, msg.sender);
    }
  }
}<|MERGE_RESOLUTION|>--- conflicted
+++ resolved
@@ -182,15 +182,9 @@
   ) external {
     DataTypes.ReserveData storage reserve = reservesData[params.asset];
 
-<<<<<<< HEAD
-    ValidationLogic.validateTransfer(reservesData[params.asset]);
-
-    uint256 reserveId = reservesData[params.asset].id;
-=======
     ValidationLogic.validateTransfer(reserve);
 
     uint256 reserveId = reserve.id;
->>>>>>> 6697f997
 
     if (params.from != params.to && params.amount != 0) {
       DataTypes.UserConfigurationMap storage fromConfig = usersConfig[params.from];
