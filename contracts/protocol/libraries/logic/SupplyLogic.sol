--- conflicted
+++ resolved
@@ -202,13 +202,7 @@
     DataTypes.PoolData storage poolData,
     address asset,
     bool useAsCollateral,
-<<<<<<< HEAD
-    uint256 reservesCount,
     address priceOracle
-=======
-    address priceOracle,
-    uint8 userEModeCategory
->>>>>>> 2a687f43
   ) external {
     DataTypes.UserConfigurationMap storage userConfig = poolData.usersConfig[msg.sender];
     DataTypes.ReserveData storage reserve = poolData.reserves[asset];
