// SPDX-License-Identifier: agpl-3.0
pragma solidity 0.8.10;

import {IERC20} from '../../../dependencies/openzeppelin/contracts/IERC20.sol';
import {SafeERC20} from '../../../dependencies/openzeppelin/contracts/SafeERC20.sol';
import {IStableDebtToken} from '../../../interfaces/IStableDebtToken.sol';
import {IVariableDebtToken} from '../../../interfaces/IVariableDebtToken.sol';
import {IFlashLoanReceiver} from '../../../flashloan/interfaces/IFlashLoanReceiver.sol';
import {IAToken} from '../../../interfaces/IAToken.sol';
import {Helpers} from '../helpers/Helpers.sol';
import {Errors} from '../helpers/Errors.sol';
import {UserConfiguration} from '../configuration/UserConfiguration.sol';
import {DataTypes} from '../types/DataTypes.sol';
import {WadRayMath} from '../math/WadRayMath.sol';
import {PercentageMath} from '../math/PercentageMath.sol';
import {ValidationLogic} from './ValidationLogic.sol';
import {ReserveLogic} from './ReserveLogic.sol';
import {ReserveConfiguration} from '../configuration/ReserveConfiguration.sol';

/**
 * @title SupplyLogic library
 * @author Aave
 * @notice Implements the base logic for supply/withdraw
 */
library SupplyLogic {
  using ReserveLogic for DataTypes.ReserveCache;
  using ReserveLogic for DataTypes.ReserveData;
  using SafeERC20 for IERC20;
  using UserConfiguration for DataTypes.UserConfigurationMap;
  using ReserveConfiguration for DataTypes.ReserveConfigurationMap;
  using WadRayMath for uint256;
  using PercentageMath for uint256;

  // See `IPool` for descriptions
  event ReserveUsedAsCollateralEnabled(address indexed reserve, address indexed user);
  event ReserveUsedAsCollateralDisabled(address indexed reserve, address indexed user);
  event Withdraw(address indexed reserve, address indexed user, address indexed to, uint256 amount);
  event Supply(
    address indexed reserve,
    address user,
    address indexed onBehalfOf,
    uint256 amount,
    uint16 indexed referralCode
  );

  /**
   * @notice Implements the supply feature. Through `supply()`, users supply assets to the Aave protocol.
   * @dev  Emits the `Supply()` event. In the first supply action, `ReserveUsedAsCollateralEnabled()` is emitted, if the asset can be enabled as collateral.
   * @param reserves The state of all the reserves
   * @param reservesList The addresses of all the active reserves
   * @param userConfig The user configuration mapping that tracks the supplied/borrowed assets
   * @param params The additional parameters needed to execute the supply function
   */
  function executeSupply(
    mapping(address => DataTypes.ReserveData) storage reserves,
    mapping(uint256 => address) storage reservesList,
    DataTypes.UserConfigurationMap storage userConfig,
    DataTypes.ExecuteSupplyParams memory params
  ) external {
    DataTypes.ReserveData storage reserve = reserves[params.asset];
    DataTypes.ReserveCache memory reserveCache = reserve.cache();

    reserve.updateState(reserveCache);

    ValidationLogic.validateSupply(reserveCache, params.amount);

    reserve.updateInterestRates(reserveCache, params.asset, params.amount, 0);

    IERC20(params.asset).safeTransferFrom(msg.sender, reserveCache.aTokenAddress, params.amount);

    bool isFirstSupply = IAToken(reserveCache.aTokenAddress).mint(
      params.onBehalfOf,
      params.amount,
      reserveCache.nextLiquidityIndex
    );

    if (isFirstSupply) {
      if (
        ValidationLogic.validateUseAsCollateral(reserves, reservesList, userConfig, params.asset)
      ) {
        userConfig.setUsingAsCollateral(reserve.id, true);
        emit ReserveUsedAsCollateralEnabled(params.asset, params.onBehalfOf);
      }
    }

    emit Supply(params.asset, msg.sender, params.onBehalfOf, params.amount, params.referralCode);
  }

  /**
   * @notice Implements the withdraw feature. Through `withdraw()`, users redeem their aTokens for the underlying asset previously supplied in the Aave protocol.
   * @dev  Emits the `Withdraw()` event. If the user withdraws everything, `ReserveUsedAsCollateralDisabled()` is emitted.
   * @param reserves The state of all the reserves
   * @param reservesList The addresses of all the active reserves
   * @param eModeCategories The configuration of all the efficiency mode categories
   * @param userConfig The user configuration mapping that tracks the supplied/borrowed assets
   * @param params The additional parameters needed to execute the withdraw function
   * @return The actual amount withdrawn
   */
  function executeWithdraw(
    mapping(address => DataTypes.ReserveData) storage reserves,
    mapping(uint256 => address) storage reservesList,
    mapping(uint8 => DataTypes.EModeCategory) storage eModeCategories,
    DataTypes.UserConfigurationMap storage userConfig,
    DataTypes.ExecuteWithdrawParams memory params
  ) external returns (uint256) {
    DataTypes.ReserveData storage reserve = reserves[params.asset];
    DataTypes.ReserveCache memory reserveCache = reserve.cache();

    reserve.updateState(reserveCache);

    uint256 userBalance = IAToken(reserveCache.aTokenAddress).scaledBalanceOf(msg.sender).rayMul(
      reserveCache.nextLiquidityIndex
    );

    uint256 amountToWithdraw = params.amount;

    if (params.amount == type(uint256).max) {
      amountToWithdraw = userBalance;
    }

    ValidationLogic.validateWithdraw(reserveCache, amountToWithdraw, userBalance);

    reserve.updateInterestRates(reserveCache, params.asset, 0, amountToWithdraw);

    IAToken(reserveCache.aTokenAddress).burn(
      msg.sender,
      params.to,
      amountToWithdraw,
      reserveCache.nextLiquidityIndex
    );

    if (userConfig.isUsingAsCollateral(reserve.id)) {
      if (userConfig.isBorrowingAny()) {
        ValidationLogic.validateHFAndLtv(
          reserves,
          reservesList,
          eModeCategories,
          userConfig,
          params.asset,
          msg.sender,
          params.reservesCount,
          params.oracle,
          params.userEModeCategory
        );
      }

      if (amountToWithdraw == userBalance) {
        userConfig.setUsingAsCollateral(reserve.id, false);
        emit ReserveUsedAsCollateralDisabled(params.asset, msg.sender);
      }
    }

    emit Withdraw(params.asset, msg.sender, params.to, amountToWithdraw);

    return amountToWithdraw;
  }

  /**
   * @notice Validates a transfer of aTokens. The sender is subjected to health factor validation to avoid collateralization constraints violation.
   * @dev  Emits the `ReserveUsedAsCollateralEnabled()` event for the `to` account, if the asset can be activated as collateral. In case the `from` user transfers everything, `ReserveUsedAsCollateralDisabled()` is emitted for `from`.
   * @param reserves The state of all the reserves
   * @param reservesList The addresses of all the active reserves
   * @param eModeCategories The configuration of all the efficiency mode categories
   * @param usersConfig The users configuration mapping that track the supplied/borrowed assets
   * @param params The additional parameters needed to execute the finalizeTransfer function
   */
  function executeFinalizeTransfer(
    mapping(address => DataTypes.ReserveData) storage reserves,
    mapping(uint256 => address) storage reservesList,
    mapping(uint8 => DataTypes.EModeCategory) storage eModeCategories,
    mapping(address => DataTypes.UserConfigurationMap) storage usersConfig,
    DataTypes.FinalizeTransferParams memory params
  ) external {
    DataTypes.ReserveData storage reserve = reserves[params.asset];

    ValidationLogic.validateTransfer(reserves[params.asset]);

    uint256 reserveId = reserves[params.asset].id;

    if (params.from != params.to) {
      DataTypes.UserConfigurationMap storage fromConfig = usersConfig[params.from];

      if (fromConfig.isUsingAsCollateral(reserveId)) {
        if (fromConfig.isBorrowingAny()) {
          ValidationLogic.validateHFAndLtv(
            reserves,
            reservesList,
            eModeCategories,
            usersConfig[params.from],
            params.asset,
            params.from,
            params.reservesCount,
            params.oracle,
            params.fromEModeCategory
          );
        }
        if (params.balanceFromBefore - params.amount == 0) {
          fromConfig.setUsingAsCollateral(reserveId, false);
          emit ReserveUsedAsCollateralDisabled(params.asset, params.from);
        }
      }

      if (params.balanceToBefore == 0 && params.amount != 0) {
        DataTypes.UserConfigurationMap storage toConfig = usersConfig[params.to];
        if (
          ValidationLogic.validateUseAsCollateral(reserves, reservesList, toConfig, params.asset)
        ) {
          toConfig.setUsingAsCollateral(reserve.id, true);
          emit ReserveUsedAsCollateralEnabled(params.asset, params.to);
        }
      }
    }
  }

  /**
   * @notice Executes the 'set as collateral' feature. A user can choose to activate or deactivate an asset as collateral at any point in time. Deactivating an asset as collateral
   * is subjected to the usual health factor checks to ensure collateralization.
   * @dev  Emits the `ReserveUsedAsCollateralEnabled()` event if the asset can be activated as collateral. In case the asset is being deactivated as collateral, `ReserveUsedAsCollateralDisabled()` is emitted.
   * @param reserves The state of all the reserves
   * @param reservesList The addresses of all the active reserves
   * @param eModeCategories The configuration of all the efficiency mode categories
   * @param userConfig The users configuration mapping that track the supplied/borrowed assets
   * @param asset The address of the asset being configured as collateral
   * @param useAsCollateral True if the user wants to set the asset as collateral, false otherwise
   * @param reservesCount The number of initialized reserves
   * @param priceOracle The address of the price oracle
   * @param userEModeCategory The eMode category chosen by the user
   */
  function executeUseReserveAsCollateral(
    mapping(address => DataTypes.ReserveData) storage reserves,
    mapping(uint256 => address) storage reservesList,
    mapping(uint8 => DataTypes.EModeCategory) storage eModeCategories,
    DataTypes.UserConfigurationMap storage userConfig,
    address asset,
    bool useAsCollateral,
    uint256 reservesCount,
    address priceOracle,
    uint8 userEModeCategory
  ) external {
    DataTypes.ReserveData storage reserve = reserves[asset];
    DataTypes.ReserveCache memory reserveCache = reserve.cache();

    uint256 userBalance = IERC20(reserveCache.aTokenAddress).balanceOf(msg.sender);

    ValidationLogic.validateSetUseReserveAsCollateral(reserveCache, userBalance);

    if (useAsCollateral == userConfig.isUsingAsCollateral(reserve.id)) return;

    if (useAsCollateral) {
      require(
<<<<<<< HEAD
        !isolationModeActive &&
          (reserveCache.reserveConfiguration.getDebtCeiling() == 0 ||
            !userConfig.isUsingAsCollateralAny()),
        Errors.USER_IN_ISOLATION_MODE
=======
        ValidationLogic.validateUseAsCollateral(reserves, reservesList, userConfig, asset),
        Errors.SL_USER_IN_ISOLATION_MODE
>>>>>>> 9cea032a
      );

      userConfig.setUsingAsCollateral(reserve.id, true);
      emit ReserveUsedAsCollateralEnabled(asset, msg.sender);
    } else {
      userConfig.setUsingAsCollateral(reserve.id, false);
      ValidationLogic.validateHFAndLtv(
        reserves,
        reservesList,
        eModeCategories,
        userConfig,
        asset,
        msg.sender,
        reservesCount,
        priceOracle,
        userEModeCategory
      );

      emit ReserveUsedAsCollateralDisabled(asset, msg.sender);
    }
  }
}<|MERGE_RESOLUTION|>--- conflicted
+++ resolved
@@ -248,15 +248,8 @@
 
     if (useAsCollateral) {
       require(
-<<<<<<< HEAD
-        !isolationModeActive &&
-          (reserveCache.reserveConfiguration.getDebtCeiling() == 0 ||
-            !userConfig.isUsingAsCollateralAny()),
+        ValidationLogic.validateUseAsCollateral(reserves, reservesList, userConfig, asset),
         Errors.USER_IN_ISOLATION_MODE
-=======
-        ValidationLogic.validateUseAsCollateral(reserves, reservesList, userConfig, asset),
-        Errors.SL_USER_IN_ISOLATION_MODE
->>>>>>> 9cea032a
       );
 
       userConfig.setUsingAsCollateral(reserve.id, true);
