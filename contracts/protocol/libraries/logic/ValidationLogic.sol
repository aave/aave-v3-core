// SPDX-License-Identifier: agpl-3.0
pragma solidity 0.8.10;

import {IERC20} from '../../../dependencies/openzeppelin/contracts/IERC20.sol';
import {Address} from '../../../dependencies/openzeppelin/contracts/Address.sol';
import {GPv2SafeERC20} from '../../../dependencies/gnosis/contracts/GPv2SafeERC20.sol';
import {IReserveInterestRateStrategy} from '../../../interfaces/IReserveInterestRateStrategy.sol';
import {IStableDebtToken} from '../../../interfaces/IStableDebtToken.sol';
import {IScaledBalanceToken} from '../../../interfaces/IScaledBalanceToken.sol';
import {IPriceOracleGetter} from '../../../interfaces/IPriceOracleGetter.sol';
import {IAToken} from '../../../interfaces/IAToken.sol';
import {IPriceOracleSentinel} from '../../../interfaces/IPriceOracleSentinel.sol';
import {ReserveConfiguration} from '../configuration/ReserveConfiguration.sol';
import {UserConfiguration} from '../configuration/UserConfiguration.sol';
import {Errors} from '../helpers/Errors.sol';
import {WadRayMath} from '../math/WadRayMath.sol';
import {PercentageMath} from '../math/PercentageMath.sol';
import {DataTypes} from '../types/DataTypes.sol';
import {ReserveLogic} from './ReserveLogic.sol';
import {GenericLogic} from './GenericLogic.sol';
import {SafeCast} from '../../../dependencies/openzeppelin/contracts/SafeCast.sol';

/**
 * @title ReserveLogic library
 * @author Aave
 * @notice Implements functions to validate the different actions of the protocol
 */
library ValidationLogic {
  using ReserveLogic for DataTypes.ReserveData;
  using WadRayMath for uint256;
  using PercentageMath for uint256;
  using SafeCast for uint256;
  using GPv2SafeERC20 for IERC20;
  using ReserveConfiguration for DataTypes.ReserveConfigurationMap;
  using UserConfiguration for DataTypes.UserConfigurationMap;
  using Address for address;

<<<<<<< HEAD
  // Factor to apply to "only-variable-debt" liquidity rate to get threshold for rebalancing, expressed in bps
  // A factor of 9000 results in 90%
  uint256 public constant REBALANCE_UP_LIQUIDITY_RATE_THRESHOLD = 9000;

  // Minimum health factor allowed under any circumstance
  // A value of 0.95e18 results in 0.95
=======
  /**
   * @dev This constant represents the delta between the maximum variable borrow rate and liquidity rate below which
   * stable rate rebalances up are allowed when the utilization ratio > `REBALANCE_UP_USAGE_RATIO_THRESHOLD`
   * Expressed in bps, a factor of 4e3 results in 40.00%
   */
  uint256 public constant REBALANCE_UP_LIQUIDITY_RATE_THRESHOLD = 4e3;

  /**
   * @dev This constant represents the minimum borrow utilization rate threshold at which rebalances up are possible
   * Expressed in ray, a rate of 0.95e27 results in 95%
   */
  uint256 public constant REBALANCE_UP_USAGE_RATIO_THRESHOLD = 0.95e27;

  /**
   * @dev This constant represents below which health factor value it is possible to liquidate
   * the maximum percentage of borrower's debt.
   * A value of 0.95e18 results in 0.95
   */
>>>>>>> 9413edd4
  uint256 public constant MINIMUM_HEALTH_FACTOR_LIQUIDATION_THRESHOLD = 0.95e18;

  /**
   * @dev Minimum health factor to consider a user position healthy
   * A value of 1e18 results in 1
   */
  uint256 public constant HEALTH_FACTOR_LIQUIDATION_THRESHOLD = 1e18;

  /**
   * @notice Validates a supply action.
   * @param reserveCache The cached data of the reserve
   * @param amount The amount to be supplied
   */
  function validateSupply(DataTypes.ReserveCache memory reserveCache, uint256 amount)
    internal
    view
  {
    require(amount != 0, Errors.INVALID_AMOUNT);

    (bool isActive, bool isFrozen, , , bool isPaused) = reserveCache
      .reserveConfiguration
      .getFlags();
    require(isActive, Errors.RESERVE_INACTIVE);
    require(!isPaused, Errors.RESERVE_PAUSED);
    require(!isFrozen, Errors.RESERVE_FROZEN);

    uint256 supplyCap = reserveCache.reserveConfiguration.getSupplyCap();
    require(
      supplyCap == 0 ||
        (IAToken(reserveCache.aTokenAddress).scaledTotalSupply().rayMul(
          reserveCache.nextLiquidityIndex
        ) + amount) <=
        supplyCap * (10**reserveCache.reserveConfiguration.getDecimals()),
      Errors.SUPPLY_CAP_EXCEEDED
    );
  }

  /**
   * @notice Validates a withdraw action.
   * @param reserveCache The cached data of the reserve
   * @param amount The amount to be withdrawn
   * @param userBalance The balance of the user
   */
  function validateWithdraw(
    DataTypes.ReserveCache memory reserveCache,
    uint256 amount,
    uint256 userBalance
  ) internal pure {
    require(amount != 0, Errors.INVALID_AMOUNT);
    require(amount <= userBalance, Errors.NOT_ENOUGH_AVAILABLE_USER_BALANCE);

    (bool isActive, , , , bool isPaused) = reserveCache.reserveConfiguration.getFlags();
    require(isActive, Errors.RESERVE_INACTIVE);
    require(!isPaused, Errors.RESERVE_PAUSED);
  }

  struct ValidateBorrowLocalVars {
    uint256 currentLtv;
    uint256 currentLiquidationThreshold;
    uint256 collateralNeededInBaseCurrency;
    uint256 userCollateralInBaseCurrency;
    uint256 userDebtInBaseCurrency;
    uint256 availableLiquidity;
    uint256 healthFactor;
    uint256 totalDebt;
    uint256 totalSupplyVariableDebt;
    uint256 reserveDecimals;
    uint256 borrowCap;
    uint256 amountInBaseCurrency;
    uint256 assetUnit;
    address eModePriceSource;
    bool isActive;
    bool isFrozen;
    bool isPaused;
    bool borrowingEnabled;
    bool stableRateBorrowingEnabled;
  }

  /**
   * @notice Validates a borrow action.
   * @param reservesData The state of all the reserves
   * @param reserves The addresses of all the active reserves
   * @param eModeCategories The configuration of all the efficiency mode categories
   * @param params Additional params needed for the validation
   */
  function validateBorrow(
    mapping(address => DataTypes.ReserveData) storage reservesData,
    mapping(uint256 => address) storage reserves,
    mapping(uint8 => DataTypes.EModeCategory) storage eModeCategories,
    DataTypes.ValidateBorrowParams memory params
  ) internal view {
    require(params.amount != 0, Errors.INVALID_AMOUNT);

    ValidateBorrowLocalVars memory vars;

    (
      vars.isActive,
      vars.isFrozen,
      vars.borrowingEnabled,
      vars.stableRateBorrowingEnabled,
      vars.isPaused
    ) = params.reserveCache.reserveConfiguration.getFlags();

    require(vars.isActive, Errors.RESERVE_INACTIVE);
    require(!vars.isPaused, Errors.RESERVE_PAUSED);
    require(!vars.isFrozen, Errors.RESERVE_FROZEN);
    require(vars.borrowingEnabled, Errors.BORROWING_NOT_ENABLED);

    require(
      params.priceOracleSentinel == address(0) ||
        IPriceOracleSentinel(params.priceOracleSentinel).isBorrowAllowed(),
      Errors.PRICE_ORACLE_SENTINEL_CHECK_FAILED
    );

    //validate interest rate mode
    require(
      params.interestRateMode == DataTypes.InterestRateMode.VARIABLE ||
        params.interestRateMode == DataTypes.InterestRateMode.STABLE,
      Errors.INVALID_INTEREST_RATE_MODE_SELECTED
    );

    vars.reserveDecimals = params.reserveCache.reserveConfiguration.getDecimals();
    vars.borrowCap = params.reserveCache.reserveConfiguration.getBorrowCap();
    unchecked {
      vars.assetUnit = 10**vars.reserveDecimals;
    }

    if (vars.borrowCap != 0) {
      vars.totalSupplyVariableDebt = params.reserveCache.currScaledVariableDebt.rayMul(
        params.reserveCache.nextVariableBorrowIndex
      );

      vars.totalDebt =
        params.reserveCache.currTotalStableDebt +
        vars.totalSupplyVariableDebt +
        params.amount;

      unchecked {
        require(vars.totalDebt <= vars.borrowCap * vars.assetUnit, Errors.BORROW_CAP_EXCEEDED);
      }
    }

    if (params.isolationModeActive) {
      // check that the asset being borrowed is borrowable in isolation mode AND
      // the total exposure is no bigger than the collateral debt ceiling
      require(
        params.reserveCache.reserveConfiguration.getBorrowableInIsolation(),
        Errors.ASSET_NOT_BORROWABLE_IN_ISOLATION
      );

      require(
        reservesData[params.isolationModeCollateralAddress].isolationModeTotalDebt +
          (params.amount / 10**(vars.reserveDecimals - ReserveConfiguration.DEBT_CEILING_DECIMALS))
            .toUint128() <=
          params.isolationModeDebtCeiling,
        Errors.DEBT_CEILING_EXCEEDED
      );
    }

    if (params.userEModeCategory != 0) {
      require(
        params.reserveCache.reserveConfiguration.getEModeCategory() == params.userEModeCategory,
        Errors.INCONSISTENT_EMODE_CATEGORY
      );
      vars.eModePriceSource = eModeCategories[params.userEModeCategory].priceSource;
    }

    (
      vars.userCollateralInBaseCurrency,
      vars.userDebtInBaseCurrency,
      vars.currentLtv,
      vars.currentLiquidationThreshold,
      vars.healthFactor,

    ) = GenericLogic.calculateUserAccountData(
      reservesData,
      reserves,
      eModeCategories,
      DataTypes.CalculateUserAccountDataParams({
        userConfig: params.userConfig,
        reservesCount: params.reservesCount,
        user: params.userAddress,
        oracle: params.oracle,
        userEModeCategory: params.userEModeCategory
      })
    );

    require(vars.userCollateralInBaseCurrency > 0, Errors.COLLATERAL_BALANCE_IS_ZERO);
    require(vars.currentLtv > 0, Errors.LTV_VALIDATION_FAILED);

    require(
      vars.healthFactor > HEALTH_FACTOR_LIQUIDATION_THRESHOLD,
      Errors.HEALTH_FACTOR_LOWER_THAN_LIQUIDATION_THRESHOLD
    );

    vars.amountInBaseCurrency =
      IPriceOracleGetter(params.oracle).getAssetPrice(
        vars.eModePriceSource != address(0) ? vars.eModePriceSource : params.asset
      ) *
      params.amount;
    unchecked {
      vars.amountInBaseCurrency /= vars.assetUnit;
    }

    //add the current already borrowed amount to the amount requested to calculate the total collateral needed.
    vars.collateralNeededInBaseCurrency = (vars.userDebtInBaseCurrency + vars.amountInBaseCurrency)
      .percentDiv(vars.currentLtv); //LTV is calculated in percentage

    require(
      vars.collateralNeededInBaseCurrency <= vars.userCollateralInBaseCurrency,
      Errors.COLLATERAL_CANNOT_COVER_NEW_BORROW
    );

    /**
     * Following conditions need to be met if the user is borrowing at a stable rate:
     * 1. Reserve must be enabled for stable rate borrowing
     * 2. Users cannot borrow from the reserve if their collateral is (mostly) the same currency
     *    they are borrowing, to prevent abuses.
     * 3. Users will be able to borrow only a portion of the total available liquidity
     **/

    if (params.interestRateMode == DataTypes.InterestRateMode.STABLE) {
      //check if the borrow mode is stable and if stable rate borrowing is enabled on this reserve

      require(vars.stableRateBorrowingEnabled, Errors.STABLE_BORROWING_NOT_ENABLED);

      require(
        !params.userConfig.isUsingAsCollateral(reservesData[params.asset].id) ||
          params.reserveCache.reserveConfiguration.getLtv() == 0 ||
          params.amount > IERC20(params.reserveCache.aTokenAddress).balanceOf(params.userAddress),
        Errors.COLLATERAL_SAME_AS_BORROWING_CURRENCY
      );

      vars.availableLiquidity = IERC20(params.asset).balanceOf(params.reserveCache.aTokenAddress);

      //calculate the max available loan size in stable rate mode as a percentage of the
      //available liquidity
      uint256 maxLoanSizeStable = vars.availableLiquidity.percentMul(params.maxStableLoanPercent);

      require(params.amount <= maxLoanSizeStable, Errors.AMOUNT_BIGGER_THAN_MAX_LOAN_SIZE_STABLE);
    }
  }

  /**
   * @notice Validates a repay action.
   * @param reserveCache The cached data of the reserve
   * @param amountSent The amount sent for the repayment. Can be an actual value or uint(-1)
   * @param interestRateMode The interest rate mode of the debt being repaid
   * @param onBehalfOf The address of the user msg.sender is repaying for
   * @param stableDebt The borrow balance of the user
   * @param variableDebt The borrow balance of the user
   */
  function validateRepay(
    DataTypes.ReserveCache memory reserveCache,
    uint256 amountSent,
    DataTypes.InterestRateMode interestRateMode,
    address onBehalfOf,
    uint256 stableDebt,
    uint256 variableDebt
  ) internal view {
    require(amountSent > 0, Errors.INVALID_AMOUNT);
    require(
      amountSent != type(uint256).max || msg.sender == onBehalfOf,
      Errors.NO_EXPLICIT_AMOUNT_TO_REPAY_ON_BEHALF
    );

    (bool isActive, , , , bool isPaused) = reserveCache.reserveConfiguration.getFlags();
    require(isActive, Errors.RESERVE_INACTIVE);
    require(!isPaused, Errors.RESERVE_PAUSED);

    uint256 variableDebtPreviousIndex = IScaledBalanceToken(reserveCache.variableDebtTokenAddress)
      .getPreviousIndex(onBehalfOf);

    uint40 stableRatePreviousTimestamp = IStableDebtToken(reserveCache.stableDebtTokenAddress)
      .getUserLastUpdated(onBehalfOf);

    require(
      (stableRatePreviousTimestamp < uint40(block.timestamp) &&
        interestRateMode == DataTypes.InterestRateMode.STABLE) ||
        (variableDebtPreviousIndex < reserveCache.nextVariableBorrowIndex &&
          interestRateMode == DataTypes.InterestRateMode.VARIABLE),
      Errors.SAME_BLOCK_BORROW_REPAY
    );

    require(
      (stableDebt > 0 && interestRateMode == DataTypes.InterestRateMode.STABLE) ||
        (variableDebt > 0 && interestRateMode == DataTypes.InterestRateMode.VARIABLE),
      Errors.NO_DEBT_OF_SELECTED_TYPE
    );
  }

  /**
   * @notice Validates a swap of borrow rate mode.
   * @param reserve The reserve state on which the user is swapping the rate
   * @param reserveCache The cached data of the reserve
   * @param userConfig The user reserves configuration
   * @param stableDebt The stable debt of the user
   * @param variableDebt The variable debt of the user
   * @param currentRateMode The rate mode of the debt being swapped
   */
  function validateSwapRateMode(
    DataTypes.ReserveData storage reserve,
    DataTypes.ReserveCache memory reserveCache,
    DataTypes.UserConfigurationMap storage userConfig,
    uint256 stableDebt,
    uint256 variableDebt,
    DataTypes.InterestRateMode currentRateMode
  ) internal view {
    (bool isActive, bool isFrozen, , bool stableRateEnabled, bool isPaused) = reserveCache
      .reserveConfiguration
      .getFlags();
    require(isActive, Errors.RESERVE_INACTIVE);
    require(!isPaused, Errors.RESERVE_PAUSED);
    require(!isFrozen, Errors.RESERVE_FROZEN);

    if (currentRateMode == DataTypes.InterestRateMode.STABLE) {
      require(stableDebt > 0, Errors.NO_OUTSTANDING_STABLE_DEBT);
    } else if (currentRateMode == DataTypes.InterestRateMode.VARIABLE) {
      require(variableDebt > 0, Errors.NO_OUTSTANDING_VARIABLE_DEBT);
      /**
       * user wants to swap to stable, before swapping we need to ensure that
       * 1. stable borrow rate is enabled on the reserve
       * 2. user is not trying to abuse the reserve by supplying
       * more collateral than he is borrowing, artificially lowering
       * the interest rate, borrowing at variable, and switching to stable
       **/
      require(stableRateEnabled, Errors.STABLE_BORROWING_NOT_ENABLED);

      require(
        !userConfig.isUsingAsCollateral(reserve.id) ||
          reserveCache.reserveConfiguration.getLtv() == 0 ||
          stableDebt + variableDebt > IERC20(reserveCache.aTokenAddress).balanceOf(msg.sender),
        Errors.COLLATERAL_SAME_AS_BORROWING_CURRENCY
      );
    } else {
      revert(Errors.INVALID_INTEREST_RATE_MODE_SELECTED);
    }
  }

  /**
   * @notice Validates a stable borrow rate rebalance action.
   * @dev Rebalancing is accepted when depositors are earning <= 90% of their earnings in pure supply/demand market (variable rate only)
   * For this to be the case, there has to be quite large stable debt with an interest rate below the current variable rate.
   * @param reserve The reserve state on which the user is getting rebalanced
   * @param reserveCache The cached state of the reserve
   * @param reserveAddress The address of the reserve
   * @param stableDebtToken The stable debt token instance
   * @param variableDebtToken The variable debt token instance
   * @param aTokenAddress The address of the aToken contract
   */
  function validateRebalanceStableBorrowRate(
    DataTypes.ReserveData storage reserve,
    DataTypes.ReserveCache memory reserveCache,
    address reserveAddress,
    IERC20 stableDebtToken,
    IERC20 variableDebtToken,
    address aTokenAddress
  ) internal view {
    (bool isActive, , , , bool isPaused) = reserveCache.reserveConfiguration.getFlags();
    require(isActive, Errors.RESERVE_INACTIVE);
    require(!isPaused, Errors.RESERVE_PAUSED);

    uint256 totalDebt = stableDebtToken.totalSupply() + variableDebtToken.totalSupply();

    (uint256 liquidityRateVariableDebtOnly, , ) = IReserveInterestRateStrategy(
      reserve.interestRateStrategyAddress
    ).calculateInterestRates(
        DataTypes.CalculateInterestRatesParams({
          unbacked: reserve.unbacked,
          liquidityAdded: 0,
          liquidityTaken: 0,
          totalStableDebt: 0,
          totalVariableDebt: totalDebt,
          averageStableBorrowRate: 0,
          reserveFactor: reserveCache.reserveFactor,
          reserve: reserveAddress,
          aToken: aTokenAddress
        })
      );

    require(
      reserveCache.currLiquidityRate <=
        liquidityRateVariableDebtOnly.percentMul(REBALANCE_UP_LIQUIDITY_RATE_THRESHOLD),
      Errors.INTEREST_RATE_REBALANCE_CONDITIONS_NOT_MET
    );
  }

  /**
   * @notice Validates the action of setting an asset as collateral.
   * @param reserveCache The cached data of the reserve
   * @param userBalance The balance of the user
   */
  function validateSetUseReserveAsCollateral(
    DataTypes.ReserveCache memory reserveCache,
    uint256 userBalance
  ) internal pure {
    require(userBalance > 0, Errors.UNDERLYING_BALANCE_ZERO);

    (bool isActive, , , , bool isPaused) = reserveCache.reserveConfiguration.getFlags();
    require(isActive, Errors.RESERVE_INACTIVE);
    require(!isPaused, Errors.RESERVE_PAUSED);
  }

  /**
   * @notice Validates a flashloan action.
   * @param assets The assets being flash-borrowed
   * @param amounts The amounts for each asset being borrowed
   * @param reservesData The state of all the reserves
   */
  function validateFlashloan(
    address[] memory assets,
    uint256[] memory amounts,
    mapping(address => DataTypes.ReserveData) storage reservesData
  ) internal view {
    require(assets.length == amounts.length, Errors.INCONSISTENT_FLASHLOAN_PARAMS);
    for (uint256 i = 0; i < assets.length; i++) {
      DataTypes.ReserveConfigurationMap memory configuration = reservesData[assets[i]]
        .configuration;
      require(!configuration.getPaused(), Errors.RESERVE_PAUSED);
      require(configuration.getActive(), Errors.RESERVE_INACTIVE);
    }
  }

  /**
   * @notice Validates a flashloan action.
   * @param reserve The state of the reserve
   */
  function validateFlashloanSimple(DataTypes.ReserveData storage reserve) internal view {
    DataTypes.ReserveConfigurationMap memory configuration = reserve.configuration;
    require(!configuration.getPaused(), Errors.RESERVE_PAUSED);
    require(configuration.getActive(), Errors.RESERVE_INACTIVE);
  }

  struct ValidateLiquidationCallLocalVars {
    bool collateralReserveActive;
    bool collateralReservePaused;
    bool principalReserveActive;
    bool principalReservePaused;
    bool isCollateralEnabled;
  }

  /**
   * @notice Validates the liquidation action.
   * @param userConfig The user configuration mapping
   * @param collateralReserve The reserve data of the collateral
   * @param params Additional parameters needed for the validation
   */
  function validateLiquidationCall(
    DataTypes.UserConfigurationMap storage userConfig,
    DataTypes.ReserveData storage collateralReserve,
    DataTypes.ValidateLiquidationCallParams memory params
  ) internal view {
    ValidateLiquidationCallLocalVars memory vars;

    (vars.collateralReserveActive, , , , vars.collateralReservePaused) = collateralReserve
      .configuration
      .getFlags();

    (vars.principalReserveActive, , , , vars.principalReservePaused) = params
      .debtReserveCache
      .reserveConfiguration
      .getFlags();

    require(vars.collateralReserveActive && vars.principalReserveActive, Errors.RESERVE_INACTIVE);
    require(!vars.collateralReservePaused && !vars.principalReservePaused, Errors.RESERVE_PAUSED);

    require(
      params.priceOracleSentinel == address(0) ||
        params.healthFactor < MINIMUM_HEALTH_FACTOR_LIQUIDATION_THRESHOLD ||
        IPriceOracleSentinel(params.priceOracleSentinel).isLiquidationAllowed(),
      Errors.PRICE_ORACLE_SENTINEL_CHECK_FAILED
    );

    require(
      params.healthFactor < HEALTH_FACTOR_LIQUIDATION_THRESHOLD,
      Errors.HEALTH_FACTOR_NOT_BELOW_THRESHOLD
    );

    vars.isCollateralEnabled =
      collateralReserve.configuration.getLiquidationThreshold() > 0 &&
      userConfig.isUsingAsCollateral(collateralReserve.id);

    //if collateral isn't enabled as collateral by user, it cannot be liquidated
    require(vars.isCollateralEnabled, Errors.COLLATERAL_CANNOT_BE_LIQUIDATED);
    require(params.totalDebt > 0, Errors.SPECIFIED_CURRENCY_NOT_BORROWED_BY_USER);
  }

  /**
   * @notice Validates the health factor of a user.
   * @param reservesData The state of all the reserves
   * @param reserves The addresses of all the active reserves
   * @param eModeCategories The configuration of all the efficiency mode categories
   * @param userConfig The state of the user for the specific reserve
   * @param user The user to validate health factor of
   * @param userEModeCategory The users active efficiency mode category
   * @param reservesCount The number of available reserves
   * @param oracle The price oracle
   */
  function validateHealthFactor(
    mapping(address => DataTypes.ReserveData) storage reservesData,
    mapping(uint256 => address) storage reserves,
    mapping(uint8 => DataTypes.EModeCategory) storage eModeCategories,
    DataTypes.UserConfigurationMap memory userConfig,
    address user,
    uint8 userEModeCategory,
    uint256 reservesCount,
    address oracle
  ) internal view returns (uint256, bool) {
    (, , , , uint256 healthFactor, bool hasZeroLtvCollateral) = GenericLogic
      .calculateUserAccountData(
        reservesData,
        reserves,
        eModeCategories,
        DataTypes.CalculateUserAccountDataParams({
          userConfig: userConfig,
          reservesCount: reservesCount,
          user: user,
          oracle: oracle,
          userEModeCategory: userEModeCategory
        })
      );

    require(
      healthFactor >= HEALTH_FACTOR_LIQUIDATION_THRESHOLD,
      Errors.HEALTH_FACTOR_LOWER_THAN_LIQUIDATION_THRESHOLD
    );

    return (healthFactor, hasZeroLtvCollateral);
  }

  /**
   * @notice Validates the health factor of a user and the ltv of the asset being withdrawn.
   * @param reservesData The state of all the reserves
   * @param reserves The addresses of all the active reserves
   * @param eModeCategories The configuration of all the efficiency mode categories
   * @param userConfig The state of the user for the specific reserve
   * @param asset The asset for which the ltv will be validated
   * @param from The user from which the aTokens are being transferred
   * @param reservesCount The number of available reserves
   * @param oracle The price oracle
   * @param userEModeCategory The users active efficiency mode category
   */
  function validateHFAndLtv(
    mapping(address => DataTypes.ReserveData) storage reservesData,
    mapping(uint256 => address) storage reserves,
    mapping(uint8 => DataTypes.EModeCategory) storage eModeCategories,
    DataTypes.UserConfigurationMap memory userConfig,
    address asset,
    address from,
    uint256 reservesCount,
    address oracle,
    uint8 userEModeCategory
  ) internal view {
    DataTypes.ReserveData memory reserve = reservesData[asset];

    (, bool hasZeroLtvCollateral) = validateHealthFactor(
      reservesData,
      reserves,
      eModeCategories,
      userConfig,
      from,
      userEModeCategory,
      reservesCount,
      oracle
    );

    require(
      !hasZeroLtvCollateral || reserve.configuration.getLtv() == 0,
      Errors.LTV_VALIDATION_FAILED
    );
  }

  /**
   * @notice Validates a transfer action.
   * @param reserve The reserve object
   */
  function validateTransfer(DataTypes.ReserveData storage reserve) internal view {
    require(!reserve.configuration.getPaused(), Errors.RESERVE_PAUSED);
  }

  /**
   * @notice Validates a drop reserve action.
   * @param reserves a mapping storing the list of reserves
   * @param reserve The reserve object
   * @param asset The address of the reserve's underlying asset
   **/
  function validateDropReserve(
    mapping(uint256 => address) storage reserves,
    DataTypes.ReserveData storage reserve,
    address asset
  ) internal view {
    require(asset != address(0), Errors.ZERO_ADDRESS_NOT_VALID);
    require(reserve.id != 0 || reserves[0] == asset, Errors.ASSET_NOT_LISTED);
    require(IERC20(reserve.stableDebtTokenAddress).totalSupply() == 0, Errors.STABLE_DEBT_NOT_ZERO);
    require(
      IERC20(reserve.variableDebtTokenAddress).totalSupply() == 0,
      Errors.VARIABLE_DEBT_SUPPLY_NOT_ZERO
    );
    require(IERC20(reserve.aTokenAddress).totalSupply() == 0, Errors.ATOKEN_SUPPLY_NOT_ZERO);
  }

  /**
   * @notice Validates the action of setting efficiency mode.
   * @param reservesData the data mapping of the reserves
   * @param reserves a mapping storing the list of reserves
   * @param eModeCategories a mapping storing configurations for all efficiency mode categories
   * @param userConfig the user configuration
   * @param reservesCount The total number of valid reserves
   * @param categoryId The id of the category
   **/
  function validateSetUserEMode(
    mapping(address => DataTypes.ReserveData) storage reservesData,
    mapping(uint256 => address) storage reserves,
    mapping(uint8 => DataTypes.EModeCategory) storage eModeCategories,
    DataTypes.UserConfigurationMap memory userConfig,
    uint256 reservesCount,
    uint8 categoryId
  ) internal view {
    // category is invalid if the liq threshold is not set
    require(
      categoryId == 0 || eModeCategories[categoryId].liquidationThreshold > 0,
      Errors.INCONSISTENT_EMODE_CATEGORY
    );

    //eMode can always be enabled if the user hasn't supplied anything
    if (userConfig.isEmpty()) {
      return;
    }

    // if user is trying to set another category than default we require that
    // either the user is not borrowing, or it's borrowing assets of categoryId
    if (categoryId > 0) {
      unchecked {
        for (uint256 i = 0; i < reservesCount; i++) {
          if (userConfig.isBorrowing(i)) {
            DataTypes.ReserveConfigurationMap memory configuration = reservesData[reserves[i]]
              .configuration;
            require(
              configuration.getEModeCategory() == categoryId,
              Errors.INCONSISTENT_EMODE_CATEGORY
            );
          }
        }
      }
    }
  }

  /**
   * @notice Validates if an asset can be activated as collateral in the following actions: supply, transfer,
   * set as collateral, mint unbacked, and liquidate
   * @dev This is used to ensure that the constraints for isolated assets are respected by all the actions that
   * generate transfers of aTokens
   * @param reservesData the data mapping of the reserves
   * @param reserves a mapping storing the list of reserves
   * @param userConfig the user configuration
   * @param asset The address of the asset being validated as collateral
   * @return True if the asset can be activated as collateral, false otherwise
   **/
  function validateUseAsCollateral(
    mapping(address => DataTypes.ReserveData) storage reservesData,
    mapping(uint256 => address) storage reserves,
    DataTypes.UserConfigurationMap storage userConfig,
    address asset
  ) internal view returns (bool) {
    if (!userConfig.isUsingAsCollateralAny()) {
      return true;
    }

    (bool isolationModeActive, , ) = userConfig.getIsolationModeState(reservesData, reserves);
    DataTypes.ReserveConfigurationMap memory configuration = reservesData[asset].configuration;

    return (!isolationModeActive && configuration.getDebtCeiling() == 0);
  }
}<|MERGE_RESOLUTION|>--- conflicted
+++ resolved
@@ -35,33 +35,12 @@
   using UserConfiguration for DataTypes.UserConfigurationMap;
   using Address for address;
 
-<<<<<<< HEAD
   // Factor to apply to "only-variable-debt" liquidity rate to get threshold for rebalancing, expressed in bps
   // A factor of 9000 results in 90%
   uint256 public constant REBALANCE_UP_LIQUIDITY_RATE_THRESHOLD = 9000;
 
   // Minimum health factor allowed under any circumstance
   // A value of 0.95e18 results in 0.95
-=======
-  /**
-   * @dev This constant represents the delta between the maximum variable borrow rate and liquidity rate below which
-   * stable rate rebalances up are allowed when the utilization ratio > `REBALANCE_UP_USAGE_RATIO_THRESHOLD`
-   * Expressed in bps, a factor of 4e3 results in 40.00%
-   */
-  uint256 public constant REBALANCE_UP_LIQUIDITY_RATE_THRESHOLD = 4e3;
-
-  /**
-   * @dev This constant represents the minimum borrow utilization rate threshold at which rebalances up are possible
-   * Expressed in ray, a rate of 0.95e27 results in 95%
-   */
-  uint256 public constant REBALANCE_UP_USAGE_RATIO_THRESHOLD = 0.95e27;
-
-  /**
-   * @dev This constant represents below which health factor value it is possible to liquidate
-   * the maximum percentage of borrower's debt.
-   * A value of 0.95e18 results in 0.95
-   */
->>>>>>> 9413edd4
   uint256 public constant MINIMUM_HEALTH_FACTOR_LIQUIDATION_THRESHOLD = 0.95e18;
 
   /**
