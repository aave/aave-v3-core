// SPDX-License-Identifier: agpl-3.0
pragma solidity 0.8.10;

import {IERC20} from '../../../dependencies/openzeppelin/contracts/IERC20.sol';
import {Address} from '../../../dependencies/openzeppelin/contracts/Address.sol';
import {GPv2SafeERC20} from '../../../dependencies/gnosis/contracts/GPv2SafeERC20.sol';
import {IReserveInterestRateStrategy} from '../../../interfaces/IReserveInterestRateStrategy.sol';
import {IStableDebtToken} from '../../../interfaces/IStableDebtToken.sol';
import {IScaledBalanceToken} from '../../../interfaces/IScaledBalanceToken.sol';
import {IPriceOracleGetter} from '../../../interfaces/IPriceOracleGetter.sol';
import {IAToken} from '../../../interfaces/IAToken.sol';
import {IPriceOracleSentinel} from '../../../interfaces/IPriceOracleSentinel.sol';
import {ReserveConfiguration} from '../configuration/ReserveConfiguration.sol';
import {UserConfiguration} from '../configuration/UserConfiguration.sol';
import {Errors} from '../helpers/Errors.sol';
import {WadRayMath} from '../math/WadRayMath.sol';
import {PercentageMath} from '../math/PercentageMath.sol';
import {DataTypes} from '../types/DataTypes.sol';
import {ReserveLogic} from './ReserveLogic.sol';
import {GenericLogic} from './GenericLogic.sol';
import {SafeCast} from '../../../dependencies/openzeppelin/contracts/SafeCast.sol';

/**
 * @title ReserveLogic library
 * @author Aave
 * @notice Implements functions to validate the different actions of the protocol
 */
library ValidationLogic {
  using ReserveLogic for DataTypes.ReserveData;
  using WadRayMath for uint256;
  using PercentageMath for uint256;
  using SafeCast for uint256;
  using GPv2SafeERC20 for IERC20;
  using ReserveConfiguration for DataTypes.ReserveConfigurationMap;
  using UserConfiguration for DataTypes.UserConfigurationMap;
  using Address for address;

  // Factor to apply to the maximum variable borrow to calculate the maximum liquidity rate allowed, expressed in bps
  // A factor of 4000 results in 40%
  uint256 public constant REBALANCE_UP_MAXIMUM_VARIABLE_RATE_FACTOR = 4000;

  // Maximum borrow utilization rate allowed, expressed in ray
  // A rate of 0.95e27 results in 95%
  uint256 public constant REBALANCE_UP_MAXIMUM_BORROW_UTILIZATION_RATE = 0.95e27;

  // Minimum health factor allowed under any circumstance
  // A value of 0.95e18 results in 0.95
  uint256 public constant MINIMUM_HEALTH_FACTOR_LIQUIDATION_THRESHOLD = 0.95e18;

  // Minimum health factor to consider a user position healthy
  uint256 public constant HEALTH_FACTOR_LIQUIDATION_THRESHOLD = 1e18;

  /**
   * @notice Validates a supply action.
   * @param reserveCache The cached data of the reserve
   * @param amount The amount to be supplied
   */
  function validateSupply(DataTypes.ReserveCache memory reserveCache, uint256 amount)
    internal
    view
  {
    require(amount != 0, Errors.VL_INVALID_AMOUNT);

    (bool isActive, bool isFrozen, , , bool isPaused) = reserveCache
      .reserveConfiguration
      .getFlags();
<<<<<<< HEAD
    require(isActive, Errors.VL_NO_ACTIVE_RESERVE);
    require(!isPaused, Errors.VL_RESERVE_PAUSED);
    require(!isFrozen, Errors.VL_RESERVE_FROZEN);

    uint256 supplyCap = reserveCache.reserveConfiguration.getSupplyCap();
=======

    uint256 reserveDecimals = reserveCache.reserveConfiguration.getDecimals();
    uint256 supplyCap = reserveCache.reserveConfiguration.getSupplyCap();

    require(amount != 0, Errors.INVALID_AMOUNT);
    require(isActive, Errors.RESERVE_INACTIVE);
    require(!isPaused, Errors.RESERVE_PAUSED);
    require(!isFrozen, Errors.RESERVE_FROZEN);
>>>>>>> 68faf8ee
    require(
      supplyCap == 0 ||
        (IAToken(reserveCache.aTokenAddress).scaledTotalSupply().rayMul(
          reserveCache.nextLiquidityIndex
        ) + amount) <=
<<<<<<< HEAD
        supplyCap * (10**reserveCache.reserveConfiguration.getDecimals()),
      Errors.VL_SUPPLY_CAP_EXCEEDED
=======
        supplyCap * (10**reserveDecimals),
      Errors.SUPPLY_CAP_EXCEEDED
>>>>>>> 68faf8ee
    );
  }

  /**
   * @notice Validates a withdraw action.
   * @param reserveCache The cached data of the reserve
   * @param amount The amount to be withdrawn
   * @param userBalance The balance of the user
   */
  function validateWithdraw(
    DataTypes.ReserveCache memory reserveCache,
    uint256 amount,
    uint256 userBalance
  ) internal pure {
    require(amount != 0, Errors.INVALID_AMOUNT);
    require(amount <= userBalance, Errors.NOT_ENOUGH_AVAILABLE_USER_BALANCE);

    (bool isActive, , , , bool isPaused) = reserveCache.reserveConfiguration.getFlags();
    require(isActive, Errors.RESERVE_INACTIVE);
    require(!isPaused, Errors.RESERVE_PAUSED);
  }

  struct ValidateBorrowLocalVars {
    uint256 currentLtv;
    uint256 currentLiquidationThreshold;
    uint256 collateralNeededInBaseCurrency;
    uint256 userCollateralInBaseCurrency;
    uint256 userDebtInBaseCurrency;
    uint256 availableLiquidity;
    uint256 healthFactor;
    uint256 totalDebt;
    uint256 totalSupplyVariableDebt;
    uint256 reserveDecimals;
    uint256 borrowCap;
    uint256 amountInBaseCurrency;
    uint256 assetUnit;
    address eModePriceSource;
    bool isActive;
    bool isFrozen;
    bool isPaused;
    bool borrowingEnabled;
    bool stableRateBorrowingEnabled;
  }

  /**
   * @notice Validates a borrow action.
   * @param reservesData The state of all the reserves
   * @param reserves The addresses of all the active reserves
   * @param eModeCategories The configuration of all the efficiency mode categories
   * @param params Additional params needed for the validation
   */
  function validateBorrow(
    mapping(address => DataTypes.ReserveData) storage reservesData,
    mapping(uint256 => address) storage reserves,
    mapping(uint8 => DataTypes.EModeCategory) storage eModeCategories,
    DataTypes.ValidateBorrowParams memory params
  ) internal view {
    require(params.amount != 0, Errors.VL_INVALID_AMOUNT);

    ValidateBorrowLocalVars memory vars;

    (
      vars.isActive,
      vars.isFrozen,
      vars.borrowingEnabled,
      vars.stableRateBorrowingEnabled,
      vars.isPaused
    ) = params.reserveCache.reserveConfiguration.getFlags();

<<<<<<< HEAD
    require(vars.isActive, Errors.VL_NO_ACTIVE_RESERVE);
    require(!vars.isPaused, Errors.VL_RESERVE_PAUSED);
    require(!vars.isFrozen, Errors.VL_RESERVE_FROZEN);
    require(vars.borrowingEnabled, Errors.VL_BORROWING_NOT_ENABLED);
=======
    require(vars.isActive, Errors.RESERVE_INACTIVE);
    require(!vars.isPaused, Errors.RESERVE_PAUSED);
    require(!vars.isFrozen, Errors.RESERVE_FROZEN);
    require(params.amount != 0, Errors.INVALID_AMOUNT);

    require(vars.borrowingEnabled, Errors.BORROWING_NOT_ENABLED);
>>>>>>> 68faf8ee

    require(
      params.priceOracleSentinel == address(0) ||
        IPriceOracleSentinel(params.priceOracleSentinel).isBorrowAllowed(),
      Errors.PRICE_ORACLE_SENTINEL_CHECK_FAILED
    );

    //validate interest rate mode
    require(
      params.interestRateMode == DataTypes.InterestRateMode.VARIABLE ||
        params.interestRateMode == DataTypes.InterestRateMode.STABLE,
      Errors.INVALID_INTEREST_RATE_MODE_SELECTED
    );

    vars.reserveDecimals = params.reserveCache.reserveConfiguration.getDecimals();
    vars.borrowCap = params.reserveCache.reserveConfiguration.getBorrowCap();
    unchecked {
      vars.assetUnit = 10**vars.reserveDecimals;
    }

    if (vars.borrowCap != 0) {
      vars.totalSupplyVariableDebt = params.reserveCache.currScaledVariableDebt.rayMul(
        params.reserveCache.nextVariableBorrowIndex
      );

      vars.totalDebt =
        params.reserveCache.currTotalStableDebt +
        vars.totalSupplyVariableDebt +
        params.amount;

      unchecked {
        require(vars.totalDebt <= vars.borrowCap * vars.assetUnit, Errors.BORROW_CAP_EXCEEDED);
      }
    }

    if (params.isolationModeActive) {
      // check that the asset being borrowed is borrowable in isolation mode AND
      // the total exposure is no bigger than the collateral debt ceiling
      require(
        params.reserveCache.reserveConfiguration.getBorrowableInIsolation(),
        Errors.ASSET_NOT_BORROWABLE_IN_ISOLATION
      );

      require(
        reservesData[params.isolationModeCollateralAddress].isolationModeTotalDebt +
          (params.amount / 10**(vars.reserveDecimals - ReserveConfiguration.DEBT_CEILING_DECIMALS))
            .toUint128() <=
          params.isolationModeDebtCeiling,
        Errors.DEBT_CEILING_EXCEEDED
      );
    }

    if (params.userEModeCategory != 0) {
      require(
        params.reserveCache.reserveConfiguration.getEModeCategory() == params.userEModeCategory,
        Errors.INCONSISTENT_EMODE_CATEGORY
      );
      vars.eModePriceSource = eModeCategories[params.userEModeCategory].priceSource;
    }

    (
      vars.userCollateralInBaseCurrency,
      vars.userDebtInBaseCurrency,
      vars.currentLtv,
      vars.currentLiquidationThreshold,
      vars.healthFactor,

    ) = GenericLogic.calculateUserAccountData(
      reservesData,
      reserves,
      eModeCategories,
      DataTypes.CalculateUserAccountDataParams({
        userConfig: params.userConfig,
        reservesCount: params.reservesCount,
        user: params.userAddress,
        oracle: params.oracle,
        userEModeCategory: params.userEModeCategory
      })
    );

    require(vars.userCollateralInBaseCurrency > 0, Errors.COLLATERAL_BALANCE_IS_ZERO);
    require(vars.currentLtv > 0, Errors.LTV_VALIDATION_FAILED);

    require(
      vars.healthFactor > HEALTH_FACTOR_LIQUIDATION_THRESHOLD,
      Errors.HEALTH_FACTOR_LOWER_THAN_LIQUIDATION_THRESHOLD
    );

    vars.amountInBaseCurrency =
      IPriceOracleGetter(params.oracle).getAssetPrice(
        vars.eModePriceSource != address(0) ? vars.eModePriceSource : params.asset
      ) *
      params.amount;
    unchecked {
      vars.amountInBaseCurrency /= vars.assetUnit;
    }

    //add the current already borrowed amount to the amount requested to calculate the total collateral needed.
    vars.collateralNeededInBaseCurrency = (vars.userDebtInBaseCurrency + vars.amountInBaseCurrency)
      .percentDiv(vars.currentLtv); //LTV is calculated in percentage

    require(
      vars.collateralNeededInBaseCurrency <= vars.userCollateralInBaseCurrency,
      Errors.COLLATERAL_CANNOT_COVER_NEW_BORROW
    );

    /**
     * Following conditions need to be met if the user is borrowing at a stable rate:
     * 1. Reserve must be enabled for stable rate borrowing
     * 2. Users cannot borrow from the reserve if their collateral is (mostly) the same currency
     *    they are borrowing, to prevent abuses.
     * 3. Users will be able to borrow only a portion of the total available liquidity
     **/

    if (params.interestRateMode == DataTypes.InterestRateMode.STABLE) {
      //check if the borrow mode is stable and if stable rate borrowing is enabled on this reserve

      require(vars.stableRateBorrowingEnabled, Errors.STABLE_BORROWING_NOT_ENABLED);

      require(
        !params.userConfig.isUsingAsCollateral(reservesData[params.asset].id) ||
          params.reserveCache.reserveConfiguration.getLtv() == 0 ||
          params.amount > IERC20(params.reserveCache.aTokenAddress).balanceOf(params.userAddress),
        Errors.COLLATERAL_SAME_AS_BORROWING_CURRENCY
      );

      vars.availableLiquidity = IERC20(params.asset).balanceOf(params.reserveCache.aTokenAddress);

      //calculate the max available loan size in stable rate mode as a percentage of the
      //available liquidity
      uint256 maxLoanSizeStable = vars.availableLiquidity.percentMul(params.maxStableLoanPercent);

      require(params.amount <= maxLoanSizeStable, Errors.AMOUNT_BIGGER_THAN_MAX_LOAN_SIZE_STABLE);
    }
  }

  /**
   * @notice Validates a repay action.
   * @param reserveCache The cached data of the reserve
   * @param amountSent The amount sent for the repayment. Can be an actual value or uint(-1)
   * @param interestRateMode The interest rate mode of the debt being repaid
   * @param onBehalfOf The address of the user msg.sender is repaying for
   * @param stableDebt The borrow balance of the user
   * @param variableDebt The borrow balance of the user
   */
  function validateRepay(
    DataTypes.ReserveCache memory reserveCache,
    uint256 amountSent,
    DataTypes.InterestRateMode interestRateMode,
    address onBehalfOf,
    uint256 stableDebt,
    uint256 variableDebt
  ) internal view {
    require(amountSent > 0, Errors.VL_INVALID_AMOUNT);
    require(
      amountSent != type(uint256).max || msg.sender == onBehalfOf,
      Errors.VL_NO_EXPLICIT_AMOUNT_TO_REPAY_ON_BEHALF
    );

    (bool isActive, , , , bool isPaused) = reserveCache.reserveConfiguration.getFlags();
    require(isActive, Errors.RESERVE_INACTIVE);
    require(!isPaused, Errors.RESERVE_PAUSED);

<<<<<<< HEAD
=======
    require(amountSent > 0, Errors.INVALID_AMOUNT);

>>>>>>> 68faf8ee
    uint256 variableDebtPreviousIndex = IScaledBalanceToken(reserveCache.variableDebtTokenAddress)
      .getPreviousIndex(onBehalfOf);

    uint40 stableRatePreviousTimestamp = IStableDebtToken(reserveCache.stableDebtTokenAddress)
      .getUserLastUpdated(onBehalfOf);

    require(
      (stableRatePreviousTimestamp < uint40(block.timestamp) &&
        interestRateMode == DataTypes.InterestRateMode.STABLE) ||
        (variableDebtPreviousIndex < reserveCache.nextVariableBorrowIndex &&
          interestRateMode == DataTypes.InterestRateMode.VARIABLE),
      Errors.SAME_BLOCK_BORROW_REPAY
    );

    require(
      (stableDebt > 0 && interestRateMode == DataTypes.InterestRateMode.STABLE) ||
        (variableDebt > 0 && interestRateMode == DataTypes.InterestRateMode.VARIABLE),
      Errors.NO_DEBT_OF_SELECTED_TYPE
    );
<<<<<<< HEAD
=======

    require(
      amountSent != type(uint256).max || msg.sender == onBehalfOf,
      Errors.NO_EXPLICIT_AMOUNT_TO_REPAY_ON_BEHALF
    );
>>>>>>> 68faf8ee
  }

  /**
   * @notice Validates a swap of borrow rate mode.
   * @param reserve The reserve state on which the user is swapping the rate
   * @param reserveCache The cached data of the reserve
   * @param userConfig The user reserves configuration
   * @param stableDebt The stable debt of the user
   * @param variableDebt The variable debt of the user
   * @param currentRateMode The rate mode of the debt being swapped
   */
  function validateSwapRateMode(
    DataTypes.ReserveData storage reserve,
    DataTypes.ReserveCache memory reserveCache,
    DataTypes.UserConfigurationMap storage userConfig,
    uint256 stableDebt,
    uint256 variableDebt,
    DataTypes.InterestRateMode currentRateMode
  ) internal view {
    (bool isActive, bool isFrozen, , bool stableRateEnabled, bool isPaused) = reserveCache
      .reserveConfiguration
      .getFlags();
<<<<<<< HEAD
    require(isActive, Errors.VL_NO_ACTIVE_RESERVE);
    require(!isPaused, Errors.VL_RESERVE_PAUSED);
    require(!isFrozen, Errors.VL_RESERVE_FROZEN);
=======

    require(isActive, Errors.RESERVE_INACTIVE);
    require(!isPaused, Errors.RESERVE_PAUSED);
    require(!isFrozen, Errors.RESERVE_FROZEN);
>>>>>>> 68faf8ee

    if (currentRateMode == DataTypes.InterestRateMode.STABLE) {
      require(stableDebt > 0, Errors.NO_OUTSTANDING_STABLE_DEBT);
    } else if (currentRateMode == DataTypes.InterestRateMode.VARIABLE) {
      require(variableDebt > 0, Errors.NO_OUTSTANDING_VARIABLE_DEBT);
      /**
       * user wants to swap to stable, before swapping we need to ensure that
       * 1. stable borrow rate is enabled on the reserve
       * 2. user is not trying to abuse the reserve by supplying
       * more collateral than he is borrowing, artificially lowering
       * the interest rate, borrowing at variable, and switching to stable
       **/
      require(stableRateEnabled, Errors.STABLE_BORROWING_NOT_ENABLED);

      require(
        !userConfig.isUsingAsCollateral(reserve.id) ||
          reserveCache.reserveConfiguration.getLtv() == 0 ||
          stableDebt + variableDebt > IERC20(reserveCache.aTokenAddress).balanceOf(msg.sender),
        Errors.COLLATERAL_SAME_AS_BORROWING_CURRENCY
      );
    } else {
      revert(Errors.INVALID_INTEREST_RATE_MODE_SELECTED);
    }
  }

  /**
   * @notice Validates a stable borrow rate rebalance action.
   * @param reserve The reserve state on which the user is getting rebalanced
   * @param reserveCache The cached state of the reserve
   * @param reserveAddress The address of the reserve
   * @param stableDebtToken The stable debt token instance
   * @param variableDebtToken The variable debt token instance
   * @param aTokenAddress The address of the aToken contract
   */
  function validateRebalanceStableBorrowRate(
    DataTypes.ReserveData storage reserve,
    DataTypes.ReserveCache memory reserveCache,
    address reserveAddress,
    IERC20 stableDebtToken,
    IERC20 variableDebtToken,
    address aTokenAddress
  ) internal view {
    (bool isActive, , , , bool isPaused) = reserveCache.reserveConfiguration.getFlags();
<<<<<<< HEAD
    require(isActive, Errors.VL_NO_ACTIVE_RESERVE);
    require(!isPaused, Errors.VL_RESERVE_PAUSED);
=======

    require(isActive, Errors.RESERVE_INACTIVE);
    require(!isPaused, Errors.RESERVE_PAUSED);
>>>>>>> 68faf8ee

    //if the utilization rate is below the threshold, no rebalances are needed
    uint256 totalDebt = (stableDebtToken.totalSupply() + variableDebtToken.totalSupply())
      .wadToRay();
    uint256 availableLiquidity = IERC20(reserveAddress).balanceOf(aTokenAddress).wadToRay();
    uint256 borrowUtilizationRate = totalDebt == 0
      ? 0
      : totalDebt.rayDiv(availableLiquidity + totalDebt);

    //if the utilization rate is more than the threshold and liquidity rate less than the maximum allowed based
    // on the max variable borrow rate, we allow rebalancing of the stable rate positions.

    uint256 currentLiquidityRate = reserveCache.currLiquidityRate;
    uint256 maxVariableBorrowRate = IReserveInterestRateStrategy(
      reserve.interestRateStrategyAddress
    ).getMaxVariableBorrowRate();

    require(
      borrowUtilizationRate >= REBALANCE_UP_MAXIMUM_BORROW_UTILIZATION_RATE &&
        currentLiquidityRate <=
<<<<<<< HEAD
        maxVariableBorrowRate.percentMul(REBALANCE_UP_MAXIMUM_VARIABLE_RATE_FACTOR),
      Errors.P_INTEREST_RATE_REBALANCE_CONDITIONS_NOT_MET
=======
        maxVariableBorrowRate.percentMul(REBALANCE_UP_LIQUIDITY_RATE_THRESHOLD),
      Errors.INTEREST_RATE_REBALANCE_CONDITIONS_NOT_MET
>>>>>>> 68faf8ee
    );
  }

  /**
   * @notice Validates the action of setting an asset as collateral.
   * @param reserveCache The cached data of the reserve
   * @param userBalance The balance of the user
   */
  function validateSetUseReserveAsCollateral(
    DataTypes.ReserveCache memory reserveCache,
    uint256 userBalance
  ) internal pure {
    require(userBalance > 0, Errors.VL_UNDERLYING_BALANCE_NOT_GREATER_THAN_0);

<<<<<<< HEAD
    (bool isActive, , , , bool isPaused) = reserveCache.reserveConfiguration.getFlags();
    require(isActive, Errors.VL_NO_ACTIVE_RESERVE);
    require(!isPaused, Errors.VL_RESERVE_PAUSED);
=======
    require(isActive, Errors.RESERVE_INACTIVE);
    require(!isPaused, Errors.RESERVE_PAUSED);
    require(userBalance > 0, Errors.UNDERLYING_BALANCE_ZERO);
>>>>>>> 68faf8ee
  }

  /**
   * @notice Validates a flashloan action.
   * @param assets The assets being flash-borrowed
   * @param amounts The amounts for each asset being borrowed
   * @param reservesData The state of all the reserves
   */
  function validateFlashloan(
    address[] memory assets,
    uint256[] memory amounts,
    mapping(address => DataTypes.ReserveData) storage reservesData
  ) internal view {
    require(assets.length == amounts.length, Errors.INCONSISTENT_FLASHLOAN_PARAMS);
    for (uint256 i = 0; i < assets.length; i++) {
      DataTypes.ReserveConfigurationMap memory configuration = reservesData[assets[i]]
        .configuration;
      require(!configuration.getPaused(), Errors.RESERVE_PAUSED);
      require(configuration.getActive(), Errors.RESERVE_INACTIVE);
    }
  }

  /**
   * @notice Validates a flashloan action.
   * @param reserve The state of the reserve
   */
  function validateFlashloanSimple(DataTypes.ReserveData storage reserve) internal view {
    DataTypes.ReserveConfigurationMap memory configuration = reserve.configuration;
    require(!configuration.getPaused(), Errors.RESERVE_PAUSED);
    require(configuration.getActive(), Errors.RESERVE_INACTIVE);
  }

  struct ValidateLiquidationCallLocalVars {
    bool collateralReserveActive;
    bool collateralReservePaused;
    bool principalReserveActive;
    bool principalReservePaused;
    bool isCollateralEnabled;
  }

  /**
   * @notice Validates the liquidation action.
   * @param userConfig The user configuration mapping
   * @param collateralReserve The reserve data of the collateral
   * @param params Additional parameters needed for the validation
   */
  function validateLiquidationCall(
    DataTypes.UserConfigurationMap storage userConfig,
    DataTypes.ReserveData storage collateralReserve,
    DataTypes.ValidateLiquidationCallParams memory params
  ) internal view {
    ValidateLiquidationCallLocalVars memory vars;

    (vars.collateralReserveActive, , , , vars.collateralReservePaused) = collateralReserve
      .configuration
      .getFlags();

    (vars.principalReserveActive, , , , vars.principalReservePaused) = params
      .debtReserveCache
      .reserveConfiguration
      .getFlags();

    require(vars.collateralReserveActive && vars.principalReserveActive, Errors.RESERVE_INACTIVE);
    require(!vars.collateralReservePaused && !vars.principalReservePaused, Errors.RESERVE_PAUSED);

    require(
      params.priceOracleSentinel == address(0) ||
        params.healthFactor < MINIMUM_HEALTH_FACTOR_LIQUIDATION_THRESHOLD ||
        IPriceOracleSentinel(params.priceOracleSentinel).isLiquidationAllowed(),
      Errors.PRICE_ORACLE_SENTINEL_CHECK_FAILED
    );

    require(
      params.healthFactor < HEALTH_FACTOR_LIQUIDATION_THRESHOLD,
      Errors.HEALTH_FACTOR_NOT_BELOW_THRESHOLD
    );

    vars.isCollateralEnabled =
      collateralReserve.configuration.getLiquidationThreshold() > 0 &&
      userConfig.isUsingAsCollateral(collateralReserve.id);

    //if collateral isn't enabled as collateral by user, it cannot be liquidated
    require(vars.isCollateralEnabled, Errors.COLLATERAL_CANNOT_BE_LIQUIDATED);
    require(params.totalDebt > 0, Errors.SPECIFIED_CURRENCY_NOT_BORROWED_BY_USER);
  }

  /**
   * @notice Validates the health factor of a user.
   * @param reservesData The state of all the reserves
   * @param reserves The addresses of all the active reserves
   * @param eModeCategories The configuration of all the efficiency mode categories
   * @param userConfig The state of the user for the specific reserve
   * @param user The user to validate health factor of
   * @param userEModeCategory The users active efficiency mode category
   * @param reservesCount The number of available reserves
   * @param oracle The price oracle
   */
  function validateHealthFactor(
    mapping(address => DataTypes.ReserveData) storage reservesData,
    mapping(uint256 => address) storage reserves,
    mapping(uint8 => DataTypes.EModeCategory) storage eModeCategories,
    DataTypes.UserConfigurationMap memory userConfig,
    address user,
    uint8 userEModeCategory,
    uint256 reservesCount,
    address oracle
  ) internal view returns (uint256, bool) {
    (, , , , uint256 healthFactor, bool hasZeroLtvCollateral) = GenericLogic
      .calculateUserAccountData(
        reservesData,
        reserves,
        eModeCategories,
        DataTypes.CalculateUserAccountDataParams({
          userConfig: userConfig,
          reservesCount: reservesCount,
          user: user,
          oracle: oracle,
          userEModeCategory: userEModeCategory
        })
      );

    require(
      healthFactor >= HEALTH_FACTOR_LIQUIDATION_THRESHOLD,
      Errors.HEALTH_FACTOR_LOWER_THAN_LIQUIDATION_THRESHOLD
    );

    return (healthFactor, hasZeroLtvCollateral);
  }

  struct ValidateHFAndLtvLocalVars {
    uint256 assetLtv;
    bool hasZeroLtvCollateral;
  }

  /**
   * @notice Validates the health factor of a user and the ltv of the asset being withdrawn.
   * @param reservesData The state of all the reserves
   * @param reserves The addresses of all the active reserves
   * @param eModeCategories The configuration of all the efficiency mode categories
   * @param userConfig The state of the user for the specific reserve
   * @param asset The asset for which the ltv will be validated
   * @param from The user from which the aTokens are being transferred
   * @param reservesCount The number of available reserves
   * @param oracle The price oracle
   * @param userEModeCategory The users active efficiency mode category
   */
  function validateHFAndLtv(
    mapping(address => DataTypes.ReserveData) storage reservesData,
    mapping(uint256 => address) storage reserves,
    mapping(uint8 => DataTypes.EModeCategory) storage eModeCategories,
    DataTypes.UserConfigurationMap memory userConfig,
    address asset,
    address from,
    uint256 reservesCount,
    address oracle,
    uint8 userEModeCategory
  ) internal view {
    ValidateHFAndLtvLocalVars memory vars;
    DataTypes.ReserveData memory reserve = reservesData[asset];

    (, vars.hasZeroLtvCollateral) = validateHealthFactor(
      reservesData,
      reserves,
      eModeCategories,
      userConfig,
      from,
      userEModeCategory,
      reservesCount,
      oracle
    );
    vars.assetLtv = reserve.configuration.getLtv();
<<<<<<< HEAD
    require(vars.assetLtv == 0 || !vars.hasZeroLtvCollateral, Errors.VL_LTV_VALIDATION_FAILED);
=======

    require(vars.assetLtv == 0 || !vars.hasZeroLtvCollateral, Errors.LTV_VALIDATION_FAILED);
>>>>>>> 68faf8ee
  }

  /**
   * @notice Validates a transfer action.
   * @param reserve The reserve object
   */
  function validateTransfer(DataTypes.ReserveData storage reserve) internal view {
    require(!reserve.configuration.getPaused(), Errors.RESERVE_PAUSED);
  }

  /**
   * @notice Validates a drop reserve action.
   * @param reserve The reserve object
   **/
  function validateDropReserve(DataTypes.ReserveData storage reserve) internal view {
    require(IERC20(reserve.stableDebtTokenAddress).totalSupply() == 0, Errors.STABLE_DEBT_NOT_ZERO);
    require(
      IERC20(reserve.variableDebtTokenAddress).totalSupply() == 0,
      Errors.VARIABLE_DEBT_SUPPLY_NOT_ZERO
    );
    require(IERC20(reserve.aTokenAddress).totalSupply() == 0, Errors.ATOKEN_SUPPLY_NOT_ZERO);
  }

  /**
   * @notice Validates the action of setting efficiency mode.
   * @param reservesData the data mapping of the reserves
   * @param reserves a mapping storing the list of reserves
   * @param eModeCategories a mapping storing configurations for all efficiency mode categories
   * @param userConfig the user configuration
   * @param reservesCount The total number of valid reserves
   * @param categoryId The id of the category
   **/
  function validateSetUserEMode(
    mapping(address => DataTypes.ReserveData) storage reservesData,
    mapping(uint256 => address) storage reserves,
    mapping(uint8 => DataTypes.EModeCategory) storage eModeCategories,
    DataTypes.UserConfigurationMap memory userConfig,
    uint256 reservesCount,
    uint8 categoryId
  ) internal view {
    // category is invalid if the liq threshold is not set
    require(
      categoryId == 0 || eModeCategories[categoryId].liquidationThreshold > 0,
      Errors.INCONSISTENT_EMODE_CATEGORY
    );

    //eMode can always be enabled if the user hasn't supplied anything
    if (userConfig.isEmpty()) {
      return;
    }

    // if user is trying to set another category than default we require that
    // either the user is not borrowing, or it's borrowing assets of categoryId
    if (categoryId > 0) {
      unchecked {
        for (uint256 i = 0; i < reservesCount; i++) {
          if (userConfig.isBorrowing(i)) {
            DataTypes.ReserveConfigurationMap memory configuration = reservesData[reserves[i]]
              .configuration;
            require(
              configuration.getEModeCategory() == categoryId,
              Errors.INCONSISTENT_EMODE_CATEGORY
            );
          }
        }
      }
    }
  }

  /**
   * @notice Validates if an asset can be activated as collateral in supply/transfer/set as collateral/mint unbacked/liquidate
   * @dev This is used to ensure that the constraints for isolated assets are respected by all the actions that generate transfers of aTokens
   * @param reservesData the data mapping of the reserves
   * @param reserves a mapping storing the list of reserves
   * @param userConfig the user configuration
   * @param asset The address of the asset being validated as collateral
   * @return True if the asset can be activated as collateral, false otherwise
   **/
  function validateUseAsCollateral(
    mapping(address => DataTypes.ReserveData) storage reservesData,
    mapping(uint256 => address) storage reserves,
    DataTypes.UserConfigurationMap storage userConfig,
    address asset
  ) internal view returns (bool) {
    if (!userConfig.isUsingAsCollateralAny()) {
      return true;
    }

    (bool isolationModeActive, , ) = userConfig.getIsolationModeState(reservesData, reserves);
    DataTypes.ReserveConfigurationMap memory configuration = reservesData[asset].configuration;

    return (!isolationModeActive && configuration.getDebtCeiling() == 0);
  }
}<|MERGE_RESOLUTION|>--- conflicted
+++ resolved
@@ -59,39 +59,23 @@
     internal
     view
   {
-    require(amount != 0, Errors.VL_INVALID_AMOUNT);
+    require(amount != 0, Errors.INVALID_AMOUNT);
 
     (bool isActive, bool isFrozen, , , bool isPaused) = reserveCache
       .reserveConfiguration
       .getFlags();
-<<<<<<< HEAD
-    require(isActive, Errors.VL_NO_ACTIVE_RESERVE);
-    require(!isPaused, Errors.VL_RESERVE_PAUSED);
-    require(!isFrozen, Errors.VL_RESERVE_FROZEN);
-
-    uint256 supplyCap = reserveCache.reserveConfiguration.getSupplyCap();
-=======
-
-    uint256 reserveDecimals = reserveCache.reserveConfiguration.getDecimals();
-    uint256 supplyCap = reserveCache.reserveConfiguration.getSupplyCap();
-
-    require(amount != 0, Errors.INVALID_AMOUNT);
     require(isActive, Errors.RESERVE_INACTIVE);
     require(!isPaused, Errors.RESERVE_PAUSED);
     require(!isFrozen, Errors.RESERVE_FROZEN);
->>>>>>> 68faf8ee
+
+    uint256 supplyCap = reserveCache.reserveConfiguration.getSupplyCap();
     require(
       supplyCap == 0 ||
         (IAToken(reserveCache.aTokenAddress).scaledTotalSupply().rayMul(
           reserveCache.nextLiquidityIndex
         ) + amount) <=
-<<<<<<< HEAD
         supplyCap * (10**reserveCache.reserveConfiguration.getDecimals()),
-      Errors.VL_SUPPLY_CAP_EXCEEDED
-=======
-        supplyCap * (10**reserveDecimals),
       Errors.SUPPLY_CAP_EXCEEDED
->>>>>>> 68faf8ee
     );
   }
 
@@ -149,7 +133,7 @@
     mapping(uint8 => DataTypes.EModeCategory) storage eModeCategories,
     DataTypes.ValidateBorrowParams memory params
   ) internal view {
-    require(params.amount != 0, Errors.VL_INVALID_AMOUNT);
+    require(params.amount != 0, Errors.INVALID_AMOUNT);
 
     ValidateBorrowLocalVars memory vars;
 
@@ -161,19 +145,10 @@
       vars.isPaused
     ) = params.reserveCache.reserveConfiguration.getFlags();
 
-<<<<<<< HEAD
-    require(vars.isActive, Errors.VL_NO_ACTIVE_RESERVE);
-    require(!vars.isPaused, Errors.VL_RESERVE_PAUSED);
-    require(!vars.isFrozen, Errors.VL_RESERVE_FROZEN);
-    require(vars.borrowingEnabled, Errors.VL_BORROWING_NOT_ENABLED);
-=======
     require(vars.isActive, Errors.RESERVE_INACTIVE);
     require(!vars.isPaused, Errors.RESERVE_PAUSED);
     require(!vars.isFrozen, Errors.RESERVE_FROZEN);
-    require(params.amount != 0, Errors.INVALID_AMOUNT);
-
     require(vars.borrowingEnabled, Errors.BORROWING_NOT_ENABLED);
->>>>>>> 68faf8ee
 
     require(
       params.priceOracleSentinel == address(0) ||
@@ -327,21 +302,16 @@
     uint256 stableDebt,
     uint256 variableDebt
   ) internal view {
-    require(amountSent > 0, Errors.VL_INVALID_AMOUNT);
+    require(amountSent > 0, Errors.INVALID_AMOUNT);
     require(
       amountSent != type(uint256).max || msg.sender == onBehalfOf,
-      Errors.VL_NO_EXPLICIT_AMOUNT_TO_REPAY_ON_BEHALF
+      Errors.NO_EXPLICIT_AMOUNT_TO_REPAY_ON_BEHALF
     );
 
     (bool isActive, , , , bool isPaused) = reserveCache.reserveConfiguration.getFlags();
     require(isActive, Errors.RESERVE_INACTIVE);
     require(!isPaused, Errors.RESERVE_PAUSED);
 
-<<<<<<< HEAD
-=======
-    require(amountSent > 0, Errors.INVALID_AMOUNT);
-
->>>>>>> 68faf8ee
     uint256 variableDebtPreviousIndex = IScaledBalanceToken(reserveCache.variableDebtTokenAddress)
       .getPreviousIndex(onBehalfOf);
 
@@ -361,14 +331,6 @@
         (variableDebt > 0 && interestRateMode == DataTypes.InterestRateMode.VARIABLE),
       Errors.NO_DEBT_OF_SELECTED_TYPE
     );
-<<<<<<< HEAD
-=======
-
-    require(
-      amountSent != type(uint256).max || msg.sender == onBehalfOf,
-      Errors.NO_EXPLICIT_AMOUNT_TO_REPAY_ON_BEHALF
-    );
->>>>>>> 68faf8ee
   }
 
   /**
@@ -391,16 +353,9 @@
     (bool isActive, bool isFrozen, , bool stableRateEnabled, bool isPaused) = reserveCache
       .reserveConfiguration
       .getFlags();
-<<<<<<< HEAD
-    require(isActive, Errors.VL_NO_ACTIVE_RESERVE);
-    require(!isPaused, Errors.VL_RESERVE_PAUSED);
-    require(!isFrozen, Errors.VL_RESERVE_FROZEN);
-=======
-
     require(isActive, Errors.RESERVE_INACTIVE);
     require(!isPaused, Errors.RESERVE_PAUSED);
     require(!isFrozen, Errors.RESERVE_FROZEN);
->>>>>>> 68faf8ee
 
     if (currentRateMode == DataTypes.InterestRateMode.STABLE) {
       require(stableDebt > 0, Errors.NO_OUTSTANDING_STABLE_DEBT);
@@ -444,14 +399,8 @@
     address aTokenAddress
   ) internal view {
     (bool isActive, , , , bool isPaused) = reserveCache.reserveConfiguration.getFlags();
-<<<<<<< HEAD
-    require(isActive, Errors.VL_NO_ACTIVE_RESERVE);
-    require(!isPaused, Errors.VL_RESERVE_PAUSED);
-=======
-
     require(isActive, Errors.RESERVE_INACTIVE);
     require(!isPaused, Errors.RESERVE_PAUSED);
->>>>>>> 68faf8ee
 
     //if the utilization rate is below the threshold, no rebalances are needed
     uint256 totalDebt = (stableDebtToken.totalSupply() + variableDebtToken.totalSupply())
@@ -472,13 +421,8 @@
     require(
       borrowUtilizationRate >= REBALANCE_UP_MAXIMUM_BORROW_UTILIZATION_RATE &&
         currentLiquidityRate <=
-<<<<<<< HEAD
         maxVariableBorrowRate.percentMul(REBALANCE_UP_MAXIMUM_VARIABLE_RATE_FACTOR),
-      Errors.P_INTEREST_RATE_REBALANCE_CONDITIONS_NOT_MET
-=======
-        maxVariableBorrowRate.percentMul(REBALANCE_UP_LIQUIDITY_RATE_THRESHOLD),
       Errors.INTEREST_RATE_REBALANCE_CONDITIONS_NOT_MET
->>>>>>> 68faf8ee
     );
   }
 
@@ -491,17 +435,11 @@
     DataTypes.ReserveCache memory reserveCache,
     uint256 userBalance
   ) internal pure {
-    require(userBalance > 0, Errors.VL_UNDERLYING_BALANCE_NOT_GREATER_THAN_0);
-
-<<<<<<< HEAD
+    require(userBalance > 0, Errors.UNDERLYING_BALANCE_ZERO);
+
     (bool isActive, , , , bool isPaused) = reserveCache.reserveConfiguration.getFlags();
-    require(isActive, Errors.VL_NO_ACTIVE_RESERVE);
-    require(!isPaused, Errors.VL_RESERVE_PAUSED);
-=======
     require(isActive, Errors.RESERVE_INACTIVE);
     require(!isPaused, Errors.RESERVE_PAUSED);
-    require(userBalance > 0, Errors.UNDERLYING_BALANCE_ZERO);
->>>>>>> 68faf8ee
   }
 
   /**
@@ -673,12 +611,7 @@
       oracle
     );
     vars.assetLtv = reserve.configuration.getLtv();
-<<<<<<< HEAD
-    require(vars.assetLtv == 0 || !vars.hasZeroLtvCollateral, Errors.VL_LTV_VALIDATION_FAILED);
-=======
-
     require(vars.assetLtv == 0 || !vars.hasZeroLtvCollateral, Errors.LTV_VALIDATION_FAILED);
->>>>>>> 68faf8ee
   }
 
   /**
