--- conflicted
+++ resolved
@@ -225,13 +225,9 @@
       })
     );
 
-<<<<<<< HEAD
-    require(vars.userCollateralInBaseCurrency > 0, Errors.VL_COLLATERAL_BALANCE_IS_0);
-    require(vars.currentLtv > 0, Errors.VL_LTV_VALIDATION_FAILED);
-=======
     require(vars.userCollateralInBaseCurrency > 0, Errors.COLLATERAL_BALANCE_IS_ZERO);
-
->>>>>>> 3752a0fc
+    require(vars.currentLtv > 0, Errors.LTV_VALIDATION_FAILED);
+
     require(
       vars.healthFactor > HEALTH_FACTOR_LIQUIDATION_THRESHOLD,
       Errors.HEALTH_FACTOR_LOWER_THAN_LIQUIDATION_THRESHOLD
@@ -281,10 +277,7 @@
       //available liquidity
       uint256 maxLoanSizeStable = vars.availableLiquidity.percentMul(params.maxStableLoanPercent);
 
-      require(
-        params.amount <= maxLoanSizeStable,
-        Errors.AMOUNT_BIGGER_THAN_MAX_LOAN_SIZE_STABLE
-      );
+      require(params.amount <= maxLoanSizeStable, Errors.AMOUNT_BIGGER_THAN_MAX_LOAN_SIZE_STABLE);
     }
   }
 
@@ -508,14 +501,8 @@
       .reserveConfiguration
       .getFlags();
 
-    require(
-      vars.collateralReserveActive && vars.principalReserveActive,
-      Errors.RESERVE_INACTIVE
-    );
-    require(
-      !vars.collateralReservePaused && !vars.principalReservePaused,
-      Errors.RESERVE_PAUSED
-    );
+    require(vars.collateralReserveActive && vars.principalReserveActive, Errors.RESERVE_INACTIVE);
+    require(!vars.collateralReservePaused && !vars.principalReservePaused, Errors.RESERVE_PAUSED);
 
     require(
       params.priceOracleSentinel == address(0) ||
@@ -643,10 +630,7 @@
    * @param reserve The reserve object
    **/
   function validateDropReserve(DataTypes.ReserveData storage reserve) internal view {
-    require(
-      IERC20(reserve.stableDebtTokenAddress).totalSupply() == 0,
-      Errors.STABLE_DEBT_NOT_ZERO
-    );
+    require(IERC20(reserve.stableDebtTokenAddress).totalSupply() == 0, Errors.STABLE_DEBT_NOT_ZERO);
     require(
       IERC20(reserve.variableDebtTokenAddress).totalSupply() == 0,
       Errors.VARIABLE_DEBT_SUPPLY_NOT_ZERO
