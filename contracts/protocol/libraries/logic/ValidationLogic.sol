// SPDX-License-Identifier: agpl-3.0
pragma solidity 0.8.10;

import {IERC20} from '../../../dependencies/openzeppelin/contracts/IERC20.sol';
import {Address} from '../../../dependencies/openzeppelin/contracts/Address.sol';
import {GPv2SafeERC20} from '../../../dependencies/gnosis/contracts/GPv2SafeERC20.sol';
import {IReserveInterestRateStrategy} from '../../../interfaces/IReserveInterestRateStrategy.sol';
import {IStableDebtToken} from '../../../interfaces/IStableDebtToken.sol';
import {IScaledBalanceToken} from '../../../interfaces/IScaledBalanceToken.sol';
import {IPriceOracleGetter} from '../../../interfaces/IPriceOracleGetter.sol';
import {IAToken} from '../../../interfaces/IAToken.sol';
import {IPriceOracleSentinel} from '../../../interfaces/IPriceOracleSentinel.sol';
import {ReserveConfiguration} from '../configuration/ReserveConfiguration.sol';
import {UserConfiguration} from '../configuration/UserConfiguration.sol';
import {Errors} from '../helpers/Errors.sol';
import {WadRayMath} from '../math/WadRayMath.sol';
import {PercentageMath} from '../math/PercentageMath.sol';
import {DataTypes} from '../types/DataTypes.sol';
import {ReserveLogic} from './ReserveLogic.sol';
import {GenericLogic} from './GenericLogic.sol';
import {SafeCast} from '../../../dependencies/openzeppelin/contracts/SafeCast.sol';

/**
 * @title ReserveLogic library
 * @author Aave
 * @notice Implements functions to validate the different actions of the protocol
 */
library ValidationLogic {
  using ReserveLogic for DataTypes.ReserveData;
  using WadRayMath for uint256;
  using PercentageMath for uint256;
  using SafeCast for uint256;
  using GPv2SafeERC20 for IERC20;
  using ReserveConfiguration for DataTypes.ReserveConfigurationMap;
  using UserConfiguration for DataTypes.UserConfigurationMap;
  using Address for address;

<<<<<<< HEAD
  // Factor to apply to the maximum supply utilization rate to calculate the maximum liquidity rate allowed, expressed in bps
  // A factor of 4000 results in 40%
  uint256 public constant REBALANCE_UP_MAXIMUM_LIQUIDITY_RATE_FACTOR = 4000;
=======
  // Factor to apply to the maximum variable borrow to calculate the maximum liquidity rate allowed, expressed in bps
  // A factor of 4000 results in 40%
  uint256 public constant REBALANCE_UP_MAXIMUM_VARIABLE_RATE_FACTOR = 4000;
>>>>>>> 34145bf3

  // Maximum borrow utilization rate allowed, expressed in ray
  // A rate of 0.95e27 results in 95%
  uint256 public constant REBALANCE_UP_MAXIMUM_BORROW_UTILIZATION_RATE = 0.95e27;

  // Minimum health factor allowed under any circumstance
  // A value of 0.95e18 results in 0.95
  uint256 public constant MINIMUM_HEALTH_FACTOR_LIQUIDATION_THRESHOLD = 0.95e18;

  // Minimum health factor to consider a user position healthy
  uint256 public constant HEALTH_FACTOR_LIQUIDATION_THRESHOLD = 1e18;

  /**
   * @notice Validates a supply action.
   * @param reserveCache The cached data of the reserve
   * @param amount The amount to be supplied
   */
  function validateSupply(DataTypes.ReserveCache memory reserveCache, uint256 amount)
    internal
    view
  {
<<<<<<< HEAD
    require(amount != 0, Errors.VL_INVALID_AMOUNT);
=======
    require(amount != 0, Errors.INVALID_AMOUNT);
>>>>>>> 34145bf3

    (bool isActive, bool isFrozen, , , bool isPaused) = reserveCache
      .reserveConfiguration
      .getFlags();
<<<<<<< HEAD
    require(isActive, Errors.VL_NO_ACTIVE_RESERVE);
    require(!isPaused, Errors.VL_RESERVE_PAUSED);
    require(!isFrozen, Errors.VL_RESERVE_FROZEN);
=======
    require(isActive, Errors.RESERVE_INACTIVE);
    require(!isPaused, Errors.RESERVE_PAUSED);
    require(!isFrozen, Errors.RESERVE_FROZEN);
>>>>>>> 34145bf3

    uint256 supplyCap = reserveCache.reserveConfiguration.getSupplyCap();
    require(
      supplyCap == 0 ||
        (IAToken(reserveCache.aTokenAddress).scaledTotalSupply().rayMul(
          reserveCache.nextLiquidityIndex
        ) + amount) <=
        supplyCap * (10**reserveCache.reserveConfiguration.getDecimals()),
<<<<<<< HEAD
      Errors.VL_SUPPLY_CAP_EXCEEDED
=======
      Errors.SUPPLY_CAP_EXCEEDED
>>>>>>> 34145bf3
    );
  }

  /**
   * @notice Validates a withdraw action.
   * @param reserveCache The cached data of the reserve
   * @param amount The amount to be withdrawn
   * @param userBalance The balance of the user
   */
  function validateWithdraw(
    DataTypes.ReserveCache memory reserveCache,
    uint256 amount,
    uint256 userBalance
  ) internal pure {
    require(amount != 0, Errors.INVALID_AMOUNT);
    require(amount <= userBalance, Errors.NOT_ENOUGH_AVAILABLE_USER_BALANCE);

    (bool isActive, , , , bool isPaused) = reserveCache.reserveConfiguration.getFlags();
    require(isActive, Errors.RESERVE_INACTIVE);
    require(!isPaused, Errors.RESERVE_PAUSED);
  }

  struct ValidateBorrowLocalVars {
    uint256 currentLtv;
    uint256 currentLiquidationThreshold;
    uint256 collateralNeededInBaseCurrency;
    uint256 userCollateralInBaseCurrency;
    uint256 userDebtInBaseCurrency;
    uint256 availableLiquidity;
    uint256 healthFactor;
    uint256 totalDebt;
    uint256 totalSupplyVariableDebt;
    uint256 reserveDecimals;
    uint256 borrowCap;
    uint256 amountInBaseCurrency;
    uint256 assetUnit;
    address eModePriceSource;
    bool isActive;
    bool isFrozen;
    bool isPaused;
    bool borrowingEnabled;
    bool stableRateBorrowingEnabled;
  }

  /**
   * @notice Validates a borrow action.
   * @param reservesData The state of all the reserves
   * @param reserves The addresses of all the active reserves
   * @param eModeCategories The configuration of all the efficiency mode categories
   * @param params Additional params needed for the validation
   */
  function validateBorrow(
    mapping(address => DataTypes.ReserveData) storage reservesData,
    mapping(uint256 => address) storage reserves,
    mapping(uint8 => DataTypes.EModeCategory) storage eModeCategories,
    DataTypes.ValidateBorrowParams memory params
  ) internal view {
<<<<<<< HEAD
    require(params.amount != 0, Errors.VL_INVALID_AMOUNT);
=======
    require(params.amount != 0, Errors.INVALID_AMOUNT);
>>>>>>> 34145bf3

    ValidateBorrowLocalVars memory vars;

    (
      vars.isActive,
      vars.isFrozen,
      vars.borrowingEnabled,
      vars.stableRateBorrowingEnabled,
      vars.isPaused
    ) = params.reserveCache.reserveConfiguration.getFlags();

<<<<<<< HEAD
    require(vars.isActive, Errors.VL_NO_ACTIVE_RESERVE);
    require(!vars.isPaused, Errors.VL_RESERVE_PAUSED);
    require(!vars.isFrozen, Errors.VL_RESERVE_FROZEN);
    require(vars.borrowingEnabled, Errors.VL_BORROWING_NOT_ENABLED);
=======
    require(vars.isActive, Errors.RESERVE_INACTIVE);
    require(!vars.isPaused, Errors.RESERVE_PAUSED);
    require(!vars.isFrozen, Errors.RESERVE_FROZEN);
    require(vars.borrowingEnabled, Errors.BORROWING_NOT_ENABLED);
>>>>>>> 34145bf3

    require(
      params.priceOracleSentinel == address(0) ||
        IPriceOracleSentinel(params.priceOracleSentinel).isBorrowAllowed(),
      Errors.PRICE_ORACLE_SENTINEL_CHECK_FAILED
    );

    //validate interest rate mode
    require(
      params.interestRateMode == DataTypes.InterestRateMode.VARIABLE ||
        params.interestRateMode == DataTypes.InterestRateMode.STABLE,
      Errors.INVALID_INTEREST_RATE_MODE_SELECTED
    );

    vars.reserveDecimals = params.reserveCache.reserveConfiguration.getDecimals();
    vars.borrowCap = params.reserveCache.reserveConfiguration.getBorrowCap();
    unchecked {
      vars.assetUnit = 10**vars.reserveDecimals;
    }

    if (vars.borrowCap != 0) {
      vars.totalSupplyVariableDebt = params.reserveCache.currScaledVariableDebt.rayMul(
        params.reserveCache.nextVariableBorrowIndex
      );

      vars.totalDebt =
        params.reserveCache.currTotalStableDebt +
        vars.totalSupplyVariableDebt +
        params.amount;

      unchecked {
        require(vars.totalDebt <= vars.borrowCap * vars.assetUnit, Errors.BORROW_CAP_EXCEEDED);
      }
    }

    if (params.isolationModeActive) {
      // check that the asset being borrowed is borrowable in isolation mode AND
      // the total exposure is no bigger than the collateral debt ceiling
      require(
        params.reserveCache.reserveConfiguration.getBorrowableInIsolation(),
        Errors.ASSET_NOT_BORROWABLE_IN_ISOLATION
      );

      require(
        reservesData[params.isolationModeCollateralAddress].isolationModeTotalDebt +
          (params.amount / 10**(vars.reserveDecimals - ReserveConfiguration.DEBT_CEILING_DECIMALS))
            .toUint128() <=
          params.isolationModeDebtCeiling,
        Errors.DEBT_CEILING_EXCEEDED
      );
    }

    if (params.userEModeCategory != 0) {
      require(
        params.reserveCache.reserveConfiguration.getEModeCategory() == params.userEModeCategory,
        Errors.INCONSISTENT_EMODE_CATEGORY
      );
      vars.eModePriceSource = eModeCategories[params.userEModeCategory].priceSource;
    }

    (
      vars.userCollateralInBaseCurrency,
      vars.userDebtInBaseCurrency,
      vars.currentLtv,
      vars.currentLiquidationThreshold,
      vars.healthFactor,

    ) = GenericLogic.calculateUserAccountData(
      reservesData,
      reserves,
      eModeCategories,
      DataTypes.CalculateUserAccountDataParams({
        userConfig: params.userConfig,
        reservesCount: params.reservesCount,
        user: params.userAddress,
        oracle: params.oracle,
        userEModeCategory: params.userEModeCategory
      })
    );

    require(vars.userCollateralInBaseCurrency > 0, Errors.COLLATERAL_BALANCE_IS_ZERO);
    require(vars.currentLtv > 0, Errors.LTV_VALIDATION_FAILED);

    require(
      vars.healthFactor > HEALTH_FACTOR_LIQUIDATION_THRESHOLD,
      Errors.HEALTH_FACTOR_LOWER_THAN_LIQUIDATION_THRESHOLD
    );

    vars.amountInBaseCurrency =
      IPriceOracleGetter(params.oracle).getAssetPrice(
        vars.eModePriceSource != address(0) ? vars.eModePriceSource : params.asset
      ) *
      params.amount;
    unchecked {
      vars.amountInBaseCurrency /= vars.assetUnit;
    }

    //add the current already borrowed amount to the amount requested to calculate the total collateral needed.
    vars.collateralNeededInBaseCurrency = (vars.userDebtInBaseCurrency + vars.amountInBaseCurrency)
      .percentDiv(vars.currentLtv); //LTV is calculated in percentage

    require(
      vars.collateralNeededInBaseCurrency <= vars.userCollateralInBaseCurrency,
      Errors.COLLATERAL_CANNOT_COVER_NEW_BORROW
    );

    /**
     * Following conditions need to be met if the user is borrowing at a stable rate:
     * 1. Reserve must be enabled for stable rate borrowing
     * 2. Users cannot borrow from the reserve if their collateral is (mostly) the same currency
     *    they are borrowing, to prevent abuses.
     * 3. Users will be able to borrow only a portion of the total available liquidity
     **/

    if (params.interestRateMode == DataTypes.InterestRateMode.STABLE) {
      //check if the borrow mode is stable and if stable rate borrowing is enabled on this reserve

      require(vars.stableRateBorrowingEnabled, Errors.STABLE_BORROWING_NOT_ENABLED);

      require(
        !params.userConfig.isUsingAsCollateral(reservesData[params.asset].id) ||
          params.reserveCache.reserveConfiguration.getLtv() == 0 ||
          params.amount > IERC20(params.reserveCache.aTokenAddress).balanceOf(params.userAddress),
        Errors.COLLATERAL_SAME_AS_BORROWING_CURRENCY
      );

      vars.availableLiquidity = IERC20(params.asset).balanceOf(params.reserveCache.aTokenAddress);

      //calculate the max available loan size in stable rate mode as a percentage of the
      //available liquidity
      uint256 maxLoanSizeStable = vars.availableLiquidity.percentMul(params.maxStableLoanPercent);

      require(params.amount <= maxLoanSizeStable, Errors.AMOUNT_BIGGER_THAN_MAX_LOAN_SIZE_STABLE);
    }
  }

  /**
   * @notice Validates a repay action.
   * @param reserveCache The cached data of the reserve
   * @param amountSent The amount sent for the repayment. Can be an actual value or uint(-1)
   * @param interestRateMode The interest rate mode of the debt being repaid
   * @param onBehalfOf The address of the user msg.sender is repaying for
   * @param stableDebt The borrow balance of the user
   * @param variableDebt The borrow balance of the user
   */
  function validateRepay(
    DataTypes.ReserveCache memory reserveCache,
    uint256 amountSent,
    DataTypes.InterestRateMode interestRateMode,
    address onBehalfOf,
    uint256 stableDebt,
    uint256 variableDebt
  ) internal view {
<<<<<<< HEAD
    require(amountSent > 0, Errors.VL_INVALID_AMOUNT);

    (bool isActive, , , , bool isPaused) = reserveCache.reserveConfiguration.getFlags();
    require(isActive, Errors.VL_NO_ACTIVE_RESERVE);
    require(!isPaused, Errors.VL_RESERVE_PAUSED);

=======
    require(amountSent > 0, Errors.INVALID_AMOUNT);
    require(
      amountSent != type(uint256).max || msg.sender == onBehalfOf,
      Errors.NO_EXPLICIT_AMOUNT_TO_REPAY_ON_BEHALF
    );

    (bool isActive, , , , bool isPaused) = reserveCache.reserveConfiguration.getFlags();
    require(isActive, Errors.RESERVE_INACTIVE);
    require(!isPaused, Errors.RESERVE_PAUSED);

>>>>>>> 34145bf3
    uint256 variableDebtPreviousIndex = IScaledBalanceToken(reserveCache.variableDebtTokenAddress)
      .getPreviousIndex(onBehalfOf);

    uint40 stableRatePreviousTimestamp = IStableDebtToken(reserveCache.stableDebtTokenAddress)
      .getUserLastUpdated(onBehalfOf);

    require(
      (stableRatePreviousTimestamp < uint40(block.timestamp) &&
        interestRateMode == DataTypes.InterestRateMode.STABLE) ||
        (variableDebtPreviousIndex < reserveCache.nextVariableBorrowIndex &&
          interestRateMode == DataTypes.InterestRateMode.VARIABLE),
      Errors.SAME_BLOCK_BORROW_REPAY
    );

    require(
      (stableDebt > 0 && interestRateMode == DataTypes.InterestRateMode.STABLE) ||
        (variableDebt > 0 && interestRateMode == DataTypes.InterestRateMode.VARIABLE),
      Errors.NO_DEBT_OF_SELECTED_TYPE
    );
  }

  /**
   * @notice Validates a swap of borrow rate mode.
   * @param reserve The reserve state on which the user is swapping the rate
   * @param reserveCache The cached data of the reserve
   * @param userConfig The user reserves configuration
   * @param stableDebt The stable debt of the user
   * @param variableDebt The variable debt of the user
   * @param currentRateMode The rate mode of the debt being swapped
   */
  function validateSwapRateMode(
    DataTypes.ReserveData storage reserve,
    DataTypes.ReserveCache memory reserveCache,
    DataTypes.UserConfigurationMap storage userConfig,
    uint256 stableDebt,
    uint256 variableDebt,
    DataTypes.InterestRateMode currentRateMode
  ) internal view {
    (bool isActive, bool isFrozen, , bool stableRateEnabled, bool isPaused) = reserveCache
      .reserveConfiguration
      .getFlags();
<<<<<<< HEAD
    require(isActive, Errors.VL_NO_ACTIVE_RESERVE);
    require(!isPaused, Errors.VL_RESERVE_PAUSED);
    require(!isFrozen, Errors.VL_RESERVE_FROZEN);
=======
    require(isActive, Errors.RESERVE_INACTIVE);
    require(!isPaused, Errors.RESERVE_PAUSED);
    require(!isFrozen, Errors.RESERVE_FROZEN);
>>>>>>> 34145bf3

    if (currentRateMode == DataTypes.InterestRateMode.STABLE) {
      require(stableDebt > 0, Errors.NO_OUTSTANDING_STABLE_DEBT);
    } else if (currentRateMode == DataTypes.InterestRateMode.VARIABLE) {
      require(variableDebt > 0, Errors.NO_OUTSTANDING_VARIABLE_DEBT);
      /**
       * user wants to swap to stable, before swapping we need to ensure that
       * 1. stable borrow rate is enabled on the reserve
       * 2. user is not trying to abuse the reserve by supplying
       * more collateral than he is borrowing, artificially lowering
       * the interest rate, borrowing at variable, and switching to stable
       **/
      require(stableRateEnabled, Errors.STABLE_BORROWING_NOT_ENABLED);

      require(
        !userConfig.isUsingAsCollateral(reserve.id) ||
          reserveCache.reserveConfiguration.getLtv() == 0 ||
          stableDebt + variableDebt > IERC20(reserveCache.aTokenAddress).balanceOf(msg.sender),
        Errors.COLLATERAL_SAME_AS_BORROWING_CURRENCY
      );
    } else {
      revert(Errors.INVALID_INTEREST_RATE_MODE_SELECTED);
    }
  }

  /**
   * @notice Validates a stable borrow rate rebalance action.
   * @param reserve The reserve state on which the user is getting rebalanced
   * @param reserveCache The cached state of the reserve
   * @param reserveAddress The address of the reserve
   * @param stableDebtToken The stable debt token instance
   * @param variableDebtToken The variable debt token instance
   * @param aTokenAddress The address of the aToken contract
   */
  function validateRebalanceStableBorrowRate(
    DataTypes.ReserveData storage reserve,
    DataTypes.ReserveCache memory reserveCache,
    address reserveAddress,
    IERC20 stableDebtToken,
    IERC20 variableDebtToken,
    address aTokenAddress
  ) internal view {
    (bool isActive, , , , bool isPaused) = reserveCache.reserveConfiguration.getFlags();
<<<<<<< HEAD
    require(isActive, Errors.VL_NO_ACTIVE_RESERVE);
    require(!isPaused, Errors.VL_RESERVE_PAUSED);
=======
    require(isActive, Errors.RESERVE_INACTIVE);
    require(!isPaused, Errors.RESERVE_PAUSED);
>>>>>>> 34145bf3

    //if the utilization rate is below the threshold, no rebalances are needed
    uint256 totalDebt = (stableDebtToken.totalSupply() + variableDebtToken.totalSupply())
      .wadToRay();
    uint256 availableLiquidity = IERC20(reserveAddress).balanceOf(aTokenAddress).wadToRay();
    uint256 borrowUtilizationRate = totalDebt == 0
      ? 0
      : totalDebt.rayDiv(availableLiquidity + totalDebt);
<<<<<<< HEAD
    uint256 supplyUtilizationRate = totalDebt == 0
      ? 0
      : totalDebt.rayDiv(availableLiquidity + reserve.unbacked + totalDebt);

    //if the utilization rate is more than the threshold and liquidity rate less than the maximum allowed based
    // on the max variable borrow rate, we allow rebalancing of the stable rate positions.
=======

    //if the utilization rate is more than the threshold and liquidity rate less than the maximum allowed based
    // on the max variable borrow rate, we allow rebalancing of the stable rate positions.

>>>>>>> 34145bf3
    uint256 currentLiquidityRate = reserveCache.currLiquidityRate;
    uint256 maxVariableBorrowRate = IReserveInterestRateStrategy(
      reserve.interestRateStrategyAddress
    ).getMaxVariableBorrowRate();

    uint256 maxSupplyUtilizationRate = maxVariableBorrowRate
      .rayMul(supplyUtilizationRate)
      .percentMul(PercentageMath.PERCENTAGE_FACTOR - reserveCache.reserveFactor);

    require(
      borrowUtilizationRate >= REBALANCE_UP_MAXIMUM_BORROW_UTILIZATION_RATE &&
        currentLiquidityRate <=
<<<<<<< HEAD
        maxSupplyUtilizationRate.percentMul(REBALANCE_UP_MAXIMUM_LIQUIDITY_RATE_FACTOR),
      Errors.P_INTEREST_RATE_REBALANCE_CONDITIONS_NOT_MET
=======
        maxVariableBorrowRate.percentMul(REBALANCE_UP_MAXIMUM_VARIABLE_RATE_FACTOR),
      Errors.INTEREST_RATE_REBALANCE_CONDITIONS_NOT_MET
>>>>>>> 34145bf3
    );
  }

  /**
   * @notice Validates the action of setting an asset as collateral.
   * @param reserveCache The cached data of the reserve
   * @param userBalance The balance of the user
   */
  function validateSetUseReserveAsCollateral(
    DataTypes.ReserveCache memory reserveCache,
    uint256 userBalance
  ) internal pure {
<<<<<<< HEAD
    require(userBalance > 0, Errors.VL_UNDERLYING_BALANCE_NOT_GREATER_THAN_0);

    (bool isActive, , , , bool isPaused) = reserveCache.reserveConfiguration.getFlags();
    require(isActive, Errors.VL_NO_ACTIVE_RESERVE);
    require(!isPaused, Errors.VL_RESERVE_PAUSED);
=======
    require(userBalance > 0, Errors.UNDERLYING_BALANCE_ZERO);

    (bool isActive, , , , bool isPaused) = reserveCache.reserveConfiguration.getFlags();
    require(isActive, Errors.RESERVE_INACTIVE);
    require(!isPaused, Errors.RESERVE_PAUSED);
>>>>>>> 34145bf3
  }

  /**
   * @notice Validates a flashloan action.
   * @param assets The assets being flash-borrowed
   * @param amounts The amounts for each asset being borrowed
   * @param reservesData The state of all the reserves
   */
  function validateFlashloan(
    address[] memory assets,
    uint256[] memory amounts,
    mapping(address => DataTypes.ReserveData) storage reservesData
  ) internal view {
    require(assets.length == amounts.length, Errors.INCONSISTENT_FLASHLOAN_PARAMS);
    for (uint256 i = 0; i < assets.length; i++) {
      DataTypes.ReserveConfigurationMap memory configuration = reservesData[assets[i]]
        .configuration;
      require(!configuration.getPaused(), Errors.RESERVE_PAUSED);
      require(configuration.getActive(), Errors.RESERVE_INACTIVE);
    }
  }

  /**
   * @notice Validates a flashloan action.
   * @param reserve The state of the reserve
   */
  function validateFlashloanSimple(DataTypes.ReserveData storage reserve) internal view {
    DataTypes.ReserveConfigurationMap memory configuration = reserve.configuration;
    require(!configuration.getPaused(), Errors.RESERVE_PAUSED);
    require(configuration.getActive(), Errors.RESERVE_INACTIVE);
  }

  struct ValidateLiquidationCallLocalVars {
    bool collateralReserveActive;
    bool collateralReservePaused;
    bool principalReserveActive;
    bool principalReservePaused;
    bool isCollateralEnabled;
  }

  /**
   * @notice Validates the liquidation action.
   * @param userConfig The user configuration mapping
   * @param collateralReserve The reserve data of the collateral
   * @param params Additional parameters needed for the validation
   */
  function validateLiquidationCall(
    DataTypes.UserConfigurationMap storage userConfig,
    DataTypes.ReserveData storage collateralReserve,
    DataTypes.ValidateLiquidationCallParams memory params
  ) internal view {
    ValidateLiquidationCallLocalVars memory vars;

    (vars.collateralReserveActive, , , , vars.collateralReservePaused) = collateralReserve
      .configuration
      .getFlags();

    (vars.principalReserveActive, , , , vars.principalReservePaused) = params
      .debtReserveCache
      .reserveConfiguration
      .getFlags();

    require(vars.collateralReserveActive && vars.principalReserveActive, Errors.RESERVE_INACTIVE);
    require(!vars.collateralReservePaused && !vars.principalReservePaused, Errors.RESERVE_PAUSED);

    require(
      params.priceOracleSentinel == address(0) ||
        params.healthFactor < MINIMUM_HEALTH_FACTOR_LIQUIDATION_THRESHOLD ||
        IPriceOracleSentinel(params.priceOracleSentinel).isLiquidationAllowed(),
      Errors.PRICE_ORACLE_SENTINEL_CHECK_FAILED
    );

    require(
      params.healthFactor < HEALTH_FACTOR_LIQUIDATION_THRESHOLD,
      Errors.HEALTH_FACTOR_NOT_BELOW_THRESHOLD
    );

    vars.isCollateralEnabled =
      collateralReserve.configuration.getLiquidationThreshold() > 0 &&
      userConfig.isUsingAsCollateral(collateralReserve.id);

    //if collateral isn't enabled as collateral by user, it cannot be liquidated
    require(vars.isCollateralEnabled, Errors.COLLATERAL_CANNOT_BE_LIQUIDATED);
    require(params.totalDebt > 0, Errors.SPECIFIED_CURRENCY_NOT_BORROWED_BY_USER);
  }

  /**
   * @notice Validates the health factor of a user.
   * @param reservesData The state of all the reserves
   * @param reserves The addresses of all the active reserves
   * @param eModeCategories The configuration of all the efficiency mode categories
   * @param userConfig The state of the user for the specific reserve
   * @param user The user to validate health factor of
   * @param userEModeCategory The users active efficiency mode category
   * @param reservesCount The number of available reserves
   * @param oracle The price oracle
   */
  function validateHealthFactor(
    mapping(address => DataTypes.ReserveData) storage reservesData,
    mapping(uint256 => address) storage reserves,
    mapping(uint8 => DataTypes.EModeCategory) storage eModeCategories,
    DataTypes.UserConfigurationMap memory userConfig,
    address user,
    uint8 userEModeCategory,
    uint256 reservesCount,
    address oracle
  ) internal view returns (uint256, bool) {
    (, , , , uint256 healthFactor, bool hasZeroLtvCollateral) = GenericLogic
      .calculateUserAccountData(
        reservesData,
        reserves,
        eModeCategories,
        DataTypes.CalculateUserAccountDataParams({
          userConfig: userConfig,
          reservesCount: reservesCount,
          user: user,
          oracle: oracle,
          userEModeCategory: userEModeCategory
        })
      );

    require(
      healthFactor >= HEALTH_FACTOR_LIQUIDATION_THRESHOLD,
      Errors.HEALTH_FACTOR_LOWER_THAN_LIQUIDATION_THRESHOLD
    );

    return (healthFactor, hasZeroLtvCollateral);
  }

<<<<<<< HEAD
  struct ValidateHFAndLtvLocalVars {
    uint256 assetLtv;
    bool hasZeroLtvCollateral;
  }

=======
>>>>>>> 34145bf3
  /**
   * @notice Validates the health factor of a user and the ltv of the asset being withdrawn.
   * @param reservesData The state of all the reserves
   * @param reserves The addresses of all the active reserves
   * @param eModeCategories The configuration of all the efficiency mode categories
   * @param userConfig The state of the user for the specific reserve
   * @param asset The asset for which the ltv will be validated
   * @param from The user from which the aTokens are being transferred
   * @param reservesCount The number of available reserves
   * @param oracle The price oracle
   * @param userEModeCategory The users active efficiency mode category
   */
  function validateHFAndLtv(
    mapping(address => DataTypes.ReserveData) storage reservesData,
    mapping(uint256 => address) storage reserves,
    mapping(uint8 => DataTypes.EModeCategory) storage eModeCategories,
    DataTypes.UserConfigurationMap memory userConfig,
    address asset,
    address from,
    uint256 reservesCount,
    address oracle,
    uint8 userEModeCategory
  ) internal view {
<<<<<<< HEAD
    ValidateHFAndLtvLocalVars memory vars;
    DataTypes.ReserveData memory reserve = reservesData[asset];

    (, vars.hasZeroLtvCollateral) = validateHealthFactor(
=======
    DataTypes.ReserveData memory reserve = reservesData[asset];

    (, bool hasZeroLtvCollateral) = validateHealthFactor(
>>>>>>> 34145bf3
      reservesData,
      reserves,
      eModeCategories,
      userConfig,
      from,
      userEModeCategory,
      reservesCount,
      oracle
    );
<<<<<<< HEAD
    vars.assetLtv = reserve.configuration.getLtv();
    require(vars.assetLtv == 0 || !vars.hasZeroLtvCollateral, Errors.VL_LTV_VALIDATION_FAILED);
=======

    require(
      !hasZeroLtvCollateral || reserve.configuration.getLtv() == 0,
      Errors.LTV_VALIDATION_FAILED
    );
>>>>>>> 34145bf3
  }

  /**
   * @notice Validates a transfer action.
   * @param reserve The reserve object
   */
  function validateTransfer(DataTypes.ReserveData storage reserve) internal view {
    require(!reserve.configuration.getPaused(), Errors.RESERVE_PAUSED);
  }

  /**
   * @notice Validates a drop reserve action.
<<<<<<< HEAD
=======
   * @param reserves a mapping storing the list of reserves
>>>>>>> 34145bf3
   * @param reserve The reserve object
   * @param asset The address of the reserve's underlying asset
   **/
  function validateDropReserve(
    mapping(uint256 => address) storage reserves,
    DataTypes.ReserveData storage reserve,
    address asset
  ) internal view {
    require(asset != address(0), Errors.ZERO_ADDRESS_NOT_VALID);
    require(reserve.id != 0 || reserves[0] == asset, Errors.ASSET_NOT_LISTED);
    require(IERC20(reserve.stableDebtTokenAddress).totalSupply() == 0, Errors.STABLE_DEBT_NOT_ZERO);
    require(
      IERC20(reserve.variableDebtTokenAddress).totalSupply() == 0,
      Errors.VARIABLE_DEBT_SUPPLY_NOT_ZERO
    );
    require(IERC20(reserve.aTokenAddress).totalSupply() == 0, Errors.ATOKEN_SUPPLY_NOT_ZERO);
  }

  /**
   * @notice Validates the action of setting efficiency mode.
   * @param reservesData the data mapping of the reserves
   * @param reserves a mapping storing the list of reserves
   * @param eModeCategories a mapping storing configurations for all efficiency mode categories
   * @param userConfig the user configuration
   * @param reservesCount The total number of valid reserves
   * @param categoryId The id of the category
   **/
  function validateSetUserEMode(
    mapping(address => DataTypes.ReserveData) storage reservesData,
    mapping(uint256 => address) storage reserves,
    mapping(uint8 => DataTypes.EModeCategory) storage eModeCategories,
    DataTypes.UserConfigurationMap memory userConfig,
    uint256 reservesCount,
    uint8 categoryId
  ) internal view {
    // category is invalid if the liq threshold is not set
    require(
      categoryId == 0 || eModeCategories[categoryId].liquidationThreshold > 0,
      Errors.INCONSISTENT_EMODE_CATEGORY
    );

    //eMode can always be enabled if the user hasn't supplied anything
    if (userConfig.isEmpty()) {
      return;
    }

    // if user is trying to set another category than default we require that
    // either the user is not borrowing, or it's borrowing assets of categoryId
    if (categoryId > 0) {
      unchecked {
        for (uint256 i = 0; i < reservesCount; i++) {
          if (userConfig.isBorrowing(i)) {
            DataTypes.ReserveConfigurationMap memory configuration = reservesData[reserves[i]]
              .configuration;
            require(
              configuration.getEModeCategory() == categoryId,
              Errors.INCONSISTENT_EMODE_CATEGORY
            );
          }
        }
      }
    }
  }

  /**
   * @notice Validates if an asset can be activated as collateral in supply/transfer/set as collateral/mint unbacked/liquidate
   * @dev This is used to ensure that the constraints for isolated assets are respected by all the actions that generate transfers of aTokens
   * @param reservesData the data mapping of the reserves
   * @param reserves a mapping storing the list of reserves
   * @param userConfig the user configuration
   * @param asset The address of the asset being validated as collateral
   * @return True if the asset can be activated as collateral, false otherwise
   **/
  function validateUseAsCollateral(
    mapping(address => DataTypes.ReserveData) storage reservesData,
    mapping(uint256 => address) storage reserves,
    DataTypes.UserConfigurationMap storage userConfig,
    address asset
  ) internal view returns (bool) {
    if (!userConfig.isUsingAsCollateralAny()) {
      return true;
    }

    (bool isolationModeActive, , ) = userConfig.getIsolationModeState(reservesData, reserves);
    DataTypes.ReserveConfigurationMap memory configuration = reservesData[asset].configuration;

    return (!isolationModeActive && configuration.getDebtCeiling() == 0);
  }
}<|MERGE_RESOLUTION|>--- conflicted
+++ resolved
@@ -35,15 +35,9 @@
   using UserConfiguration for DataTypes.UserConfigurationMap;
   using Address for address;
 
-<<<<<<< HEAD
   // Factor to apply to the maximum supply utilization rate to calculate the maximum liquidity rate allowed, expressed in bps
   // A factor of 4000 results in 40%
   uint256 public constant REBALANCE_UP_MAXIMUM_LIQUIDITY_RATE_FACTOR = 4000;
-=======
-  // Factor to apply to the maximum variable borrow to calculate the maximum liquidity rate allowed, expressed in bps
-  // A factor of 4000 results in 40%
-  uint256 public constant REBALANCE_UP_MAXIMUM_VARIABLE_RATE_FACTOR = 4000;
->>>>>>> 34145bf3
 
   // Maximum borrow utilization rate allowed, expressed in ray
   // A rate of 0.95e27 results in 95%
@@ -65,24 +59,14 @@
     internal
     view
   {
-<<<<<<< HEAD
-    require(amount != 0, Errors.VL_INVALID_AMOUNT);
-=======
     require(amount != 0, Errors.INVALID_AMOUNT);
->>>>>>> 34145bf3
 
     (bool isActive, bool isFrozen, , , bool isPaused) = reserveCache
       .reserveConfiguration
       .getFlags();
-<<<<<<< HEAD
-    require(isActive, Errors.VL_NO_ACTIVE_RESERVE);
-    require(!isPaused, Errors.VL_RESERVE_PAUSED);
-    require(!isFrozen, Errors.VL_RESERVE_FROZEN);
-=======
     require(isActive, Errors.RESERVE_INACTIVE);
     require(!isPaused, Errors.RESERVE_PAUSED);
     require(!isFrozen, Errors.RESERVE_FROZEN);
->>>>>>> 34145bf3
 
     uint256 supplyCap = reserveCache.reserveConfiguration.getSupplyCap();
     require(
@@ -91,11 +75,7 @@
           reserveCache.nextLiquidityIndex
         ) + amount) <=
         supplyCap * (10**reserveCache.reserveConfiguration.getDecimals()),
-<<<<<<< HEAD
-      Errors.VL_SUPPLY_CAP_EXCEEDED
-=======
       Errors.SUPPLY_CAP_EXCEEDED
->>>>>>> 34145bf3
     );
   }
 
@@ -153,11 +133,7 @@
     mapping(uint8 => DataTypes.EModeCategory) storage eModeCategories,
     DataTypes.ValidateBorrowParams memory params
   ) internal view {
-<<<<<<< HEAD
-    require(params.amount != 0, Errors.VL_INVALID_AMOUNT);
-=======
     require(params.amount != 0, Errors.INVALID_AMOUNT);
->>>>>>> 34145bf3
 
     ValidateBorrowLocalVars memory vars;
 
@@ -169,17 +145,10 @@
       vars.isPaused
     ) = params.reserveCache.reserveConfiguration.getFlags();
 
-<<<<<<< HEAD
-    require(vars.isActive, Errors.VL_NO_ACTIVE_RESERVE);
-    require(!vars.isPaused, Errors.VL_RESERVE_PAUSED);
-    require(!vars.isFrozen, Errors.VL_RESERVE_FROZEN);
-    require(vars.borrowingEnabled, Errors.VL_BORROWING_NOT_ENABLED);
-=======
     require(vars.isActive, Errors.RESERVE_INACTIVE);
     require(!vars.isPaused, Errors.RESERVE_PAUSED);
     require(!vars.isFrozen, Errors.RESERVE_FROZEN);
     require(vars.borrowingEnabled, Errors.BORROWING_NOT_ENABLED);
->>>>>>> 34145bf3
 
     require(
       params.priceOracleSentinel == address(0) ||
@@ -333,14 +302,6 @@
     uint256 stableDebt,
     uint256 variableDebt
   ) internal view {
-<<<<<<< HEAD
-    require(amountSent > 0, Errors.VL_INVALID_AMOUNT);
-
-    (bool isActive, , , , bool isPaused) = reserveCache.reserveConfiguration.getFlags();
-    require(isActive, Errors.VL_NO_ACTIVE_RESERVE);
-    require(!isPaused, Errors.VL_RESERVE_PAUSED);
-
-=======
     require(amountSent > 0, Errors.INVALID_AMOUNT);
     require(
       amountSent != type(uint256).max || msg.sender == onBehalfOf,
@@ -351,7 +312,6 @@
     require(isActive, Errors.RESERVE_INACTIVE);
     require(!isPaused, Errors.RESERVE_PAUSED);
 
->>>>>>> 34145bf3
     uint256 variableDebtPreviousIndex = IScaledBalanceToken(reserveCache.variableDebtTokenAddress)
       .getPreviousIndex(onBehalfOf);
 
@@ -393,15 +353,9 @@
     (bool isActive, bool isFrozen, , bool stableRateEnabled, bool isPaused) = reserveCache
       .reserveConfiguration
       .getFlags();
-<<<<<<< HEAD
-    require(isActive, Errors.VL_NO_ACTIVE_RESERVE);
-    require(!isPaused, Errors.VL_RESERVE_PAUSED);
-    require(!isFrozen, Errors.VL_RESERVE_FROZEN);
-=======
     require(isActive, Errors.RESERVE_INACTIVE);
     require(!isPaused, Errors.RESERVE_PAUSED);
     require(!isFrozen, Errors.RESERVE_FROZEN);
->>>>>>> 34145bf3
 
     if (currentRateMode == DataTypes.InterestRateMode.STABLE) {
       require(stableDebt > 0, Errors.NO_OUTSTANDING_STABLE_DEBT);
@@ -445,13 +399,8 @@
     address aTokenAddress
   ) internal view {
     (bool isActive, , , , bool isPaused) = reserveCache.reserveConfiguration.getFlags();
-<<<<<<< HEAD
-    require(isActive, Errors.VL_NO_ACTIVE_RESERVE);
-    require(!isPaused, Errors.VL_RESERVE_PAUSED);
-=======
     require(isActive, Errors.RESERVE_INACTIVE);
     require(!isPaused, Errors.RESERVE_PAUSED);
->>>>>>> 34145bf3
 
     //if the utilization rate is below the threshold, no rebalances are needed
     uint256 totalDebt = (stableDebtToken.totalSupply() + variableDebtToken.totalSupply())
@@ -460,19 +409,12 @@
     uint256 borrowUtilizationRate = totalDebt == 0
       ? 0
       : totalDebt.rayDiv(availableLiquidity + totalDebt);
-<<<<<<< HEAD
     uint256 supplyUtilizationRate = totalDebt == 0
       ? 0
       : totalDebt.rayDiv(availableLiquidity + reserve.unbacked + totalDebt);
 
     //if the utilization rate is more than the threshold and liquidity rate less than the maximum allowed based
     // on the max variable borrow rate, we allow rebalancing of the stable rate positions.
-=======
-
-    //if the utilization rate is more than the threshold and liquidity rate less than the maximum allowed based
-    // on the max variable borrow rate, we allow rebalancing of the stable rate positions.
-
->>>>>>> 34145bf3
     uint256 currentLiquidityRate = reserveCache.currLiquidityRate;
     uint256 maxVariableBorrowRate = IReserveInterestRateStrategy(
       reserve.interestRateStrategyAddress
@@ -485,13 +427,8 @@
     require(
       borrowUtilizationRate >= REBALANCE_UP_MAXIMUM_BORROW_UTILIZATION_RATE &&
         currentLiquidityRate <=
-<<<<<<< HEAD
         maxSupplyUtilizationRate.percentMul(REBALANCE_UP_MAXIMUM_LIQUIDITY_RATE_FACTOR),
-      Errors.P_INTEREST_RATE_REBALANCE_CONDITIONS_NOT_MET
-=======
-        maxVariableBorrowRate.percentMul(REBALANCE_UP_MAXIMUM_VARIABLE_RATE_FACTOR),
       Errors.INTEREST_RATE_REBALANCE_CONDITIONS_NOT_MET
->>>>>>> 34145bf3
     );
   }
 
@@ -504,19 +441,11 @@
     DataTypes.ReserveCache memory reserveCache,
     uint256 userBalance
   ) internal pure {
-<<<<<<< HEAD
-    require(userBalance > 0, Errors.VL_UNDERLYING_BALANCE_NOT_GREATER_THAN_0);
-
-    (bool isActive, , , , bool isPaused) = reserveCache.reserveConfiguration.getFlags();
-    require(isActive, Errors.VL_NO_ACTIVE_RESERVE);
-    require(!isPaused, Errors.VL_RESERVE_PAUSED);
-=======
     require(userBalance > 0, Errors.UNDERLYING_BALANCE_ZERO);
 
     (bool isActive, , , , bool isPaused) = reserveCache.reserveConfiguration.getFlags();
     require(isActive, Errors.RESERVE_INACTIVE);
     require(!isPaused, Errors.RESERVE_PAUSED);
->>>>>>> 34145bf3
   }
 
   /**
@@ -646,14 +575,6 @@
     return (healthFactor, hasZeroLtvCollateral);
   }
 
-<<<<<<< HEAD
-  struct ValidateHFAndLtvLocalVars {
-    uint256 assetLtv;
-    bool hasZeroLtvCollateral;
-  }
-
-=======
->>>>>>> 34145bf3
   /**
    * @notice Validates the health factor of a user and the ltv of the asset being withdrawn.
    * @param reservesData The state of all the reserves
@@ -677,16 +598,9 @@
     address oracle,
     uint8 userEModeCategory
   ) internal view {
-<<<<<<< HEAD
-    ValidateHFAndLtvLocalVars memory vars;
     DataTypes.ReserveData memory reserve = reservesData[asset];
 
-    (, vars.hasZeroLtvCollateral) = validateHealthFactor(
-=======
-    DataTypes.ReserveData memory reserve = reservesData[asset];
-
     (, bool hasZeroLtvCollateral) = validateHealthFactor(
->>>>>>> 34145bf3
       reservesData,
       reserves,
       eModeCategories,
@@ -696,16 +610,11 @@
       reservesCount,
       oracle
     );
-<<<<<<< HEAD
-    vars.assetLtv = reserve.configuration.getLtv();
-    require(vars.assetLtv == 0 || !vars.hasZeroLtvCollateral, Errors.VL_LTV_VALIDATION_FAILED);
-=======
 
     require(
       !hasZeroLtvCollateral || reserve.configuration.getLtv() == 0,
       Errors.LTV_VALIDATION_FAILED
     );
->>>>>>> 34145bf3
   }
 
   /**
@@ -718,10 +627,7 @@
 
   /**
    * @notice Validates a drop reserve action.
-<<<<<<< HEAD
-=======
    * @param reserves a mapping storing the list of reserves
->>>>>>> 34145bf3
    * @param reserve The reserve object
    * @param asset The address of the reserve's underlying asset
    **/
