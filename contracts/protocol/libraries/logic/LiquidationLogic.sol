// SPDX-License-Identifier: agpl-3.0
pragma solidity 0.8.6;

import {IERC20} from '../../../dependencies/openzeppelin/contracts//IERC20.sol';
<<<<<<< HEAD
import {IAToken} from '../../../interfaces/IAToken.sol';
import {IStableDebtToken} from '../../../interfaces/IStableDebtToken.sol';
import {IVariableDebtToken} from '../../../interfaces/IVariableDebtToken.sol';
import {IPriceOracleGetter} from '../../../interfaces/IPriceOracleGetter.sol';
import {VersionedInitializable} from '../../libraries/aave-upgradeability/VersionedInitializable.sol';
import {ReserveLogic} from '../../libraries/logic/ReserveLogic.sol';
import {Helpers} from '../../libraries/helpers/Helpers.sol';
import {WadRayMath} from '../../libraries/math/WadRayMath.sol';
import {PercentageMath} from '../../libraries/math/PercentageMath.sol';
=======
>>>>>>> 896e19ec
import {SafeERC20} from '../../../dependencies/openzeppelin/contracts/SafeERC20.sol';
import {VersionedInitializable} from '../../libraries/aave-upgradeability/VersionedInitializable.sol';
import {PercentageMath} from '../../libraries/math/PercentageMath.sol';
import {WadRayMath} from '../../libraries/math/WadRayMath.sol';
import {Helpers} from '../../libraries/helpers/Helpers.sol';
import {Errors} from '../../libraries/helpers/Errors.sol';
import {DataTypes} from '../../libraries/types/DataTypes.sol';
import {ReserveLogic} from '../../libraries/logic/ReserveLogic.sol';
import {ValidationLogic} from '../../libraries/logic/ValidationLogic.sol';
import {UserConfiguration} from '../../libraries/configuration/UserConfiguration.sol';
import {ReserveConfiguration} from '../../libraries/configuration/ReserveConfiguration.sol';
import {IAToken} from '../../../interfaces/IAToken.sol';
import {IStableDebtToken} from '../../../interfaces/IStableDebtToken.sol';
import {IVariableDebtToken} from '../../../interfaces/IVariableDebtToken.sol';
import {IPriceOracleGetter} from '../../../interfaces/IPriceOracleGetter.sol';

/**
 * @title LiquidationLogic library
 * @author Aave
 * @notice Implements actions involving management of collateral in the protocol, the main one being the liquidations
 **/
library LiquidationLogic {
  using WadRayMath for uint256;
  using PercentageMath for uint256;
  using ReserveLogic for DataTypes.ReserveCache;
  using ReserveLogic for DataTypes.ReserveData;
  using UserConfiguration for DataTypes.UserConfigurationMap;
  using ReserveConfiguration for DataTypes.ReserveConfigurationMap;
  using SafeERC20 for IERC20;

  // See `IPool` for descriptions
  event ReserveUsedAsCollateralEnabled(address indexed reserve, address indexed user);
  event ReserveUsedAsCollateralDisabled(address indexed reserve, address indexed user);
  event LiquidationCall(
    address indexed collateralAsset,
    address indexed debtAsset,
    address indexed user,
    uint256 debtToCover,
    uint256 liquidatedCollateralAmount,
    address liquidator,
    bool receiveAToken
  );

  uint256 internal constant LIQUIDATION_CLOSE_FACTOR_PERCENT = 5000;

  struct LiquidationCallLocalVars {
    uint256 userCollateralBalance;
    uint256 userStableDebt;
    uint256 userVariableDebt;
    uint256 maxLiquidatableDebt;
    uint256 actualDebtToLiquidate;
    uint256 liquidationRatio;
    uint256 userStableRate;
    uint256 maxCollateralToLiquidate;
    uint256 debtAmountNeeded;
    uint256 healthFactor;
    uint256 liquidatorPreviousATokenBalance;
    IAToken collateralAtoken;
    IPriceOracleGetter oracle;
    bool isCollateralEnabled;
    DataTypes.InterestRateMode borrowRateMode;
    uint256 errorCode;
    string errorMsg;
    DataTypes.ReserveCache debtReserveCache;
<<<<<<< HEAD
=======
    uint256 liquidationProtocolFeeAmount;
>>>>>>> 896e19ec
  }

  /**
   * @dev Function to liquidate a position if its Health Factor drops below 1. The caller (liquidator)
   * covers `debtToCover` amount of debt of the user getting liquidated, and receives
   * a proportionally amount of the `collateralAsset` plus a bonus to cover market risk
   **/
  function executeLiquidationCall(
    mapping(address => DataTypes.ReserveData) storage reserves,
    mapping(address => DataTypes.UserConfigurationMap) storage usersConfig,
    mapping(uint256 => address) storage reservesList,
    DataTypes.ExecuteLiquidationCallParams memory params
  ) external {
    LiquidationCallLocalVars memory vars;

    DataTypes.ReserveData storage collateralReserve = reserves[params.collateralAsset];
    DataTypes.ReserveData storage debtReserve = reserves[params.debtAsset];
    DataTypes.UserConfigurationMap storage userConfig = usersConfig[params.user];
    vars.debtReserveCache = debtReserve.cache();

    (vars.userStableDebt, vars.userVariableDebt) = Helpers.getUserCurrentDebt(
      params.user,
      debtReserve
    );
    vars.oracle = IPriceOracleGetter(params.priceOracle);

    ValidationLogic.validateLiquidationCall(
      collateralReserve,
      vars.debtReserveCache,
      vars.userStableDebt + vars.userVariableDebt,
      params.user,
      reserves,
      userConfig,
      reservesList,
      params.reservesCount,
      params.priceOracle
    );

    vars.collateralAtoken = IAToken(collateralReserve.aTokenAddress);
    vars.userCollateralBalance = vars.collateralAtoken.balanceOf(params.user);

    vars.maxLiquidatableDebt = (vars.userStableDebt + vars.userVariableDebt).percentMul(
      LIQUIDATION_CLOSE_FACTOR_PERCENT
    );

    vars.actualDebtToLiquidate = params.debtToCover > vars.maxLiquidatableDebt
      ? vars.maxLiquidatableDebt
      : params.debtToCover;

    (
      vars.maxCollateralToLiquidate,
      vars.debtAmountNeeded,
      vars.liquidationProtocolFeeAmount
    ) = _calculateAvailableCollateralToLiquidate(
      collateralReserve,
      vars.debtReserveCache,
      params.collateralAsset,
      params.debtAsset,
      vars.actualDebtToLiquidate,
      vars.userCollateralBalance,
      vars.oracle
    );

    // If debtAmountNeeded < actualDebtToLiquidate, there isn't enough
    // collateral to cover the actual amount that is being liquidated, hence we liquidate
    // a smaller amount

    if (vars.debtAmountNeeded < vars.actualDebtToLiquidate) {
      vars.actualDebtToLiquidate = vars.debtAmountNeeded;
    }

    debtReserve.updateState(vars.debtReserveCache);

    if (vars.userVariableDebt >= vars.actualDebtToLiquidate) {
      vars.debtReserveCache.nextScaledVariableDebt = IVariableDebtToken(
        vars.debtReserveCache.variableDebtTokenAddress
      ).burn(
          params.user,
          vars.actualDebtToLiquidate,
          vars.debtReserveCache.nextVariableBorrowIndex
        );

      debtReserve.updateInterestRates(
        vars.debtReserveCache,
        params.debtAsset,
        vars.actualDebtToLiquidate,
        0
      );
<<<<<<< HEAD
=======
      vars.debtReserveCache.refreshDebt(0, 0, 0, vars.actualDebtToLiquidate);
      debtReserve.updateInterestRates(
        vars.debtReserveCache,
        params.debtAsset,
        vars.actualDebtToLiquidate,
        0
      );
>>>>>>> 896e19ec
    } else {
      // If the user doesn't have variable debt, no need to try to burn variable debt tokens
      if (vars.userVariableDebt > 0) {
        vars.debtReserveCache.nextScaledVariableDebt = IVariableDebtToken(
          vars.debtReserveCache.variableDebtTokenAddress
        ).burn(params.user, vars.userVariableDebt, vars.debtReserveCache.nextVariableBorrowIndex);
      }
      (
        vars.debtReserveCache.nextTotalStableDebt,
        vars.debtReserveCache.nextAvgStableBorrowRate
      ) = IStableDebtToken(vars.debtReserveCache.stableDebtTokenAddress).burn(
        params.user,
        vars.actualDebtToLiquidate - vars.userVariableDebt
      );

      debtReserve.updateInterestRates(
        vars.debtReserveCache,
        params.debtAsset,
        vars.actualDebtToLiquidate,
        0
      );
    }

    if (params.receiveAToken) {
      vars.liquidatorPreviousATokenBalance = IERC20(vars.collateralAtoken).balanceOf(msg.sender);
      vars.collateralAtoken.transferOnLiquidation(
        params.user,
        msg.sender,
        vars.maxCollateralToLiquidate
      );

      if (vars.liquidatorPreviousATokenBalance == 0) {
        DataTypes.UserConfigurationMap storage liquidatorConfig = usersConfig[msg.sender];
        liquidatorConfig.setUsingAsCollateral(collateralReserve.id, true);
        emit ReserveUsedAsCollateralEnabled(params.collateralAsset, msg.sender);
      }
    } else {
      DataTypes.ReserveCache memory collateralReserveCache = collateralReserve.cache();
      collateralReserve.updateState(collateralReserveCache);
      collateralReserve.updateInterestRates(
        collateralReserveCache,
        params.collateralAsset,
        0,
        vars.maxCollateralToLiquidate
      );

      // Burn the equivalent amount of aToken, sending the underlying to the liquidator
      vars.collateralAtoken.burn(
        params.user,
        msg.sender,
        vars.maxCollateralToLiquidate,
        collateralReserveCache.nextLiquidityIndex
      );
    }

    // Transfer fee to treasury if it is non-zero
    if (vars.liquidationProtocolFeeAmount > 0) {
      vars.collateralAtoken.transferOnLiquidation(
        params.user,
        vars.collateralAtoken.RESERVE_TREASURY_ADDRESS(),
        vars.liquidationProtocolFeeAmount
      );
    }

    // If the collateral being liquidated is equal to the user balance,
    // we set the currency as not being used as collateral anymore
    if (vars.maxCollateralToLiquidate == vars.userCollateralBalance) {
      userConfig.setUsingAsCollateral(collateralReserve.id, false);
      emit ReserveUsedAsCollateralDisabled(params.collateralAsset, params.user);
    }

    // Transfers the debt asset being repaid to the aToken, where the liquidity is kept
    IERC20(params.debtAsset).safeTransferFrom(
      msg.sender,
      vars.debtReserveCache.aTokenAddress,
      vars.actualDebtToLiquidate
    );

    emit LiquidationCall(
      params.collateralAsset,
      params.debtAsset,
      params.user,
      vars.actualDebtToLiquidate,
      vars.maxCollateralToLiquidate,
      msg.sender,
      params.receiveAToken
    );
  }

  struct AvailableCollateralToLiquidateLocalVars {
    uint256 userCompoundedBorrowBalance;
    uint256 liquidationBonus;
    uint256 collateralPrice;
    uint256 debtAssetPrice;
    uint256 maxCollateralToLiquidate;
    uint256 baseCollateral;
    uint256 bonusCollateral;
    uint256 debtAssetDecimals;
    uint256 collateralDecimals;
    uint256 collateralAssetUnit;
    uint256 debtAssetUnit;
    uint256 collateralAmount;
    uint256 debtAmountNeeded;
    uint256 liquidationProtocolFeePercentage;
    uint256 liquidationProtocolFee;
  }

  /**
   * @notice Calculates how much of a specific collateral can be liquidated, given
   * a certain amount of debt asset.
   * @dev This function needs to be called after all the checks to validate the liquidation have been performed,
   *   otherwise it might fail.
   * @param collateralReserve The data of the collateral reserve
   * @param debtReserveCache The cached data of the debt reserve
   * @param collateralAsset The address of the underlying asset used as collateral, to receive as result of the liquidation
   * @param debtAsset The address of the underlying borrowed asset to be repaid with the liquidation
   * @param debtToCover The debt amount of borrowed `asset` the liquidator wants to cover
   * @param userCollateralBalance The collateral balance for the specific `collateralAsset` of the user being liquidated
   * @return The maximum amount that is possible to liquidate given all the liquidation constraints (user balance, close factor)
   * @return The amount to repay with the liquidation
   **/
  function _calculateAvailableCollateralToLiquidate(
    DataTypes.ReserveData storage collateralReserve,
    DataTypes.ReserveCache memory debtReserveCache,
    address collateralAsset,
    address debtAsset,
    uint256 debtToCover,
    uint256 userCollateralBalance,
    IPriceOracleGetter oracle
  )
    internal
    view
    returns (
      uint256,
      uint256,
      uint256
    )
  {
    AvailableCollateralToLiquidateLocalVars memory vars;

    vars.collateralPrice = oracle.getAssetPrice(collateralAsset);
    vars.debtAssetPrice = oracle.getAssetPrice(debtAsset);

    (, , vars.liquidationBonus, vars.collateralDecimals, ) = collateralReserve
      .configuration
      .getParams();
    vars.debtAssetDecimals = debtReserveCache.reserveConfiguration.getDecimalsMemory();
    unchecked {
      vars.collateralAssetUnit = 10**vars.collateralDecimals;
      vars.debtAssetUnit = 10**vars.debtAssetDecimals;
    }

    vars.liquidationProtocolFeePercentage = collateralReserve
      .configuration
      .getLiquidationProtocolFee();

    // This is the base collateral to liqudate based on the given debt to cover
    vars.baseCollateral =
      ((vars.debtAssetPrice * debtToCover * vars.collateralAssetUnit)) /
      (vars.collateralPrice * vars.debtAssetUnit);

<<<<<<< HEAD
    if (vars.maxAmountCollateralToLiquidate > userCollateralBalance) {
      collateralAmount = userCollateralBalance;
      debtAmountNeeded = ((vars.collateralPrice * collateralAmount * vars.debtAssetUnit) /
        (vars.debtAssetPrice * vars.collateralAssetUnit)).percentDiv(vars.liquidationBonus);
=======
    vars.bonusCollateral =
      vars.baseCollateral.percentMul(vars.liquidationBonus) -
      vars.baseCollateral;

    vars.maxCollateralToLiquidate = vars.baseCollateral + vars.bonusCollateral;

    if (vars.maxCollateralToLiquidate > userCollateralBalance) {
      vars.collateralAmount = userCollateralBalance;
      vars.debtAmountNeeded = ((vars.collateralPrice * vars.collateralAmount * vars.debtAssetUnit) /
        (vars.debtAssetPrice * vars.collateralAssetUnit)).percentDiv(vars.liquidationBonus);

      if (vars.liquidationProtocolFeePercentage > 0) {
        vars.bonusCollateral = vars.collateralAmount.percentDiv(vars.liquidationBonus);
      }
>>>>>>> 896e19ec
    } else {
      vars.collateralAmount = vars.maxCollateralToLiquidate;
      vars.debtAmountNeeded = debtToCover;
    }

    if (vars.liquidationProtocolFeePercentage > 0) {
      vars.liquidationProtocolFee = vars.bonusCollateral.percentMul(
        vars.liquidationProtocolFeePercentage
      );
      return (
        vars.collateralAmount - vars.liquidationProtocolFee,
        vars.debtAmountNeeded,
        vars.liquidationProtocolFee
      );
    }
    return (vars.collateralAmount, vars.debtAmountNeeded, 0);
  }
}<|MERGE_RESOLUTION|>--- conflicted
+++ resolved
@@ -2,18 +2,6 @@
 pragma solidity 0.8.6;
 
 import {IERC20} from '../../../dependencies/openzeppelin/contracts//IERC20.sol';
-<<<<<<< HEAD
-import {IAToken} from '../../../interfaces/IAToken.sol';
-import {IStableDebtToken} from '../../../interfaces/IStableDebtToken.sol';
-import {IVariableDebtToken} from '../../../interfaces/IVariableDebtToken.sol';
-import {IPriceOracleGetter} from '../../../interfaces/IPriceOracleGetter.sol';
-import {VersionedInitializable} from '../../libraries/aave-upgradeability/VersionedInitializable.sol';
-import {ReserveLogic} from '../../libraries/logic/ReserveLogic.sol';
-import {Helpers} from '../../libraries/helpers/Helpers.sol';
-import {WadRayMath} from '../../libraries/math/WadRayMath.sol';
-import {PercentageMath} from '../../libraries/math/PercentageMath.sol';
-=======
->>>>>>> 896e19ec
 import {SafeERC20} from '../../../dependencies/openzeppelin/contracts/SafeERC20.sol';
 import {VersionedInitializable} from '../../libraries/aave-upgradeability/VersionedInitializable.sol';
 import {PercentageMath} from '../../libraries/math/PercentageMath.sol';
@@ -78,10 +66,7 @@
     uint256 errorCode;
     string errorMsg;
     DataTypes.ReserveCache debtReserveCache;
-<<<<<<< HEAD
-=======
     uint256 liquidationProtocolFeeAmount;
->>>>>>> 896e19ec
   }
 
   /**
@@ -170,16 +155,6 @@
         vars.actualDebtToLiquidate,
         0
       );
-<<<<<<< HEAD
-=======
-      vars.debtReserveCache.refreshDebt(0, 0, 0, vars.actualDebtToLiquidate);
-      debtReserve.updateInterestRates(
-        vars.debtReserveCache,
-        params.debtAsset,
-        vars.actualDebtToLiquidate,
-        0
-      );
->>>>>>> 896e19ec
     } else {
       // If the user doesn't have variable debt, no need to try to burn variable debt tokens
       if (vars.userVariableDebt > 0) {
@@ -341,12 +316,6 @@
       ((vars.debtAssetPrice * debtToCover * vars.collateralAssetUnit)) /
       (vars.collateralPrice * vars.debtAssetUnit);
 
-<<<<<<< HEAD
-    if (vars.maxAmountCollateralToLiquidate > userCollateralBalance) {
-      collateralAmount = userCollateralBalance;
-      debtAmountNeeded = ((vars.collateralPrice * collateralAmount * vars.debtAssetUnit) /
-        (vars.debtAssetPrice * vars.collateralAssetUnit)).percentDiv(vars.liquidationBonus);
-=======
     vars.bonusCollateral =
       vars.baseCollateral.percentMul(vars.liquidationBonus) -
       vars.baseCollateral;
@@ -361,7 +330,6 @@
       if (vars.liquidationProtocolFeePercentage > 0) {
         vars.bonusCollateral = vars.collateralAmount.percentDiv(vars.liquidationBonus);
       }
->>>>>>> 896e19ec
     } else {
       vars.collateralAmount = vars.maxCollateralToLiquidate;
       vars.debtAmountNeeded = debtToCover;
