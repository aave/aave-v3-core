// SPDX-License-Identifier: BUSL-1.1
pragma solidity 0.8.10;

import {IERC20} from '../../../dependencies/openzeppelin/contracts//IERC20.sol';
import {GPv2SafeERC20} from '../../../dependencies/gnosis/contracts/GPv2SafeERC20.sol';
import {PercentageMath} from '../../libraries/math/PercentageMath.sol';
import {WadRayMath} from '../../libraries/math/WadRayMath.sol';
import {Helpers} from '../../libraries/helpers/Helpers.sol';
import {DataTypes} from '../../libraries/types/DataTypes.sol';
import {ReserveLogic} from './ReserveLogic.sol';
import {ValidationLogic} from './ValidationLogic.sol';
import {GenericLogic} from './GenericLogic.sol';
import {IsolationModeLogic} from './IsolationModeLogic.sol';
import {EModeLogic} from './EModeLogic.sol';
import {UserConfiguration} from '../../libraries/configuration/UserConfiguration.sol';
import {ReserveConfiguration} from '../../libraries/configuration/ReserveConfiguration.sol';
import {IAToken} from '../../../interfaces/IAToken.sol';
import {IStableDebtToken} from '../../../interfaces/IStableDebtToken.sol';
import {IVariableDebtToken} from '../../../interfaces/IVariableDebtToken.sol';
import {IPriceOracleGetter} from '../../../interfaces/IPriceOracleGetter.sol';

/**
 * @title LiquidationLogic library
 * @author Aave
 * @notice Implements actions involving management of collateral in the protocol, the main one being the liquidations
 **/
library LiquidationLogic {
  using WadRayMath for uint256;
  using PercentageMath for uint256;
  using ReserveLogic for DataTypes.ReserveCache;
  using ReserveLogic for DataTypes.ReserveData;
  using UserConfiguration for DataTypes.UserConfigurationMap;
  using ReserveConfiguration for DataTypes.ReserveConfigurationMap;
  using GPv2SafeERC20 for IERC20;

  // See `IPool` for descriptions
  event ReserveUsedAsCollateralEnabled(address indexed reserve, address indexed user);
  event ReserveUsedAsCollateralDisabled(address indexed reserve, address indexed user);
  event LiquidationCall(
    address indexed collateralAsset,
    address indexed debtAsset,
    address indexed user,
    uint256 debtToCover,
    uint256 liquidatedCollateralAmount,
    address liquidator,
    bool receiveAToken
  );

  /**
   * @dev Default percentage of borrower's debt to be repaid in a liquidation.
   * @dev Percentage applied when the users health factor is above `CLOSE_FACTOR_HF_THRESHOLD`
   * Expressed in bps, a value of 0.5e4 results in 50.00%
   */
  uint256 internal constant DEFAULT_LIQUIDATION_CLOSE_FACTOR = 0.5e4;

  /**
   * @dev Maximum percentage of borrower's debt to be repaid in a liquidation
   * @dev Percentage applied when the users health factor is below `CLOSE_FACTOR_HF_THRESHOLD`
   * Expressed in bps, a value of 1e4 results in 100.00%
   */
  uint256 public constant MAX_LIQUIDATION_CLOSE_FACTOR = 1e4;

  /**
   * @dev This constant represents below which health factor value it is possible to liquidate
   * an amount of debt corresponding to `MAX_LIQUIDATION_CLOSE_FACTOR`.
   * A value of 0.95e18 results in 0.95
   */
  uint256 public constant CLOSE_FACTOR_HF_THRESHOLD = 0.95e18;

  struct LiquidationCallLocalVars {
    uint256 userCollateralBalance;
    uint256 userVariableDebt;
    uint256 userTotalDebt;
    uint256 actualDebtToLiquidate;
    uint256 actualCollateralToLiquidate;
    uint256 liquidationBonus;
    uint256 healthFactor;
    uint256 liquidationProtocolFeeAmount;
    address collateralPriceSource;
    address debtPriceSource;
    IAToken collateralAToken;
    DataTypes.ReserveCache debtReserveCache;
  }

  /**
   * @notice Function to liquidate a position if its Health Factor drops below 1. The caller (liquidator)
   * covers `debtToCover` amount of debt of the user getting liquidated, and receives
   * a proportional amount of the `collateralAsset` plus a bonus to cover market risk
   * @dev Emits the `LiquidationCall()` event
   * @param reservesData The state of all the reserves
   * @param reservesList The addresses of all the active reserves
   * @param usersConfig The users configuration mapping that track the supplied/borrowed assets
   * @param eModeCategories The configuration of all the efficiency mode categories
   * @param params The additional parameters needed to execute the liquidation function
   **/
  function executeLiquidationCall(
    mapping(address => DataTypes.ReserveData) storage reservesData,
    mapping(uint256 => address) storage reservesList,
    mapping(address => DataTypes.UserConfigurationMap) storage usersConfig,
    mapping(uint8 => DataTypes.EModeCategory) storage eModeCategories,
    DataTypes.ExecuteLiquidationCallParams memory params
  ) external {
    LiquidationCallLocalVars memory vars;

    DataTypes.ReserveData storage collateralReserve = reservesData[params.collateralAsset];
    DataTypes.ReserveData storage debtReserve = reservesData[params.debtAsset];
    DataTypes.UserConfigurationMap storage userConfig = usersConfig[params.user];
    vars.debtReserveCache = debtReserve.cache();
    debtReserve.updateState(vars.debtReserveCache);

    (, , , , vars.healthFactor, ) = GenericLogic.calculateUserAccountData(
      reservesData,
      reservesList,
      eModeCategories,
      DataTypes.CalculateUserAccountDataParams({
        userConfig: userConfig,
        reservesCount: params.reservesCount,
        user: params.user,
        oracle: params.priceOracle,
        userEModeCategory: params.userEModeCategory
      })
    );

    (vars.userVariableDebt, vars.userTotalDebt, vars.actualDebtToLiquidate) = _calculateDebt(
      vars.debtReserveCache,
      params,
      vars.healthFactor
    );

    ValidationLogic.validateLiquidationCall(
      userConfig,
      collateralReserve,
      DataTypes.ValidateLiquidationCallParams({
        debtReserveCache: vars.debtReserveCache,
        totalDebt: vars.userTotalDebt,
        healthFactor: vars.healthFactor,
        priceOracleSentinel: params.priceOracleSentinel
      })
    );

    (
      vars.collateralAToken,
      vars.collateralPriceSource,
      vars.debtPriceSource,
      vars.liquidationBonus
    ) = _getConfigurationData(eModeCategories, collateralReserve, params);

    vars.userCollateralBalance = vars.collateralAToken.balanceOf(params.user);

    (
      vars.actualCollateralToLiquidate,
      vars.actualDebtToLiquidate,
      vars.liquidationProtocolFeeAmount
    ) = _calculateAvailableCollateralToLiquidate(
      collateralReserve,
      vars.debtReserveCache,
      vars.collateralPriceSource,
      vars.debtPriceSource,
      vars.actualDebtToLiquidate,
      vars.userCollateralBalance,
      vars.liquidationBonus,
      IPriceOracleGetter(params.priceOracle)
    );

    if (vars.userTotalDebt == vars.actualDebtToLiquidate) {
      userConfig.setBorrowing(debtReserve.id, false);
    }

    // If the collateral being liquidated is equal to the user balance,
    // we set the currency as not being used as collateral anymore
    if (vars.actualCollateralToLiquidate == vars.userCollateralBalance) {
      userConfig.setUsingAsCollateral(collateralReserve.id, false);
      emit ReserveUsedAsCollateralDisabled(params.collateralAsset, params.user);
    }

    _burnDebtTokens(params, vars);

    debtReserve.updateInterestRates(
      vars.debtReserveCache,
      params.debtAsset,
      vars.actualDebtToLiquidate,
      0
    );

    IsolationModeLogic.updateIsolatedDebtIfIsolated(
      reservesData,
      reservesList,
      userConfig,
      vars.debtReserveCache,
      vars.actualDebtToLiquidate
    );

    if (params.receiveAToken) {
      _liquidateATokens(reservesData, reservesList, usersConfig, collateralReserve, params, vars);
    } else {
      _burnCollateralATokens(collateralReserve, params, vars);
    }

    // Transfer fee to treasury if it is non-zero
    if (vars.liquidationProtocolFeeAmount != 0) {
      uint256 liquidityIndex = collateralReserve.getNormalizedIncome();
      uint256 scaledDownLiquidationProtocolFee = vars.liquidationProtocolFeeAmount.rayDiv(
        liquidityIndex
      );
      uint256 scaledDownUserBalance = vars.collateralAToken.scaledBalanceOf(params.user);
      // To avoid trying to send more aTokens than available on balance, due to 1 wei imprecision
      if (scaledDownLiquidationProtocolFee > scaledDownUserBalance) {
        vars.liquidationProtocolFeeAmount = scaledDownUserBalance.rayMul(liquidityIndex);
      }
      vars.collateralAToken.transferOnLiquidation(
        params.user,
        vars.collateralAToken.RESERVE_TREASURY_ADDRESS(),
        vars.liquidationProtocolFeeAmount
      );
    }

<<<<<<< HEAD
    // If the collateral being liquidated is equal to the user balance,
    // we set the currency as not being used as collateral anymore
    if (vars.actualCollateralToLiquidate + vars.liquidationProtocolFeeAmount == vars.userCollateralBalance) {
      userConfig.setUsingAsCollateral(collateralReserve.id, false);
      emit ReserveUsedAsCollateralDisabled(params.collateralAsset, params.user);
    }

=======
>>>>>>> ee931c40
    // Transfers the debt asset being repaid to the aToken, where the liquidity is kept
    IERC20(params.debtAsset).safeTransferFrom(
      msg.sender,
      vars.debtReserveCache.aTokenAddress,
      vars.actualDebtToLiquidate
    );

    IAToken(vars.debtReserveCache.aTokenAddress).handleRepayment(
      msg.sender,
      params.user,
      vars.actualDebtToLiquidate
    );

    emit LiquidationCall(
      params.collateralAsset,
      params.debtAsset,
      params.user,
      vars.actualDebtToLiquidate,
      vars.actualCollateralToLiquidate,
      msg.sender,
      params.receiveAToken
    );
  }

  /**
   * @notice Burns the collateral aTokens and transfers the underlying to the liquidator.
   * @dev   The function also updates the state and the interest rate of the collateral reserve.
   * @param collateralReserve The data of the collateral reserve
   * @param params The additional parameters needed to execute the liquidation function
   * @param vars The executeLiquidationCall() function local vars
   */
  function _burnCollateralATokens(
    DataTypes.ReserveData storage collateralReserve,
    DataTypes.ExecuteLiquidationCallParams memory params,
    LiquidationCallLocalVars memory vars
  ) internal {
    DataTypes.ReserveCache memory collateralReserveCache = collateralReserve.cache();
    collateralReserve.updateState(collateralReserveCache);
    collateralReserve.updateInterestRates(
      collateralReserveCache,
      params.collateralAsset,
      0,
      vars.actualCollateralToLiquidate
    );

    // Burn the equivalent amount of aToken, sending the underlying to the liquidator
    vars.collateralAToken.burn(
      params.user,
      msg.sender,
      vars.actualCollateralToLiquidate,
      collateralReserveCache.nextLiquidityIndex
    );
  }

  /**
   * @notice Liquidates the user aTokens by transferring them to the liquidator.
   * @dev   The function also checks the state of the liquidator and activates the aToken as collateral
   *        as in standard transfers if the isolation mode constraints are respected.
   * @param reservesData The state of all the reserves
   * @param reservesList The addresses of all the active reserves
   * @param usersConfig The users configuration mapping that track the supplied/borrowed assets
   * @param collateralReserve The data of the collateral reserve
   * @param params The additional parameters needed to execute the liquidation function
   * @param vars The executeLiquidationCall() function local vars
   */
  function _liquidateATokens(
    mapping(address => DataTypes.ReserveData) storage reservesData,
    mapping(uint256 => address) storage reservesList,
    mapping(address => DataTypes.UserConfigurationMap) storage usersConfig,
    DataTypes.ReserveData storage collateralReserve,
    DataTypes.ExecuteLiquidationCallParams memory params,
    LiquidationCallLocalVars memory vars
  ) internal {
    uint256 liquidatorPreviousATokenBalance = IERC20(vars.collateralAToken).balanceOf(msg.sender);
    vars.collateralAToken.transferOnLiquidation(
      params.user,
      msg.sender,
      vars.actualCollateralToLiquidate
    );

    if (liquidatorPreviousATokenBalance == 0) {
      DataTypes.UserConfigurationMap storage liquidatorConfig = usersConfig[msg.sender];
      if (
        ValidationLogic.validateUseAsCollateral(
          reservesData,
          reservesList,
          liquidatorConfig,
          collateralReserve.configuration
        )
      ) {
        liquidatorConfig.setUsingAsCollateral(collateralReserve.id, true);
        emit ReserveUsedAsCollateralEnabled(params.collateralAsset, msg.sender);
      }
    }
  }

  /**
   * @notice Burns the debt tokens of the user up to the amount being repaid by the liquidator.
   * @dev The function alters the `debtReserveCache` state in `vars` to update the debt related data.
   * @param params The additional parameters needed to execute the liquidation function
   * @param vars the executeLiquidationCall() function local vars
   */
  function _burnDebtTokens(
    DataTypes.ExecuteLiquidationCallParams memory params,
    LiquidationCallLocalVars memory vars
  ) internal {
    if (vars.userVariableDebt >= vars.actualDebtToLiquidate) {
      vars.debtReserveCache.nextScaledVariableDebt = IVariableDebtToken(
        vars.debtReserveCache.variableDebtTokenAddress
      ).burn(
          params.user,
          vars.actualDebtToLiquidate,
          vars.debtReserveCache.nextVariableBorrowIndex
        );
    } else {
      // If the user doesn't have variable debt, no need to try to burn variable debt tokens
      if (vars.userVariableDebt != 0) {
        vars.debtReserveCache.nextScaledVariableDebt = IVariableDebtToken(
          vars.debtReserveCache.variableDebtTokenAddress
        ).burn(params.user, vars.userVariableDebt, vars.debtReserveCache.nextVariableBorrowIndex);
      }
      (
        vars.debtReserveCache.nextTotalStableDebt,
        vars.debtReserveCache.nextAvgStableBorrowRate
      ) = IStableDebtToken(vars.debtReserveCache.stableDebtTokenAddress).burn(
        params.user,
        vars.actualDebtToLiquidate - vars.userVariableDebt
      );
    }
  }

  /**
   * @notice Calculates the total debt of the user and the actual amount to liquidate depending on the health factor
   * and corresponding close factor.
   * @dev If the Health Factor is below CLOSE_FACTOR_HF_THRESHOLD, the close factor is increased to MAX_LIQUIDATION_CLOSE_FACTOR
   * @param debtReserveCache The reserve cache data object of the debt reserve
   * @param params The additional parameters needed to execute the liquidation function
   * @param healthFactor The health factor of the position
   * @return The variable debt of the user
   * @return The total debt of the user
   * @return The actual debt to liquidate as a function of the closeFactor
   */
  function _calculateDebt(
    DataTypes.ReserveCache memory debtReserveCache,
    DataTypes.ExecuteLiquidationCallParams memory params,
    uint256 healthFactor
  )
    internal
    view
    returns (
      uint256,
      uint256,
      uint256
    )
  {
    (uint256 userStableDebt, uint256 userVariableDebt) = Helpers.getUserCurrentDebt(
      params.user,
      debtReserveCache
    );

    uint256 userTotalDebt = userStableDebt + userVariableDebt;

    uint256 closeFactor = healthFactor > CLOSE_FACTOR_HF_THRESHOLD
      ? DEFAULT_LIQUIDATION_CLOSE_FACTOR
      : MAX_LIQUIDATION_CLOSE_FACTOR;

    uint256 maxLiquidatableDebt = userTotalDebt.percentMul(closeFactor);

    uint256 actualDebtToLiquidate = params.debtToCover > maxLiquidatableDebt
      ? maxLiquidatableDebt
      : params.debtToCover;

    return (userVariableDebt, userTotalDebt, actualDebtToLiquidate);
  }

  /**
   * @notice Returns the configuration data for the debt and the collateral reserves.
   * @param eModeCategories The configuration of all the efficiency mode categories
   * @param collateralReserve The data of the collateral reserve
   * @param params The additional parameters needed to execute the liquidation function
   * @return The collateral aToken
   * @return The address to use as price source for the collateral
   * @return The address to use as price source for the debt
   * @return The liquidation bonus to apply to the collateral
   */
  function _getConfigurationData(
    mapping(uint8 => DataTypes.EModeCategory) storage eModeCategories,
    DataTypes.ReserveData storage collateralReserve,
    DataTypes.ExecuteLiquidationCallParams memory params
  )
    internal
    view
    returns (
      IAToken,
      address,
      address,
      uint256
    )
  {
    IAToken collateralAToken = IAToken(collateralReserve.aTokenAddress);
    uint256 liquidationBonus = collateralReserve.configuration.getLiquidationBonus();

    address collateralPriceSource = params.collateralAsset;
    address debtPriceSource = params.debtAsset;

    if (params.userEModeCategory != 0) {
      address eModePriceSource = eModeCategories[params.userEModeCategory].priceSource;

      if (
        EModeLogic.isInEModeCategory(
          params.userEModeCategory,
          collateralReserve.configuration.getEModeCategory()
        )
      ) {
        liquidationBonus = eModeCategories[params.userEModeCategory].liquidationBonus;

        if (eModePriceSource != address(0)) {
          collateralPriceSource = eModePriceSource;
        }
      }

      // when in eMode, debt will always be in the same eMode category, can skip matching category check
      if (eModePriceSource != address(0)) {
        debtPriceSource = eModePriceSource;
      }
    }

    return (collateralAToken, collateralPriceSource, debtPriceSource, liquidationBonus);
  }

  struct AvailableCollateralToLiquidateLocalVars {
    uint256 collateralPrice;
    uint256 debtAssetPrice;
    uint256 maxCollateralToLiquidate;
    uint256 baseCollateral;
    uint256 bonusCollateral;
    uint256 debtAssetDecimals;
    uint256 collateralDecimals;
    uint256 collateralAssetUnit;
    uint256 debtAssetUnit;
    uint256 collateralAmount;
    uint256 debtAmountNeeded;
    uint256 liquidationProtocolFeePercentage;
    uint256 liquidationProtocolFee;
  }

  /**
   * @notice Calculates how much of a specific collateral can be liquidated, given
   * a certain amount of debt asset.
   * @dev This function needs to be called after all the checks to validate the liquidation have been performed,
   *   otherwise it might fail.
   * @param collateralReserve The data of the collateral reserve
   * @param debtReserveCache The cached data of the debt reserve
   * @param collateralAsset The address of the underlying asset used as collateral, to receive as result of the liquidation
   * @param debtAsset The address of the underlying borrowed asset to be repaid with the liquidation
   * @param debtToCover The debt amount of borrowed `asset` the liquidator wants to cover
   * @param userCollateralBalance The collateral balance for the specific `collateralAsset` of the user being liquidated
   * @param liquidationBonus The collateral bonus percentage to receive as result of the liquidation
   * @return The maximum amount that is possible to liquidate given all the liquidation constraints (user balance, close factor)
   * @return The amount to repay with the liquidation
   * @return The fee taken from the liquidation bonus amount to be paid to the protocol
   **/
  function _calculateAvailableCollateralToLiquidate(
    DataTypes.ReserveData storage collateralReserve,
    DataTypes.ReserveCache memory debtReserveCache,
    address collateralAsset,
    address debtAsset,
    uint256 debtToCover,
    uint256 userCollateralBalance,
    uint256 liquidationBonus,
    IPriceOracleGetter oracle
  )
    internal
    view
    returns (
      uint256,
      uint256,
      uint256
    )
  {
    AvailableCollateralToLiquidateLocalVars memory vars;

    vars.collateralPrice = oracle.getAssetPrice(collateralAsset);
    vars.debtAssetPrice = oracle.getAssetPrice(debtAsset);

    vars.collateralDecimals = collateralReserve.configuration.getDecimals();
    vars.debtAssetDecimals = debtReserveCache.reserveConfiguration.getDecimals();

    unchecked {
      vars.collateralAssetUnit = 10**vars.collateralDecimals;
      vars.debtAssetUnit = 10**vars.debtAssetDecimals;
    }

    vars.liquidationProtocolFeePercentage = collateralReserve
      .configuration
      .getLiquidationProtocolFee();

    // This is the base collateral to liquidate based on the given debt to cover
    vars.baseCollateral =
      ((vars.debtAssetPrice * debtToCover * vars.collateralAssetUnit)) /
      (vars.collateralPrice * vars.debtAssetUnit);

    vars.maxCollateralToLiquidate = vars.baseCollateral.percentMul(liquidationBonus);

    if (vars.maxCollateralToLiquidate > userCollateralBalance) {
      vars.collateralAmount = userCollateralBalance;
      vars.debtAmountNeeded = ((vars.collateralPrice * vars.collateralAmount * vars.debtAssetUnit) /
        (vars.debtAssetPrice * vars.collateralAssetUnit)).percentDiv(liquidationBonus);
    } else {
      vars.collateralAmount = vars.maxCollateralToLiquidate;
      vars.debtAmountNeeded = debtToCover;
    }

    if (vars.liquidationProtocolFeePercentage != 0) {
      vars.bonusCollateral =
        vars.collateralAmount -
        vars.collateralAmount.percentDiv(liquidationBonus);

      vars.liquidationProtocolFee = vars.bonusCollateral.percentMul(
        vars.liquidationProtocolFeePercentage
      );

      return (
        vars.collateralAmount - vars.liquidationProtocolFee,
        vars.debtAmountNeeded,
        vars.liquidationProtocolFee
      );
    } else {
      return (vars.collateralAmount, vars.debtAmountNeeded, 0);
    }
  }
}<|MERGE_RESOLUTION|>--- conflicted
+++ resolved
@@ -214,7 +214,6 @@
       );
     }
 
-<<<<<<< HEAD
     // If the collateral being liquidated is equal to the user balance,
     // we set the currency as not being used as collateral anymore
     if (vars.actualCollateralToLiquidate + vars.liquidationProtocolFeeAmount == vars.userCollateralBalance) {
@@ -222,8 +221,6 @@
       emit ReserveUsedAsCollateralDisabled(params.collateralAsset, params.user);
     }
 
-=======
->>>>>>> ee931c40
     // Transfers the debt asset being repaid to the aToken, where the liquidity is kept
     IERC20(params.debtAsset).safeTransferFrom(
       msg.sender,
