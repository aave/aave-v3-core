--- conflicted
+++ resolved
@@ -80,13 +80,9 @@
     uint256 healthFactor;
     uint256 liquidationProtocolFeeAmount;
     uint256 closeFactor;
-<<<<<<< HEAD
     address collateralPriceAddress;
     address debtPriceAddress;
     IAToken collateralAtoken;
-=======
-    IAToken collateralAToken;
->>>>>>> 17d7b9d5
     IPriceOracleGetter oracle;
     DataTypes.ReserveCache debtReserveCache;
   }
