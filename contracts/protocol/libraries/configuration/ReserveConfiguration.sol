// SPDX-License-Identifier: agpl-3.0
pragma solidity 0.8.7;

import {Errors} from '../helpers/Errors.sol';
import {DataTypes} from '../types/DataTypes.sol';

/**
 * @title ReserveConfiguration library
 * @author Aave
 * @notice Implements the bitmap logic to handle the reserve configuration
 */
library ReserveConfiguration {
  uint256 constant LTV_MASK =                       0xFFFFFFFFFFFFFFFFFFFFFFFFFFFFFFFFFFFFFFFFFFFFFFFFFFFFFFFFFFFF0000; // prettier-ignore
  uint256 constant LIQUIDATION_THRESHOLD_MASK =     0xFFFFFFFFFFFFFFFFFFFFFFFFFFFFFFFFFFFFFFFFFFFFFFFFFFFFFFFF0000FFFF; // prettier-ignore
  uint256 constant LIQUIDATION_BONUS_MASK =         0xFFFFFFFFFFFFFFFFFFFFFFFFFFFFFFFFFFFFFFFFFFFFFFFFFFFF0000FFFFFFFF; // prettier-ignore
  uint256 constant DECIMALS_MASK =                  0xFFFFFFFFFFFFFFFFFFFFFFFFFFFFFFFFFFFFFFFFFFFFFFFFFF00FFFFFFFFFFFF; // prettier-ignore
  uint256 constant ACTIVE_MASK =                    0xFFFFFFFFFFFFFFFFFFFFFFFFFFFFFFFFFFFFFFFFFFFFFFFFFEFFFFFFFFFFFFFF; // prettier-ignore
  uint256 constant FROZEN_MASK =                    0xFFFFFFFFFFFFFFFFFFFFFFFFFFFFFFFFFFFFFFFFFFFFFFFFFDFFFFFFFFFFFFFF; // prettier-ignore
  uint256 constant BORROWING_MASK =                 0xFFFFFFFFFFFFFFFFFFFFFFFFFFFFFFFFFFFFFFFFFFFFFFFFFBFFFFFFFFFFFFFF; // prettier-ignore
  uint256 constant STABLE_BORROWING_MASK =          0xFFFFFFFFFFFFFFFFFFFFFFFFFFFFFFFFFFFFFFFFFFFFFFFFF7FFFFFFFFFFFFFF; // prettier-ignore
  uint256 constant PAUSED_MASK =                    0xFFFFFFFFFFFFFFFFFFFFFFFFFFFFFFFFFFFFFFFFFFFFFFFFEFFFFFFFFFFFFFFF; // prettier-ignore
  uint256 constant RESERVE_FACTOR_MASK =            0xFFFFFFFFFFFFFFFFFFFFFFFFFFFFFFFFFFFFFFFFFFFF0000FFFFFFFFFFFFFFFF; // prettier-ignore
  uint256 constant BORROW_CAP_MASK =                0xFFFFFFFFFFFFFFFFFFFFFFFFFFFFFFFFFFF000000000FFFFFFFFFFFFFFFFFFFF; // prettier-ignore
  uint256 constant SUPPLY_CAP_MASK =                0xFFFFFFFFFFFFFFFFFFFFFFFFFF000000000FFFFFFFFFFFFFFFFFFFFFFFFFFFFF; // prettier-ignore
  uint256 constant LIQUIDATION_PROTOCOL_FEE_MASK =  0xFFFFFFFFFFFFFFFFFFFFFF0000FFFFFFFFFFFFFFFFFFFFFFFFFFFFFFFFFFFFFF; // prettier-ignore
  uint256 constant EMODE_CATEGORY_MASK =            0xFFFFFFFFFFFFFFFFFFFF00FFFFFFFFFFFFFFFFFFFFFFFFFFFFFFFFFFFFFFFFFF; // prettier-ignore

  /// @dev For the LTV, the start bit is 0 (up to 15), hence no bitshifting is needed
  uint256 constant LIQUIDATION_THRESHOLD_START_BIT_POSITION = 16;
  uint256 constant LIQUIDATION_BONUS_START_BIT_POSITION = 32;
  uint256 constant RESERVE_DECIMALS_START_BIT_POSITION = 48;
  uint256 constant IS_ACTIVE_START_BIT_POSITION = 56;
  uint256 constant IS_FROZEN_START_BIT_POSITION = 57;
  uint256 constant BORROWING_ENABLED_START_BIT_POSITION = 58;
  uint256 constant STABLE_BORROWING_ENABLED_START_BIT_POSITION = 59;
  uint256 constant IS_PAUSED_START_BIT_POSITION = 60;
  /// @dev bits 61 62 63 unused yet
  uint256 constant RESERVE_FACTOR_START_BIT_POSITION = 64;
  uint256 constant BORROW_CAP_START_BIT_POSITION = 80;
  uint256 constant SUPPLY_CAP_START_BIT_POSITION = 116;
  uint256 constant LIQUIDATION_PROTOCOL_FEE_START_BIT_POSITION = 152;
  uint256 constant EMODE_CATEGORY_START_BIT_POSITION = 168;

  uint256 constant MAX_VALID_LTV = 65535;
  uint256 constant MAX_VALID_LIQUIDATION_THRESHOLD = 65535;
  uint256 constant MAX_VALID_LIQUIDATION_BONUS = 65535;
  uint256 constant MAX_VALID_DECIMALS = 255;
  uint256 constant MAX_VALID_RESERVE_FACTOR = 65535;
  uint256 constant MAX_VALID_BORROW_CAP = 68719476735;
  uint256 constant MAX_VALID_SUPPLY_CAP = 68719476735;
  uint256 constant MAX_VALID_LIQUIDATION_PROTOCOL_FEE = 10000;
  uint256 constant MAX_VALID_EMODE_CATEGORY = 255;

  /**
   * @notice Sets the Loan to Value of the reserve
   * @param self The reserve configuration
   * @param ltv The new ltv
   **/
  function setLtv(DataTypes.ReserveConfigurationMap memory self, uint256 ltv) internal pure {
    require(ltv <= MAX_VALID_LTV, Errors.RC_INVALID_LTV);

    self.data = (self.data & LTV_MASK) | ltv;
  }

  /**
   * @notice Gets the Loan to Value of the reserve
   * @param self The reserve configuration
   * @return The loan to value
   **/
  function getLtv(DataTypes.ReserveConfigurationMap memory self) internal pure returns (uint256) {
    return self.data & ~LTV_MASK;
  }

  /**
   * @notice Sets the liquidation threshold of the reserve
   * @param self The reserve configuration
   * @param threshold The new liquidation threshold
   **/
  function setLiquidationThreshold(DataTypes.ReserveConfigurationMap memory self, uint256 threshold)
    internal
    pure
  {
    require(threshold <= MAX_VALID_LIQUIDATION_THRESHOLD, Errors.RC_INVALID_LIQ_THRESHOLD);

    self.data =
      (self.data & LIQUIDATION_THRESHOLD_MASK) |
      (threshold << LIQUIDATION_THRESHOLD_START_BIT_POSITION);
  }

  /**
   * @notice Gets the liquidation threshold of the reserve
   * @param self The reserve configuration
   * @return The liquidation threshold
   **/
  function getLiquidationThreshold(DataTypes.ReserveConfigurationMap storage self)
    internal
    view
    returns (uint256)
  {
    return (self.data & ~LIQUIDATION_THRESHOLD_MASK) >> LIQUIDATION_THRESHOLD_START_BIT_POSITION;
  }

  /**
   * @notice Sets the liquidation bonus of the reserve
   * @param self The reserve configuration
   * @param bonus The new liquidation bonus
   **/
  function setLiquidationBonus(DataTypes.ReserveConfigurationMap memory self, uint256 bonus)
    internal
    pure
  {
    require(bonus <= MAX_VALID_LIQUIDATION_BONUS, Errors.RC_INVALID_LIQ_BONUS);

    self.data =
      (self.data & LIQUIDATION_BONUS_MASK) |
      (bonus << LIQUIDATION_BONUS_START_BIT_POSITION);
  }

  /**
   * @notice Gets the liquidation bonus of the reserve
   * @param self The reserve configuration
   * @return The liquidation bonus
   **/
  function getLiquidationBonus(DataTypes.ReserveConfigurationMap storage self)
    internal
    view
    returns (uint256)
  {
    return (self.data & ~LIQUIDATION_BONUS_MASK) >> LIQUIDATION_BONUS_START_BIT_POSITION;
  }

  /**
   * @notice Sets the decimals of the underlying asset of the reserve
   * @param self The reserve configuration
   * @param decimals The decimals
   **/
  function setDecimals(DataTypes.ReserveConfigurationMap memory self, uint256 decimals)
    internal
    pure
  {
    require(decimals <= MAX_VALID_DECIMALS, Errors.RC_INVALID_DECIMALS);

    self.data = (self.data & DECIMALS_MASK) | (decimals << RESERVE_DECIMALS_START_BIT_POSITION);
  }

  /**
   * @notice Gets the decimals of the underlying asset of the reserve
   * @param self The reserve configuration
   * @return The decimals of the asset
   **/
  function getDecimals(DataTypes.ReserveConfigurationMap memory self)
    internal
    pure
    returns (uint256)
  {
    return (self.data & ~DECIMALS_MASK) >> RESERVE_DECIMALS_START_BIT_POSITION;
  }

  /**
   * @notice Sets the active state of the reserve
   * @param self The reserve configuration
   * @param active The active state
   **/
  function setActive(DataTypes.ReserveConfigurationMap memory self, bool active) internal pure {
    self.data =
      (self.data & ACTIVE_MASK) |
      (uint256(active ? 1 : 0) << IS_ACTIVE_START_BIT_POSITION);
  }

  /**
   * @notice Gets the active state of the reserve
   * @param self The reserve configuration
   * @return The active state
   **/
  function getActive(DataTypes.ReserveConfigurationMap memory self) internal pure returns (bool) {
    return (self.data & ~ACTIVE_MASK) != 0;
  }

  /**
   * @notice Sets the frozen state of the reserve
   * @param self The reserve configuration
   * @param frozen The frozen state
   **/
  function setFrozen(DataTypes.ReserveConfigurationMap memory self, bool frozen) internal pure {
    self.data =
      (self.data & FROZEN_MASK) |
      (uint256(frozen ? 1 : 0) << IS_FROZEN_START_BIT_POSITION);
  }

  /**
   * @notice Gets the frozen state of the reserve
   * @param self The reserve configuration
   * @return The frozen state
   **/
  function getFrozen(DataTypes.ReserveConfigurationMap memory self) internal pure returns (bool) {
    return (self.data & ~FROZEN_MASK) != 0;
  }

  /**
   * @notice Sets the paused state of the reserve
   * @param self The reserve configuration
   * @param paused The paused state
   **/
  function setPaused(DataTypes.ReserveConfigurationMap memory self, bool paused) internal pure {
    self.data =
      (self.data & PAUSED_MASK) |
      (uint256(paused ? 1 : 0) << IS_PAUSED_START_BIT_POSITION);
  }

  /**
   * @notice Gets the paused state of the reserve
   * @param self The reserve configuration
   * @return The paused state
   **/
  function getPaused(DataTypes.ReserveConfigurationMap memory self) internal pure returns (bool) {
    return (self.data & ~PAUSED_MASK) != 0;
  }

  /**
   * @notice Enables or disables borrowing on the reserve
   * @param self The reserve configuration
   * @param enabled True if the borrowing needs to be enabled, false otherwise
   **/
  function setBorrowingEnabled(DataTypes.ReserveConfigurationMap memory self, bool enabled)
    internal
    pure
  {
    self.data =
      (self.data & BORROWING_MASK) |
      (uint256(enabled ? 1 : 0) << BORROWING_ENABLED_START_BIT_POSITION);
  }

  /**
   * @notice Gets the borrowing state of the reserve
   * @param self The reserve configuration
   * @return The borrowing state
   **/
  function getBorrowingEnabled(DataTypes.ReserveConfigurationMap memory self)
    internal
    pure
    returns (bool)
  {
    return (self.data & ~BORROWING_MASK) != 0;
  }

  /**
   * @notice Enables or disables stable rate borrowing on the reserve
   * @param self The reserve configuration
   * @param enabled True if the stable rate borrowing needs to be enabled, false otherwise
   **/
  function setStableRateBorrowingEnabled(
    DataTypes.ReserveConfigurationMap memory self,
    bool enabled
  ) internal pure {
    self.data =
      (self.data & STABLE_BORROWING_MASK) |
      (uint256(enabled ? 1 : 0) << STABLE_BORROWING_ENABLED_START_BIT_POSITION);
  }

  /**
   * @notice Gets the stable rate borrowing state of the reserve
   * @param self The reserve configuration
   * @return The stable rate borrowing state
   **/
  function getStableRateBorrowingEnabled(DataTypes.ReserveConfigurationMap memory self)
    internal
    pure
    returns (bool)
  {
    return (self.data & ~STABLE_BORROWING_MASK) != 0;
  }

  /**
   * @notice Sets the reserve factor of the reserve
   * @param self The reserve configuration
   * @param reserveFactor The reserve factor
   **/
  function setReserveFactor(DataTypes.ReserveConfigurationMap memory self, uint256 reserveFactor)
    internal
    pure
  {
    require(reserveFactor <= MAX_VALID_RESERVE_FACTOR, Errors.RC_INVALID_RESERVE_FACTOR);

    self.data =
      (self.data & RESERVE_FACTOR_MASK) |
      (reserveFactor << RESERVE_FACTOR_START_BIT_POSITION);
  }

  /**
   * @notice Gets the reserve factor of the reserve
   * @param self The reserve configuration
   * @return The reserve factor
   **/
  function getReserveFactor(DataTypes.ReserveConfigurationMap memory self)
    internal
    pure
    returns (uint256)
  {
    return (self.data & ~RESERVE_FACTOR_MASK) >> RESERVE_FACTOR_START_BIT_POSITION;
  }

  /**
   * @notice Sets the borrow cap of the reserve
   * @param self The reserve configuration
   * @param borrowCap The borrow cap
   **/
  function setBorrowCap(DataTypes.ReserveConfigurationMap memory self, uint256 borrowCap)
    internal
    pure
  {
    require(borrowCap <= MAX_VALID_BORROW_CAP, Errors.RC_INVALID_BORROW_CAP);

    self.data = (self.data & BORROW_CAP_MASK) | (borrowCap << BORROW_CAP_START_BIT_POSITION);
  }

  /**
   * @notice Gets the borrow cap of the reserve
   * @param self The reserve configuration
   * @return The borrow cap
   **/
  function getBorrowCap(DataTypes.ReserveConfigurationMap memory self)
    internal
    pure
    returns (uint256)
  {
    return (self.data & ~BORROW_CAP_MASK) >> BORROW_CAP_START_BIT_POSITION;
  }

  /**
   * @notice Sets the supply cap of the reserve
   * @param self The reserve configuration
   * @param supplyCap The supply cap
   **/
  function setSupplyCap(DataTypes.ReserveConfigurationMap memory self, uint256 supplyCap)
    internal
    pure
  {
    require(supplyCap <= MAX_VALID_SUPPLY_CAP, Errors.RC_INVALID_SUPPLY_CAP);

    self.data = (self.data & SUPPLY_CAP_MASK) | (supplyCap << SUPPLY_CAP_START_BIT_POSITION);
  }

  /**
   * @notice Gets the supply cap of the reserve
   * @param self The reserve configuration
   * @return The supply cap
   **/
  function getSupplyCap(DataTypes.ReserveConfigurationMap memory self)
    internal
    pure
    returns (uint256)
  {
    return (self.data & ~SUPPLY_CAP_MASK) >> SUPPLY_CAP_START_BIT_POSITION;
  }

  /**
   * @notice Sets the liquidation protocol fee of the reserve
   * @param self The reserve configuration
   * @param liquidationProtocolFee The liquidation protocol fee
   **/
  function setLiquidationProtocolFee(
    DataTypes.ReserveConfigurationMap memory self,
    uint256 liquidationProtocolFee
  ) internal pure {
    require(
      liquidationProtocolFee <= MAX_VALID_LIQUIDATION_PROTOCOL_FEE,
      Errors.RC_INVALID_LIQUIDATION_PROTOCOL_FEE
    );

    self.data =
      (self.data & LIQUIDATION_PROTOCOL_FEE_MASK) |
      (liquidationProtocolFee << LIQUIDATION_PROTOCOL_FEE_START_BIT_POSITION);
  }

  /**
   * @dev Gets the liquidation protocol fee
   * @param self The reserve configuration
   * @return The liquidation protocol fee
   **/
  function getLiquidationProtocolFee(DataTypes.ReserveConfigurationMap memory self)
    internal
    pure
    returns (uint256)
  {
    return
      (self.data & ~LIQUIDATION_PROTOCOL_FEE_MASK) >> LIQUIDATION_PROTOCOL_FEE_START_BIT_POSITION;
  }

  /**
   * @notice Sets the eMode asset category
   * @param self The reserve configuration
   * @param category The asset category when the user selects the eMode
   **/
  function setEModeCategory(DataTypes.ReserveConfigurationMap memory self, uint256 category)
    internal
    pure
  {
    require(category <= MAX_VALID_EMODE_CATEGORY, Errors.RC_INVALID_EMODE_CATEGORY);

    self.data = (self.data & EMODE_CATEGORY_MASK) | (category << EMODE_CATEGORY_START_BIT_POSITION);
  }

  /**
   * @dev Gets the eMode asset category
   * @param self The reserve configuration
   * @return The eMode category for the asset
   **/
  function getEModeCategory(DataTypes.ReserveConfigurationMap storage self)
    internal
    view
    returns (uint256)
  {
    return (self.data & ~EMODE_CATEGORY_MASK) >> EMODE_CATEGORY_START_BIT_POSITION;
  }

  /**
   * @notice Gets the configuration flags of the reserve
   * @param self The reserve configuration
   * @return The state flag representing active
   * @return The state flag representing frozen
   * @return The state flag representing borrowing enabled
   * @return The state flag representing stabelRateBorrowing enabled
   * @return The state flag representing paused
   **/
  function getFlags(DataTypes.ReserveConfigurationMap memory self)
    internal
    pure
    returns (
      bool,
      bool,
      bool,
      bool,
      bool
    )
  {
    uint256 dataLocal = self.data;

    return (
      (dataLocal & ~ACTIVE_MASK) != 0,
      (dataLocal & ~FROZEN_MASK) != 0,
      (dataLocal & ~BORROWING_MASK) != 0,
      (dataLocal & ~STABLE_BORROWING_MASK) != 0,
      (dataLocal & ~PAUSED_MASK) != 0
    );
  }

  /**
   * @notice Gets the configuration paramters of the reserve from storage
   * @param self The reserve configuration
   * @return The state param representing ltv
   * @return The state param representing liquidation threshold
   * @return The state param representing liquidation bonus
   * @return The state param representing reserve decimals
   * @return The state param representing reserve factor
   **/
  function getParams(DataTypes.ReserveConfigurationMap memory self)
    internal
    pure
    returns (
      uint256,
      uint256,
      uint256,
      uint256,
      uint256
    )
  {
    uint256 dataLocal = self.data;

    return (
      dataLocal & ~LTV_MASK,
      (dataLocal & ~LIQUIDATION_THRESHOLD_MASK) >> LIQUIDATION_THRESHOLD_START_BIT_POSITION,
      (dataLocal & ~LIQUIDATION_BONUS_MASK) >> LIQUIDATION_BONUS_START_BIT_POSITION,
      (dataLocal & ~DECIMALS_MASK) >> RESERVE_DECIMALS_START_BIT_POSITION,
      (dataLocal & ~RESERVE_FACTOR_MASK) >> RESERVE_FACTOR_START_BIT_POSITION
    );
  }

  /**
   * @notice Gets the caps  paramters of the reserve from storage
   * @param self The reserve configuration
   * @return The state param representing borrow cap
   * @return The state param representing supply cap.
   **/
  function getCaps(DataTypes.ReserveConfigurationMap memory self)
    internal
    pure
    returns (uint256, uint256)
  {
    uint256 dataLocal = self.data;

    return (
      (dataLocal & ~BORROW_CAP_MASK) >> BORROW_CAP_START_BIT_POSITION,
      (dataLocal & ~SUPPLY_CAP_MASK) >> SUPPLY_CAP_START_BIT_POSITION
    );
  }
<<<<<<< HEAD

  /**
   * @notice Gets the configuration paramters of the reserve from a memory object
   * @param self The reserve configuration
   * @return The state param representing ltv
   * @return The state param representing liquidation threshold
   * @return The state param representing liquidation bonus
   * @return The state param representing reserve decimals
   * @return The state param representing reserve factor
   **/
  function getParamsMemory(DataTypes.ReserveConfigurationMap memory self)
    internal
    pure
    returns (
      uint256,
      uint256,
      uint256,
      uint256,
      uint256
    )
  {
    return (
      self.data & ~LTV_MASK,
      (self.data & ~LIQUIDATION_THRESHOLD_MASK) >> LIQUIDATION_THRESHOLD_START_BIT_POSITION,
      (self.data & ~LIQUIDATION_BONUS_MASK) >> LIQUIDATION_BONUS_START_BIT_POSITION,
      (self.data & ~DECIMALS_MASK) >> RESERVE_DECIMALS_START_BIT_POSITION,
      (self.data & ~RESERVE_FACTOR_MASK) >> RESERVE_FACTOR_START_BIT_POSITION
    );
  }

  /**
   * @notice Gets the caps paramters of the reserve from a memory object
   * @param self The reserve configuration
   * @return The state param representing borrow cap
   * @return The state param representing supply cap.
   **/
  function getCapsMemory(DataTypes.ReserveConfigurationMap memory self)
    internal
    pure
    returns (uint256, uint256)
  {
    return (
      (self.data & ~BORROW_CAP_MASK) >> BORROW_CAP_START_BIT_POSITION,
      (self.data & ~SUPPLY_CAP_MASK) >> SUPPLY_CAP_START_BIT_POSITION
    );
  }

  /**
   * @notice Gets the configuration flags of the reserve from a memory object
   * @param self The reserve configuration
   * @return The state flag representing active
   * @return The state flag representing frozen
   * @return The state flag representing borrowing enabled
   * @return The state flag representing stabelRateBorrowing enabled
   * @return The state flag representing paused
   **/
  function getFlagsMemory(DataTypes.ReserveConfigurationMap memory self)
    internal
    pure
    returns (
      bool,
      bool,
      bool,
      bool,
      bool
    )
  {
    return (
      (self.data & ~ACTIVE_MASK) != 0,
      (self.data & ~FROZEN_MASK) != 0,
      (self.data & ~BORROWING_MASK) != 0,
      (self.data & ~STABLE_BORROWING_MASK) != 0,
      (self.data & ~PAUSED_MASK) != 0
    );
  }

  /**
   * @notice Gets the supply cap of the reserve from a memory objet
   * @param self The reserve configuration
   * @return The supply cap
   **/
  function getSupplyCapMemory(DataTypes.ReserveConfigurationMap memory self)
    internal
    pure
    returns (uint256)
  {
    return (self.data & ~SUPPLY_CAP_MASK) >> SUPPLY_CAP_START_BIT_POSITION;
  }

  /**
   * @notice Gets the borrow cap of the reserve from a memory object
   * @param self The reserve configuration
   * @return The borrow cap
   **/
  function getBorrowCapMemory(DataTypes.ReserveConfigurationMap memory self)
    internal
    pure
    returns (uint256)
  {
    return (self.data & ~BORROW_CAP_MASK) >> BORROW_CAP_START_BIT_POSITION;
  }

  /**
   * @dev Gets the liquidation protocol fee from a memory object
   * @param self The reserve configuration
   * @return The liquidation protocol fee
   **/
  function getLiquidationProtocolFeeMemory(DataTypes.ReserveConfigurationMap memory self)
    internal
    pure
    returns (uint256)
  {
    return
      (self.data & ~LIQUIDATION_PROTOCOL_FEE_MASK) >> LIQUIDATION_PROTOCOL_FEE_START_BIT_POSITION;
  }

  /**
   * @dev Gets the eMode asset category
   * @param self The reserve configuration
   * @return The eMode category for the asset
   **/
  function getEModeCategoryMemory(DataTypes.ReserveConfigurationMap memory self)
    internal
    pure
    returns (uint256)
  {
    return (self.data & ~EMODE_CATEGORY_MASK) >> EMODE_CATEGORY_START_BIT_POSITION;
  }

  /**
   * @notice Gets the liquidation threshold of the reserve
   * @param self The reserve configuration
   * @return The liquidation threshold
   **/
  function getLiquidationThresholdMemory(DataTypes.ReserveConfigurationMap memory self)
    internal
    pure
    returns (uint256)
  {
    return (self.data & ~LIQUIDATION_THRESHOLD_MASK) >> LIQUIDATION_THRESHOLD_START_BIT_POSITION;
  }
=======
>>>>>>> 6f7f5aed
}<|MERGE_RESOLUTION|>--- conflicted
+++ resolved
@@ -92,9 +92,9 @@
    * @param self The reserve configuration
    * @return The liquidation threshold
    **/
-  function getLiquidationThreshold(DataTypes.ReserveConfigurationMap storage self)
-    internal
-    view
+  function getLiquidationThreshold(DataTypes.ReserveConfigurationMap memory self)
+    internal
+    pure
     returns (uint256)
   {
     return (self.data & ~LIQUIDATION_THRESHOLD_MASK) >> LIQUIDATION_THRESHOLD_START_BIT_POSITION;
@@ -405,9 +405,9 @@
    * @param self The reserve configuration
    * @return The eMode category for the asset
    **/
-  function getEModeCategory(DataTypes.ReserveConfigurationMap storage self)
-    internal
-    view
+  function getEModeCategory(DataTypes.ReserveConfigurationMap memory self)
+    internal
+    pure
     returns (uint256)
   {
     return (self.data & ~EMODE_CATEGORY_MASK) >> EMODE_CATEGORY_START_BIT_POSITION;
@@ -493,148 +493,4 @@
       (dataLocal & ~SUPPLY_CAP_MASK) >> SUPPLY_CAP_START_BIT_POSITION
     );
   }
-<<<<<<< HEAD
-
-  /**
-   * @notice Gets the configuration paramters of the reserve from a memory object
-   * @param self The reserve configuration
-   * @return The state param representing ltv
-   * @return The state param representing liquidation threshold
-   * @return The state param representing liquidation bonus
-   * @return The state param representing reserve decimals
-   * @return The state param representing reserve factor
-   **/
-  function getParamsMemory(DataTypes.ReserveConfigurationMap memory self)
-    internal
-    pure
-    returns (
-      uint256,
-      uint256,
-      uint256,
-      uint256,
-      uint256
-    )
-  {
-    return (
-      self.data & ~LTV_MASK,
-      (self.data & ~LIQUIDATION_THRESHOLD_MASK) >> LIQUIDATION_THRESHOLD_START_BIT_POSITION,
-      (self.data & ~LIQUIDATION_BONUS_MASK) >> LIQUIDATION_BONUS_START_BIT_POSITION,
-      (self.data & ~DECIMALS_MASK) >> RESERVE_DECIMALS_START_BIT_POSITION,
-      (self.data & ~RESERVE_FACTOR_MASK) >> RESERVE_FACTOR_START_BIT_POSITION
-    );
-  }
-
-  /**
-   * @notice Gets the caps paramters of the reserve from a memory object
-   * @param self The reserve configuration
-   * @return The state param representing borrow cap
-   * @return The state param representing supply cap.
-   **/
-  function getCapsMemory(DataTypes.ReserveConfigurationMap memory self)
-    internal
-    pure
-    returns (uint256, uint256)
-  {
-    return (
-      (self.data & ~BORROW_CAP_MASK) >> BORROW_CAP_START_BIT_POSITION,
-      (self.data & ~SUPPLY_CAP_MASK) >> SUPPLY_CAP_START_BIT_POSITION
-    );
-  }
-
-  /**
-   * @notice Gets the configuration flags of the reserve from a memory object
-   * @param self The reserve configuration
-   * @return The state flag representing active
-   * @return The state flag representing frozen
-   * @return The state flag representing borrowing enabled
-   * @return The state flag representing stabelRateBorrowing enabled
-   * @return The state flag representing paused
-   **/
-  function getFlagsMemory(DataTypes.ReserveConfigurationMap memory self)
-    internal
-    pure
-    returns (
-      bool,
-      bool,
-      bool,
-      bool,
-      bool
-    )
-  {
-    return (
-      (self.data & ~ACTIVE_MASK) != 0,
-      (self.data & ~FROZEN_MASK) != 0,
-      (self.data & ~BORROWING_MASK) != 0,
-      (self.data & ~STABLE_BORROWING_MASK) != 0,
-      (self.data & ~PAUSED_MASK) != 0
-    );
-  }
-
-  /**
-   * @notice Gets the supply cap of the reserve from a memory objet
-   * @param self The reserve configuration
-   * @return The supply cap
-   **/
-  function getSupplyCapMemory(DataTypes.ReserveConfigurationMap memory self)
-    internal
-    pure
-    returns (uint256)
-  {
-    return (self.data & ~SUPPLY_CAP_MASK) >> SUPPLY_CAP_START_BIT_POSITION;
-  }
-
-  /**
-   * @notice Gets the borrow cap of the reserve from a memory object
-   * @param self The reserve configuration
-   * @return The borrow cap
-   **/
-  function getBorrowCapMemory(DataTypes.ReserveConfigurationMap memory self)
-    internal
-    pure
-    returns (uint256)
-  {
-    return (self.data & ~BORROW_CAP_MASK) >> BORROW_CAP_START_BIT_POSITION;
-  }
-
-  /**
-   * @dev Gets the liquidation protocol fee from a memory object
-   * @param self The reserve configuration
-   * @return The liquidation protocol fee
-   **/
-  function getLiquidationProtocolFeeMemory(DataTypes.ReserveConfigurationMap memory self)
-    internal
-    pure
-    returns (uint256)
-  {
-    return
-      (self.data & ~LIQUIDATION_PROTOCOL_FEE_MASK) >> LIQUIDATION_PROTOCOL_FEE_START_BIT_POSITION;
-  }
-
-  /**
-   * @dev Gets the eMode asset category
-   * @param self The reserve configuration
-   * @return The eMode category for the asset
-   **/
-  function getEModeCategoryMemory(DataTypes.ReserveConfigurationMap memory self)
-    internal
-    pure
-    returns (uint256)
-  {
-    return (self.data & ~EMODE_CATEGORY_MASK) >> EMODE_CATEGORY_START_BIT_POSITION;
-  }
-
-  /**
-   * @notice Gets the liquidation threshold of the reserve
-   * @param self The reserve configuration
-   * @return The liquidation threshold
-   **/
-  function getLiquidationThresholdMemory(DataTypes.ReserveConfigurationMap memory self)
-    internal
-    pure
-    returns (uint256)
-  {
-    return (self.data & ~LIQUIDATION_THRESHOLD_MASK) >> LIQUIDATION_THRESHOLD_START_BIT_POSITION;
-  }
-=======
->>>>>>> 6f7f5aed
 }