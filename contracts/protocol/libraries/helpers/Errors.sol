--- conflicted
+++ resolved
@@ -110,11 +110,8 @@
   string public constant VL_INCONSISTENT_EMODE_CATEGORY = '99';
   string public constant HLP_UINT128_OVERFLOW = '100';
   string public constant PC_CALLER_NOT_ASSET_LISTING_OR_POOL_ADMIN = '101';
-<<<<<<< HEAD
-  string public constant VL_SEQUENCER_IS_DOWN = '102';
-=======
   string public constant P_CALLER_NOT_BRIDGE = '102';
   string public constant RC_INVALID_UNBACKED_MINT_CAP = '103';
   string public constant VL_UNBACKED_MINT_CAP_EXCEEDED = '104';
->>>>>>> 13798382
+  string public constant VL_SEQUENCER_IS_DOWN = '105';
 }