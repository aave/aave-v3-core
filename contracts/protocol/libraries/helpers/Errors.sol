// SPDX-License-Identifier: agpl-3.0
pragma solidity 0.8.7;

/**
 * @title Errors library
 * @author Aave
 * @notice Defines the error messages emitted by the different contracts of the Aave protocol
 * @dev Error messages prefix glossary:
 *  - VL = ValidationLogic
 *  - MATH = Math libraries
 *  - CT = Common errors between tokens (AToken, VariableDebtToken and StableDebtToken)
 *  - AT = AToken
 *  - SDT = StableDebtToken
 *  - VDT = VariableDebtToken
 *  - P = Pool
 *  - PAPR = PoolAddressesProviderRegistry
 *  - PC = PoolConfiguration
 *  - RL = ReserveLogic
 *  - P = Pausable
 */
library Errors {
  //common errors
  string public constant CALLER_NOT_POOL_ADMIN = '33'; // 'The caller must be the pool admin'

  //contract specific errors
  string public constant VL_INVALID_AMOUNT = '1'; // 'Amount must be greater than 0'
  string public constant VL_NO_ACTIVE_RESERVE = '2'; // 'Action requires an active reserve'
  string public constant VL_RESERVE_FROZEN = '3'; // 'Action cannot be performed because the reserve is frozen'
  string public constant VL_CURRENT_AVAILABLE_LIQUIDITY_NOT_ENOUGH = '4'; // 'The current liquidity is not enough'
  string public constant VL_NOT_ENOUGH_AVAILABLE_USER_BALANCE = '5'; // 'User cannot withdraw more than the available balance'
  string public constant VL_BORROWING_NOT_ENABLED = '7'; // 'Borrowing is not enabled'
  string public constant VL_INVALID_INTEREST_RATE_MODE_SELECTED = '8'; // 'Invalid interest rate mode selected'
  string public constant VL_COLLATERAL_BALANCE_IS_0 = '9'; // 'The collateral balance is 0'
  string public constant VL_HEALTH_FACTOR_LOWER_THAN_LIQUIDATION_THRESHOLD = '10'; // 'Health factor is lesser than the liquidation threshold'
  string public constant VL_COLLATERAL_CANNOT_COVER_NEW_BORROW = '11'; // 'There is not enough collateral to cover a new borrow'
  string public constant VL_STABLE_BORROWING_NOT_ENABLED = '12'; // stable borrowing not enabled
  string public constant VL_COLLATERAL_SAME_AS_BORROWING_CURRENCY = '13'; // collateral is (mostly) the same currency that is being borrowed
  string public constant VL_AMOUNT_BIGGER_THAN_MAX_LOAN_SIZE_STABLE = '14'; // 'The requested amount is greater than the max loan size in stable rate mode
  string public constant VL_NO_DEBT_OF_SELECTED_TYPE = '15'; // 'for repayment of stable debt, the user needs to have stable debt, otherwise, he needs to have variable debt'
  string public constant VL_NO_EXPLICIT_AMOUNT_TO_REPAY_ON_BEHALF = '16'; // 'To repay on behalf of a user an explicit amount to repay is needed'
  string public constant VL_NO_STABLE_RATE_LOAN_IN_RESERVE = '17'; // 'User does not have a stable rate loan in progress on this reserve'
  string public constant VL_NO_VARIABLE_RATE_LOAN_IN_RESERVE = '18'; // 'User does not have a variable rate loan in progress on this reserve'
  string public constant VL_UNDERLYING_BALANCE_NOT_GREATER_THAN_0 = '19'; // 'The underlying balance needs to be greater than 0'
  string public constant VL_DEPOSIT_ALREADY_IN_USE = '20'; // 'User deposit is already being used as collateral'
  string public constant P_NOT_ENOUGH_STABLE_BORROW_BALANCE = '21'; // 'User does not have any stable rate loan for this reserve'
  string public constant P_INTEREST_RATE_REBALANCE_CONDITIONS_NOT_MET = '22'; // 'Interest rate rebalance conditions were not met'
  string public constant P_LIQUIDATION_CALL_FAILED = '23'; // 'Liquidation call failed'
  string public constant P_NOT_ENOUGH_LIQUIDITY_TO_BORROW = '24'; // 'There is not enough liquidity available to borrow'
  string public constant P_REQUESTED_AMOUNT_TOO_SMALL = '25'; // 'The requested amount is too small for a FlashLoan.'
  string public constant P_INCONSISTENT_PROTOCOL_ACTUAL_BALANCE = '26'; // 'The actual balance of the protocol is inconsistent'
  string public constant P_CALLER_NOT_POOL_CONFIGURATOR = '27'; // 'The caller of the function is not the pool configurator'
  string public constant P_INCONSISTENT_FLASHLOAN_PARAMS = '28';
  string public constant CT_CALLER_MUST_BE_POOL = '29'; // 'The caller of this function must be a pool'
  string public constant CT_CANNOT_GIVE_ALLOWANCE_TO_HIMSELF = '30'; // 'User cannot give allowance to himself'
  string public constant CT_TRANSFER_AMOUNT_NOT_GT_0 = '31'; // 'Transferred amount needs to be greater than zero'
  string public constant RL_RESERVE_ALREADY_INITIALIZED = '32'; // 'Reserve has already been initialized'
  string public constant PC_RESERVE_LIQUIDITY_NOT_0 = '34'; // 'The liquidity of the reserve needs to be 0'
  string public constant PC_INVALID_ATOKEN_POOL_ADDRESS = '35'; // 'The liquidity of the reserve needs to be 0'
  string public constant PC_INVALID_STABLE_DEBT_TOKEN_POOL_ADDRESS = '36'; // 'The liquidity of the reserve needs to be 0'
  string public constant PC_INVALID_VARIABLE_DEBT_TOKEN_POOL_ADDRESS = '37'; // 'The liquidity of the reserve needs to be 0'
  string public constant PC_INVALID_STABLE_DEBT_TOKEN_UNDERLYING_ADDRESS = '38'; // 'The liquidity of the reserve needs to be 0'
  string public constant PC_INVALID_VARIABLE_DEBT_TOKEN_UNDERLYING_ADDRESS = '39'; // 'The liquidity of the reserve needs to be 0'
  string public constant PC_INVALID_ADDRESSES_PROVIDER_ID = '40'; // 'The liquidity of the reserve needs to be 0'
  string public constant PC_INVALID_CONFIGURATION = '75'; // 'Invalid risk parameters for the reserve'
  string public constant PC_CALLER_NOT_EMERGENCY_ADMIN = '76'; // 'The caller must be the emergency admin'
  string public constant PAPR_PROVIDER_NOT_REGISTERED = '41'; // 'Provider is not registered'
  string public constant VL_HEALTH_FACTOR_NOT_BELOW_THRESHOLD = '42'; // 'Health factor is not below the threshold'
  string public constant VL_COLLATERAL_CANNOT_BE_LIQUIDATED = '43'; // 'The collateral chosen cannot be liquidated'
  string public constant VL_SPECIFIED_CURRENCY_NOT_BORROWED_BY_USER = '44'; // 'User did not borrow the specified currency'
  string public constant VL_NOT_ENOUGH_LIQUIDITY_TO_LIQUIDATE = '45'; // "There isn't enough liquidity available to liquidate"
  string public constant P_INVALID_FLASHLOAN_MODE = '47'; //Invalid flashloan mode selected
  string public constant MATH_MULTIPLICATION_OVERFLOW = '48';
  string public constant MATH_ADDITION_OVERFLOW = '49';
  string public constant MATH_DIVISION_BY_ZERO = '50';
  string public constant CT_INVALID_MINT_AMOUNT = '56'; //invalid amount to mint
  string public constant CT_INVALID_BURN_AMOUNT = '58'; //invalid amount to burn
  string public constant P_REENTRANCY_NOT_ALLOWED = '62';
  string public constant P_CALLER_MUST_BE_AN_ATOKEN = '63';
  string public constant P_IS_PAUSED = '64'; // Deprecated 'Pool is paused'
  string public constant P_NO_MORE_RESERVES_ALLOWED = '65';
  string public constant P_INVALID_FLASH_LOAN_EXECUTOR_RETURN = '66';
  string public constant RC_INVALID_LTV = '67';
  string public constant RC_INVALID_LIQ_THRESHOLD = '68';
  string public constant RC_INVALID_LIQ_BONUS = '69';
  string public constant RC_INVALID_DECIMALS = '70';
  string public constant RC_INVALID_RESERVE_FACTOR = '71';
  string public constant PAPR_INVALID_ADDRESSES_PROVIDER_ID = '72';
  string public constant VL_INCONSISTENT_FLASHLOAN_PARAMS = '73';
  string public constant P_INCONSISTENT_PARAMS_LENGTH = '74';
  string public constant UL_INVALID_INDEX = '77';
  string public constant P_NOT_CONTRACT = '78';
  string public constant SDT_STABLE_DEBT_OVERFLOW = '79'; // Deprecated moved to general `HLP_UINT128_OVERFLOW`
  string public constant SDT_BURN_EXCEEDS_BALANCE = '80';
  string public constant VL_BORROW_CAP_EXCEEDED = '81';
  string public constant RC_INVALID_BORROW_CAP = '82';
  string public constant VL_SUPPLY_CAP_EXCEEDED = '83';
  string public constant RC_INVALID_SUPPLY_CAP = '84';
  string public constant PC_CALLER_NOT_EMERGENCY_OR_POOL_ADMIN = '85';
  string public constant VL_RESERVE_PAUSED = '86';
  string public constant PC_CALLER_NOT_RISK_OR_POOL_ADMIN = '87';
  string public constant RL_ATOKEN_SUPPLY_NOT_ZERO = '88';
  string public constant RL_STABLE_DEBT_NOT_ZERO = '89';
  string public constant RL_VARIABLE_DEBT_SUPPLY_NOT_ZERO = '90';
  string public constant VL_LTV_VALIDATION_FAILED = '93';
  string public constant VL_SAME_BLOCK_BORROW_REPAY = '94';
  string public constant PC_FLASHLOAN_PREMIUMS_MISMATCH = '95';
  string public constant PC_FLASHLOAN_PREMIUM_INVALID = '96';
  string public constant RC_INVALID_LIQUIDATION_PROTOCOL_FEE = '97';
<<<<<<< HEAD
  string public constant P_CALLER_NOT_BRIDGE = '98';
  string public constant RC_INVALID_UNBACKED_MINT_CAP = '99';
  string public constant VL_UNBACKED_MINT_CAP_EXCEEDED = '100';
=======
  string public constant HLP_UINT128_OVERFLOW = '98';
>>>>>>> d8942c1d
}<|MERGE_RESOLUTION|>--- conflicted
+++ resolved
@@ -106,11 +106,8 @@
   string public constant PC_FLASHLOAN_PREMIUMS_MISMATCH = '95';
   string public constant PC_FLASHLOAN_PREMIUM_INVALID = '96';
   string public constant RC_INVALID_LIQUIDATION_PROTOCOL_FEE = '97';
-<<<<<<< HEAD
-  string public constant P_CALLER_NOT_BRIDGE = '98';
-  string public constant RC_INVALID_UNBACKED_MINT_CAP = '99';
-  string public constant VL_UNBACKED_MINT_CAP_EXCEEDED = '100';
-=======
   string public constant HLP_UINT128_OVERFLOW = '98';
->>>>>>> d8942c1d
+  string public constant P_CALLER_NOT_BRIDGE = '99';
+  string public constant RC_INVALID_UNBACKED_MINT_CAP = '100';
+  string public constant VL_UNBACKED_MINT_CAP_EXCEEDED = '101';
 }