--- conflicted
+++ resolved
@@ -18,18 +18,13 @@
     uint128 currentStableBorrowRate;
     uint40 lastUpdateTimestamp;
     //the id of the reserve. Represents the position in the list of the active reserves
-    uint8 id;
+    uint16 id;
     //tokens addresses
     address aTokenAddress;
     address stableDebtTokenAddress;
     address variableDebtTokenAddress;
     //address of the interest rate strategy
     address interestRateStrategyAddress;
-<<<<<<< HEAD
-    //the id of the reserve. Represents the position in the list of the active reserves
-    uint16 id;
-=======
->>>>>>> 5d6279f4
     //the current treasury balance, scaled
     uint128 accruedToTreasury;
     //the quickwithdraw balance waiting for underlying to be backed
