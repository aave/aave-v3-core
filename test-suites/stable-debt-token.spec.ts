<<<<<<< HEAD
import { expect } from 'chai';
import { BigNumber, utils } from 'ethers';
import { ProtocolErrors, RateMode } from '../helpers/types';
import { MAX_UINT_AMOUNT, RAY, ZERO_ADDRESS } from '../helpers/constants';
import { impersonateAccountsHardhat, setAutomine } from '../helpers/misc-utils';
import { makeSuite, TestEnv } from './helpers/make-suite';
import { topUpNonPayableWithEther } from './helpers/utils/funds';
import { convertToCurrencyDecimals } from '../helpers/contracts-helpers';
import { HardhatRuntimeEnvironment } from 'hardhat/types';
import { evmRevert, evmSnapshot, increaseTime, waitForTx } from '@aave/deploy-v3';
import { StableDebtToken__factory } from '../types';
import { getStableDebtTokenEvent } from './helpers/utils/tokenization-events';
=======
import {expect} from 'chai';
import {BigNumber, utils} from 'ethers';
import {ProtocolErrors, RateMode} from '../helpers/types';
import {MAX_UINT_AMOUNT, RAY, ZERO_ADDRESS} from '../helpers/constants';
import {impersonateAccountsHardhat, setAutomine, setAutomineEvm} from '../helpers/misc-utils';
import {makeSuite, TestEnv} from './helpers/make-suite';
import {topUpNonPayableWithEther} from './helpers/utils/funds';
import {convertToCurrencyDecimals} from '../helpers/contracts-helpers';
import {HardhatRuntimeEnvironment} from 'hardhat/types';
import {evmRevert, evmSnapshot, getStableDebtToken, increaseTime, waitForTx} from '@aave/deploy-v3';
import {StableDebtToken__factory} from '../types';
>>>>>>> 7fbdc6ea
declare var hre: HardhatRuntimeEnvironment;

makeSuite('StableDebtToken', (testEnv: TestEnv) => {
  const {CALLER_MUST_BE_POOL, CALLER_NOT_POOL_ADMIN} = ProtocolErrors;

  let snap: string;

  beforeEach(async () => {
    snap = await evmSnapshot();
  });
  afterEach(async () => {
    await evmRevert(snap);
  });

  it('Check initialization', async () => {
    const {pool, weth, dai, helpersContract, users} = testEnv;
    const daiStableDebtTokenAddress = (await helpersContract.getReserveTokensAddresses(dai.address))
      .stableDebtTokenAddress;
    const stableDebtContract = StableDebtToken__factory.connect(
      daiStableDebtTokenAddress,
      users[0].signer
    );

    expect(await stableDebtContract.UNDERLYING_ASSET_ADDRESS()).to.be.eq(dai.address);
    expect(await stableDebtContract.POOL()).to.be.eq(pool.address);
    expect(await stableDebtContract.getIncentivesController()).to.not.be.eq(ZERO_ADDRESS);

    const totSupplyAndRateBefore = await stableDebtContract.getTotalSupplyAndAvgRate();
    expect(totSupplyAndRateBefore[0].toString()).to.be.eq('0');
    expect(totSupplyAndRateBefore[1].toString()).to.be.eq('0');

    // Need to create some debt to do this good
    await dai
      .connect(users[0].signer)
      ['mint(uint256)'](await convertToCurrencyDecimals(dai.address, '1000'));
    await dai.connect(users[0].signer).approve(pool.address, MAX_UINT_AMOUNT);
    await pool
      .connect(users[0].signer)
      .deposit(
        dai.address,
        await convertToCurrencyDecimals(dai.address, '1000'),
        users[0].address,
        0
      );
    await weth.connect(users[1].signer)['mint(uint256)'](utils.parseEther('10'));
    await weth.connect(users[1].signer).approve(pool.address, MAX_UINT_AMOUNT);
    await pool
      .connect(users[1].signer)
      .deposit(weth.address, utils.parseEther('10'), users[1].address, 0);
    await pool
      .connect(users[1].signer)
      .borrow(
        dai.address,
        await convertToCurrencyDecimals(dai.address, '200'),
        RateMode.Stable,
        0,
        users[1].address
      );

    const totSupplyAndRateAfter = await stableDebtContract.getTotalSupplyAndAvgRate();
    expect(totSupplyAndRateAfter[0]).to.be.gt(0);
    expect(totSupplyAndRateAfter[1]).to.be.gt(0);
  });

  it('Tries to mint not being the Pool (revert expected)', async () => {
    const {deployer, dai, helpersContract} = testEnv;

    const daiStableDebtTokenAddress = (await helpersContract.getReserveTokensAddresses(dai.address))
      .stableDebtTokenAddress;

    const stableDebtContract = StableDebtToken__factory.connect(
      daiStableDebtTokenAddress,
      deployer.signer
    );

    await expect(
      stableDebtContract.mint(deployer.address, deployer.address, '1', '1')
    ).to.be.revertedWith(CALLER_MUST_BE_POOL);
  });

  it('Tries to burn not being the Pool (revert expected)', async () => {
    const {deployer, dai, helpersContract} = testEnv;

    const daiStableDebtTokenAddress = (await helpersContract.getReserveTokensAddresses(dai.address))
      .stableDebtTokenAddress;

    const stableDebtContract = StableDebtToken__factory.connect(
      daiStableDebtTokenAddress,
      deployer.signer
    );

    const name = await stableDebtContract.name();

    expect(name).to.be.equal('Aave Testnet Stable Debt DAI');
    await expect(stableDebtContract.burn(deployer.address, '1')).to.be.revertedWith(
      CALLER_MUST_BE_POOL
    );
  });

  it('Tries to transfer debt tokens (revert expected)', async () => {
    const {users, dai, helpersContract} = testEnv;
    const daiStableDebtTokenAddress = (await helpersContract.getReserveTokensAddresses(dai.address))
      .stableDebtTokenAddress;
    const stableDebtContract = StableDebtToken__factory.connect(
      daiStableDebtTokenAddress,
      users[0].signer
    );

    await expect(
      stableDebtContract.connect(users[0].signer).transfer(users[1].address, 500)
    ).to.be.revertedWith(ProtocolErrors.OPERATION_NOT_SUPPORTED);
  });

  it('Check Mint and Transfer events when borrowing on behalf', async () => {
    // const snapId = await evmSnapshot();
    const {
      pool,
      weth,
      dai,
      usdc,
      users: [user1, user2, user3],
    } = testEnv;

    // Add USDC liquidity
    await usdc.connect(user3.signer)['mint(uint256)'](utils.parseUnits('1000', 6));
    await usdc.connect(user3.signer).approve(pool.address, MAX_UINT_AMOUNT);
    await pool
      .connect(user3.signer)
      .supply(usdc.address, utils.parseUnits('1000', 6), user3.address, 0);

    // User1 supplies 10 WETH
    await weth.connect(user1.signer)['mint(uint256)'](utils.parseUnits('10', 18));
    await weth.connect(user1.signer).approve(pool.address, MAX_UINT_AMOUNT);
    await pool
      .connect(user1.signer)
      .supply(weth.address, utils.parseUnits('10', 18), user1.address, 0);

    const usdcData = await pool.getReserveData(usdc.address);
    const stableDebtToken = StableDebtToken__factory.connect(
      usdcData.stableDebtTokenAddress,
      user1.signer
    );
    const beforeDebtBalanceUser2 = await stableDebtToken.balanceOf(user2.address);

    // User1 borrows 100 USDC
    const borrowAmount = utils.parseUnits('100', 6);
    expect(
      await pool
        .connect(user1.signer)
        .borrow(usdc.address, borrowAmount, RateMode.Stable, 0, user1.address)
    );

    // User1 approves user2 to borrow 1000 USDC
    expect(
      await stableDebtToken
        .connect(user1.signer)
        .approveDelegation(user2.address, utils.parseUnits('1000', 6))
    );

    // Increase time so interests accrue
    await increaseTime(24 * 3600);

    // User2 borrows 1000 USDC on behalf of user1
    const borrowOnBehalfAmount = utils.parseUnits('100', 6);
    const tx = await waitForTx(
      await pool
        .connect(user2.signer)
        .borrow(usdc.address, borrowOnBehalfAmount, RateMode.Stable, 0, user1.address)
    );

    const afterDebtBalanceUser1 = await stableDebtToken.balanceOf(user1.address);
    const afterDebtBalanceUser2 = await stableDebtToken.balanceOf(user2.address);

    // Calculate interests
    const expectedDebtIncreaseUser1 = afterDebtBalanceUser1.sub(
      borrowOnBehalfAmount.add(borrowAmount)
    );

    const parsedTransferEvents = getStableDebtTokenEvent(stableDebtToken, tx, 'Transfer');
    const transferAmount = parsedTransferEvents[0].value;

<<<<<<< HEAD
    const parsedMintEvents = getStableDebtTokenEvent(stableDebtToken, tx, 'Mint');
    const { value: mintAmount, balanceIncrease } = parsedMintEvents[0];
=======
    const rawTransferEvents = tx.logs.filter(
      ({topics, address}) => topics[0] === transferEventSig && address == stableDebtToken.address
    );
    const transferAmount = stableDebtToken.interface.parseLog(rawTransferEvents[0]).args.value;

    const rawMintEvents = tx.logs.filter(
      ({topics, address}) => topics[0] === mintEventSig && address == stableDebtToken.address
    );
    const {amount: mintAmount, balanceIncrease} = stableDebtToken.interface.parseLog(
      rawMintEvents[0]
    ).args;
>>>>>>> 7fbdc6ea

    expect(expectedDebtIncreaseUser1.add(borrowOnBehalfAmount)).to.be.eq(transferAmount);
    expect(borrowOnBehalfAmount.add(balanceIncrease)).to.be.eq(mintAmount);
    expect(expectedDebtIncreaseUser1).to.be.eq(balanceIncrease);
    expect(afterDebtBalanceUser2).to.be.eq(beforeDebtBalanceUser2);

    // await evmRevert(snapId);
  });

  it('Tries to approve debt tokens (revert expected)', async () => {
    const {users, dai, helpersContract} = testEnv;
    const daiStableDebtTokenAddress = (await helpersContract.getReserveTokensAddresses(dai.address))
      .stableDebtTokenAddress;
    const stableDebtContract = StableDebtToken__factory.connect(
      daiStableDebtTokenAddress,
      users[0].signer
    );

    await expect(
      stableDebtContract.connect(users[0].signer).approve(users[1].address, 500)
    ).to.be.revertedWith(ProtocolErrors.OPERATION_NOT_SUPPORTED);
    await expect(
      stableDebtContract.allowance(users[0].address, users[1].address)
    ).to.be.revertedWith(ProtocolErrors.OPERATION_NOT_SUPPORTED);
  });

  it('Tries to increase allowance of debt tokens (revert expected)', async () => {
    const {users, dai, helpersContract} = testEnv;
    const daiStableDebtTokenAddress = (await helpersContract.getReserveTokensAddresses(dai.address))
      .stableDebtTokenAddress;
    const stableDebtContract = StableDebtToken__factory.connect(
      daiStableDebtTokenAddress,
      users[0].signer
    );

    await expect(
      stableDebtContract.connect(users[0].signer).increaseAllowance(users[1].address, 500)
    ).to.be.revertedWith(ProtocolErrors.OPERATION_NOT_SUPPORTED);
  });

  it('Tries to decrease allowance of debt tokens (revert expected)', async () => {
    const {users, dai, helpersContract} = testEnv;
    const daiStableDebtTokenAddress = (await helpersContract.getReserveTokensAddresses(dai.address))
      .stableDebtTokenAddress;
    const stableDebtContract = StableDebtToken__factory.connect(
      daiStableDebtTokenAddress,
      users[0].signer
    );

    await expect(
      stableDebtContract.connect(users[0].signer).decreaseAllowance(users[1].address, 500)
    ).to.be.revertedWith(ProtocolErrors.OPERATION_NOT_SUPPORTED);
  });

  it('Tries to transferFrom (revert expected)', async () => {
    const {users, dai, helpersContract} = testEnv;
    const daiStableDebtTokenAddress = (await helpersContract.getReserveTokensAddresses(dai.address))
      .stableDebtTokenAddress;
    const stableDebtContract = StableDebtToken__factory.connect(
      daiStableDebtTokenAddress,
      users[0].signer
    );

    await expect(
      stableDebtContract
        .connect(users[0].signer)
        .transferFrom(users[0].address, users[1].address, 500)
    ).to.be.revertedWith(ProtocolErrors.OPERATION_NOT_SUPPORTED);
  });

  it('Burn stable debt tokens such that `secondTerm >= firstTerm`', async () => {
    // To enter the case where secondTerm >= firstTerm, we also need previousSupply <= amount.
    // The easiest way is to use two users, such that for user 2 his stableRate > average stableRate.
    // In practice to enter the case we can perform the following actions
    // user 1 borrow 2 wei at rate = 10**27
    // user 2 borrow 1 wei rate = 10**30
    // progress time by a year, to accrue significant debt.
    // then let user 2 withdraw sufficient funds such that secondTerm (userStableRate * burnAmount) >= averageRate * supply
    // if we do not have user 1 deposit as well, we will have issues getting past previousSupply <= amount, as amount > supply for secondTerm to be > firstTerm.
    // await evmRevert(snap);
    const rateGuess1 = BigNumber.from(RAY);
    const rateGuess2 = BigNumber.from(10).pow(30);
    const amount1 = BigNumber.from(2);
    const amount2 = BigNumber.from(1);

    const {deployer, pool, dai, helpersContract, users} = testEnv;

    // Impersonate the Pool
    await topUpNonPayableWithEther(deployer.signer, [pool.address], utils.parseEther('1'));
    await impersonateAccountsHardhat([pool.address]);
    const poolSigner = await hre.ethers.getSigner(pool.address);

    const config = await helpersContract.getReserveTokensAddresses(dai.address);
    const stableDebt = StableDebtToken__factory.connect(
      config.stableDebtTokenAddress,
      deployer.signer
    );

    // Next two txs should be mined in the same block
    await setAutomine(false);
    await stableDebt
      .connect(poolSigner)
      .mint(users[0].address, users[0].address, amount1, rateGuess1);

    await stableDebt
      .connect(poolSigner)
      .mint(users[1].address, users[1].address, amount2, rateGuess2);
    await setAutomine(true);

    await increaseTime(60 * 60 * 24 * 365);
    const totalSupplyAfterTime = BigNumber.from(18798191);
    await stableDebt.connect(poolSigner).burn(users[1].address, totalSupplyAfterTime.sub(1));
  });

  it('setIncentivesController() ', async () => {
    // const snapshot = await evmSnapshot();
    const {dai, helpersContract, poolAdmin, aclManager, deployer} = testEnv;
    const config = await helpersContract.getReserveTokensAddresses(dai.address);
    const stableDebt = StableDebtToken__factory.connect(
      config.stableDebtTokenAddress,
      deployer.signer
    );

    expect(await aclManager.connect(deployer.signer).addPoolAdmin(poolAdmin.address));

    expect(await stableDebt.getIncentivesController()).to.not.be.eq(ZERO_ADDRESS);
    expect(await stableDebt.connect(poolAdmin.signer).setIncentivesController(ZERO_ADDRESS));
    expect(await stableDebt.getIncentivesController()).to.be.eq(ZERO_ADDRESS);

    // await evmRevert(snapshot);
  });

  it('setIncentivesController() from not pool admin (revert expected)', async () => {
    const {
      dai,
      helpersContract,
      users: [user],
    } = testEnv;
    const config = await helpersContract.getReserveTokensAddresses(dai.address);
    const stableDebt = StableDebtToken__factory.connect(config.stableDebtTokenAddress, user.signer);

    expect(await stableDebt.getIncentivesController()).to.not.be.eq(ZERO_ADDRESS);

    await expect(
      stableDebt.connect(user.signer).setIncentivesController(ZERO_ADDRESS)
    ).to.be.revertedWith(CALLER_NOT_POOL_ADMIN);
  });

  it('User borrows and repays in same block with zero fees', async () => {
    const {pool, users, dai, aDai, usdc, stableDebtDai} = testEnv;
    const user = users[0];

    // We need some debt.
    await usdc.connect(user.signer)['mint(uint256)'](utils.parseEther('2000'));
    await usdc.connect(user.signer).approve(pool.address, MAX_UINT_AMOUNT);
    await pool
      .connect(user.signer)
      .deposit(usdc.address, utils.parseEther('2000'), user.address, 0);
    await dai.connect(user.signer)['mint(uint256)'](utils.parseEther('2000'));
    await dai.connect(user.signer).transfer(aDai.address, utils.parseEther('2000'));
    await dai.connect(user.signer).approve(pool.address, MAX_UINT_AMOUNT);

    const userDataBefore = await pool.getUserAccountData(user.address);
    expect(await stableDebtDai.balanceOf(user.address)).to.be.eq(0);

    // Turn off automining - pretty sure that coverage is getting messed up here.
    await setAutomine(false);
    // Borrow 500 dai
    await pool
      .connect(user.signer)
      .borrow(dai.address, utils.parseEther('500'), RateMode.Stable, 0, user.address);

    // Turn on automining, but not mine a new block until next tx
    await setAutomineEvm(true);
    expect(
      await pool
        .connect(user.signer)
        .repay(dai.address, utils.parseEther('500'), RateMode.Stable, user.address)
    );

    expect(await stableDebtDai.balanceOf(user.address)).to.be.eq(0);
    expect(await dai.balanceOf(user.address)).to.be.eq(0);
    expect(await dai.balanceOf(aDai.address)).to.be.eq(utils.parseEther('2000'));

    const userDataAfter = await pool.getUserAccountData(user.address);
    expect(userDataBefore.totalCollateralBase).to.be.lte(userDataAfter.totalCollateralBase);
    expect(userDataBefore.healthFactor).to.be.lte(userDataAfter.healthFactor);
    expect(userDataBefore.totalDebtBase).to.be.eq(userDataAfter.totalDebtBase);
  });

  it('User borrows and repays in same block using credit delegation with zero fees', async () => {
    const {
      pool,
      dai,
      aDai,
      weth,
      users: [user1, user2, user3],
    } = testEnv;

    // Add liquidity
    await dai.connect(user3.signer)['mint(uint256)'](utils.parseUnits('1000', 18));
    await dai.connect(user3.signer).approve(pool.address, MAX_UINT_AMOUNT);
    await pool
      .connect(user3.signer)
      .supply(dai.address, utils.parseUnits('1000', 18), user3.address, 0);

    // User1 supplies 10 WETH
    await dai.connect(user1.signer)['mint(uint256)'](utils.parseUnits('100', 18));
    await dai.connect(user1.signer).approve(pool.address, MAX_UINT_AMOUNT);
    await weth.connect(user1.signer)['mint(uint256)'](utils.parseUnits('10', 18));
    await weth.connect(user1.signer).approve(pool.address, MAX_UINT_AMOUNT);
    await pool
      .connect(user1.signer)
      .supply(weth.address, utils.parseUnits('10', 18), user1.address, 0);

    const daiData = await pool.getReserveData(dai.address);
    const stableDebtToken = await getStableDebtToken(daiData.stableDebtTokenAddress);

    // User1 approves User2 to borrow 1000 DAI
    expect(
      await stableDebtToken
        .connect(user1.signer)
        .approveDelegation(user2.address, utils.parseUnits('1000', 18))
    );
    const userDataBefore = await pool.getUserAccountData(user1.address);

    // Turn off automining to simulate actions in same block
    await setAutomine(false);

    // User2 borrows 2 DAI on behalf of User1
    expect(
      await pool
        .connect(user2.signer)
        .borrow(dai.address, utils.parseEther('2'), RateMode.Stable, 0, user1.address)
    );

    // Turn on automining, but not mine a new block until next tx
    await setAutomineEvm(true);

    expect(
      await pool
        .connect(user1.signer)
        .repay(dai.address, utils.parseEther('2'), RateMode.Stable, user1.address)
    );

    expect(await stableDebtToken.balanceOf(user1.address)).to.be.eq(0);
    expect(await dai.balanceOf(user2.address)).to.be.eq(utils.parseEther('2'));
    expect(await dai.balanceOf(aDai.address)).to.be.eq(utils.parseEther('1000'));

    const userDataAfter = await pool.getUserAccountData(user1.address);
    expect(userDataBefore.totalCollateralBase).to.be.lte(userDataAfter.totalCollateralBase);
    expect(userDataBefore.healthFactor).to.be.lte(userDataAfter.healthFactor);
    expect(userDataBefore.totalDebtBase).to.be.eq(userDataAfter.totalDebtBase);
  });
});<|MERGE_RESOLUTION|>--- conflicted
+++ resolved
@@ -1,4 +1,3 @@
-<<<<<<< HEAD
 import { expect } from 'chai';
 import { BigNumber, utils } from 'ethers';
 import { ProtocolErrors, RateMode } from '../helpers/types';
@@ -11,19 +10,6 @@
 import { evmRevert, evmSnapshot, increaseTime, waitForTx } from '@aave/deploy-v3';
 import { StableDebtToken__factory } from '../types';
 import { getStableDebtTokenEvent } from './helpers/utils/tokenization-events';
-=======
-import {expect} from 'chai';
-import {BigNumber, utils} from 'ethers';
-import {ProtocolErrors, RateMode} from '../helpers/types';
-import {MAX_UINT_AMOUNT, RAY, ZERO_ADDRESS} from '../helpers/constants';
-import {impersonateAccountsHardhat, setAutomine, setAutomineEvm} from '../helpers/misc-utils';
-import {makeSuite, TestEnv} from './helpers/make-suite';
-import {topUpNonPayableWithEther} from './helpers/utils/funds';
-import {convertToCurrencyDecimals} from '../helpers/contracts-helpers';
-import {HardhatRuntimeEnvironment} from 'hardhat/types';
-import {evmRevert, evmSnapshot, getStableDebtToken, increaseTime, waitForTx} from '@aave/deploy-v3';
-import {StableDebtToken__factory} from '../types';
->>>>>>> 7fbdc6ea
 declare var hre: HardhatRuntimeEnvironment;
 
 makeSuite('StableDebtToken', (testEnv: TestEnv) => {
@@ -205,22 +191,8 @@
     const parsedTransferEvents = getStableDebtTokenEvent(stableDebtToken, tx, 'Transfer');
     const transferAmount = parsedTransferEvents[0].value;
 
-<<<<<<< HEAD
     const parsedMintEvents = getStableDebtTokenEvent(stableDebtToken, tx, 'Mint');
     const { value: mintAmount, balanceIncrease } = parsedMintEvents[0];
-=======
-    const rawTransferEvents = tx.logs.filter(
-      ({topics, address}) => topics[0] === transferEventSig && address == stableDebtToken.address
-    );
-    const transferAmount = stableDebtToken.interface.parseLog(rawTransferEvents[0]).args.value;
-
-    const rawMintEvents = tx.logs.filter(
-      ({topics, address}) => topics[0] === mintEventSig && address == stableDebtToken.address
-    );
-    const {amount: mintAmount, balanceIncrease} = stableDebtToken.interface.parseLog(
-      rawMintEvents[0]
-    ).args;
->>>>>>> 7fbdc6ea
 
     expect(expectedDebtIncreaseUser1.add(borrowOnBehalfAmount)).to.be.eq(transferAmount);
     expect(borrowOnBehalfAmount.add(balanceIncrease)).to.be.eq(mintAmount);
