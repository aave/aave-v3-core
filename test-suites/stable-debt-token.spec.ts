--- conflicted
+++ resolved
@@ -7,18 +7,8 @@
 import { topUpNonPayableWithEther } from './helpers/utils/funds';
 import { convertToCurrencyDecimals } from '../helpers/contracts-helpers';
 import { HardhatRuntimeEnvironment } from 'hardhat/types';
-<<<<<<< HEAD
-import {
-  evmRevert,
-  evmSnapshot,
-  increaseTime,
-  StableDebtToken__factory,
-  waitForTx,
-} from '@aave/deploy-v3';
-
-=======
 import { evmRevert, evmSnapshot, increaseTime, waitForTx } from '@aave/deploy-v3';
->>>>>>> 1107015d
+import { StableDebtToken__factory } from '../types';
 declare var hre: HardhatRuntimeEnvironment;
 
 makeSuite('StableDebtToken', (testEnv: TestEnv) => {
@@ -329,14 +319,10 @@
     const snapshot = await evmSnapshot();
     const { dai, helpersContract, poolAdmin, aclManager, deployer } = testEnv;
     const config = await helpersContract.getReserveTokensAddresses(dai.address);
-<<<<<<< HEAD
     const stableDebt = StableDebtToken__factory.connect(
       config.stableDebtTokenAddress,
       deployer.signer
     );
-=======
-    const stableDebt = await getStableDebtToken(config.stableDebtTokenAddress);
->>>>>>> 1107015d
 
     expect(await aclManager.connect(deployer.signer).addPoolAdmin(poolAdmin.address));
 
@@ -354,11 +340,7 @@
       users: [user],
     } = testEnv;
     const config = await helpersContract.getReserveTokensAddresses(dai.address);
-<<<<<<< HEAD
     const stableDebt = StableDebtToken__factory.connect(config.stableDebtTokenAddress, user.signer);
-=======
-    const stableDebt = await getStableDebtToken(config.stableDebtTokenAddress);
->>>>>>> 1107015d
 
     expect(await stableDebt.getIncentivesController()).to.not.be.eq(ZERO_ADDRESS);
 
