--- conflicted
+++ resolved
@@ -18,15 +18,7 @@
 makeSuite('Pool: Simple FlashLoan', (testEnv: TestEnv) => {
   let _mockFlashLoanSimpleReceiver = {} as MockFlashLoanSimpleReceiver;
 
-<<<<<<< HEAD
-  const {
-    TRANSFER_AMOUNT_EXCEEDS_BALANCE,
-    SAFEERC20_LOWLEVEL_CALL,
-    INVALID_FLASHLOAN_EXECUTOR_RETURN,
-  } = ProtocolErrors;
-=======
-  const { TRANSFER_AMOUNT_EXCEEDS_BALANCE, P_INVALID_FLASH_LOAN_EXECUTOR_RETURN } = ProtocolErrors;
->>>>>>> 832abf12
+  const { TRANSFER_AMOUNT_EXCEEDS_BALANCE, INVALID_FLASHLOAN_EXECUTOR_RETURN } = ProtocolErrors;
 
   const TOTAL_PREMIUM = 9;
   const PREMIUM_TO_PROTOCOL = 3;
