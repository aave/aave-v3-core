import { expect } from 'chai';
import { BigNumber, utils } from 'ethers';
import { MAX_UINT_AMOUNT, ZERO_ADDRESS } from '../helpers/constants';
import { ProtocolErrors, RateMode } from '../helpers/types';
import { convertToCurrencyDecimals } from '../helpers/contracts-helpers';
import { makeSuite, TestEnv } from './helpers/make-suite';
import './helpers/utils/wadraymath';
<<<<<<< HEAD
import { evmRevert, evmSnapshot } from '@aave/deploy-v3';
=======
import { parseUnits, formatUnits, parseEther } from '@ethersproject/units';
import { evmSnapshot, evmRevert, VariableDebtToken__factory } from '@aave/deploy-v3';
>>>>>>> d4b18a27

makeSuite('EfficiencyMode', (testEnv: TestEnv) => {
  const {
    VL_INCONSISTENT_EMODE_CATEGORY,
    VL_HEALTH_FACTOR_LOWER_THAN_LIQUIDATION_THRESHOLD,
    VL_COLLATERAL_CANNOT_COVER_NEW_BORROW,
  } = ProtocolErrors;

  let snapSetup: string;

  const CATEGORIES = {
    STABLECOINS: {
      id: BigNumber.from('1'),
      ltv: BigNumber.from('9800'),
      lt: BigNumber.from('9800'),
      lb: BigNumber.from('10100'),
      oracle: ZERO_ADDRESS,
      label: 'STABLECOINS',
    },
    ETHEREUM: {
      id: BigNumber.from('2'),
      ltv: BigNumber.from('9800'),
      lt: BigNumber.from('9800'),
      lb: BigNumber.from('10100'),
      oracle: ZERO_ADDRESS,
      label: 'ETHEREUM',
    },
  };

  before(async () => {
    const {
      pool,
      dai,
      usdc,
      weth,
      users: [user0, user1, user2],
      aaveOracle,
    } = testEnv;
    const mintAmount = utils.parseEther('10000');

    await dai.connect(user0.signer)['mint(uint256)'](mintAmount);
    await usdc.connect(user0.signer)['mint(uint256)'](mintAmount);
    await weth.connect(user0.signer)['mint(uint256)'](mintAmount);
    await usdc.connect(user1.signer)['mint(uint256)'](mintAmount);
    await weth.connect(user1.signer)['mint(uint256)'](mintAmount);
    await dai.connect(user2.signer)['mint(uint256)'](mintAmount);

    await dai.connect(user0.signer).approve(pool.address, MAX_UINT_AMOUNT);
    await usdc.connect(user0.signer).approve(pool.address, MAX_UINT_AMOUNT);
    await weth.connect(user0.signer).approve(pool.address, MAX_UINT_AMOUNT);
    await dai.connect(user1.signer).approve(pool.address, MAX_UINT_AMOUNT);
    await usdc.connect(user1.signer).approve(pool.address, MAX_UINT_AMOUNT);
    await weth.connect(user1.signer).approve(pool.address, MAX_UINT_AMOUNT);
    await dai.connect(user2.signer).approve(pool.address, MAX_UINT_AMOUNT);

    snapSetup = await evmSnapshot();
  });

  it('Admin adds a category for stablecoins with DAI and USDC', async () => {
    const { configurator, helpersContract, dai, usdc, poolAdmin } = testEnv;

    const { id, ltv, lt, lb, oracle, label } = CATEGORIES.STABLECOINS;

    expect(
      await configurator.connect(poolAdmin.signer).setEModeCategory(id, ltv, lt, lb, oracle, label)
    );
    expect(await configurator.connect(poolAdmin.signer).setAssetEModeCategory(dai.address, id));
    expect(await configurator.connect(poolAdmin.signer).setAssetEModeCategory(usdc.address, id));

    expect(await helpersContract.getReserveEModeCategory(dai.address)).to.be.eq(id);
    expect(await helpersContract.getReserveEModeCategory(usdc.address)).to.be.eq(id);
  });

  it('Admin adds a category for ethereum with WETH', async () => {
    const { configurator, helpersContract, weth, poolAdmin } = testEnv;

    const { id, ltv, lt, lb, oracle, label } = CATEGORIES.ETHEREUM;

    expect(
      await configurator.connect(poolAdmin.signer).setEModeCategory(id, ltv, lt, lb, oracle, label)
    );
    expect(await configurator.connect(poolAdmin.signer).setAssetEModeCategory(weth.address, id));

    expect(await helpersContract.getReserveEModeCategory(weth.address)).to.be.eq(id);
  });

  it('User 0 activates eMode for stablecoins category', async () => {
    const {
      pool,
      users: [user0],
    } = testEnv;

    expect(await pool.connect(user0.signer).setUserEMode(CATEGORIES.STABLECOINS.id))
      .to.emit(pool, 'UserEModeSet')
      .withArgs(user0.address, CATEGORIES.STABLECOINS.id);

    expect(await pool.getUserEMode(user0.address)).to.be.eq(CATEGORIES.STABLECOINS.id);
  });

  it('User 0 supplies 100 DAI, user 1 supplies 100 USDC', async () => {
    const {
      pool,
      dai,
      usdc,
      helpersContract,
      users: [user0, user1],
    } = testEnv;

    expect(
      await pool
        .connect(user0.signer)
        .supply(dai.address, await convertToCurrencyDecimals(dai.address, '100'), user0.address, 0)
    );
    const { usageAsCollateralEnabled: user0UseAsCollateral } =
      await helpersContract.getUserReserveData(dai.address, user0.address);
    expect(user0UseAsCollateral).to.be.true;

    expect(
      await pool
        .connect(user1.signer)
        .supply(
          usdc.address,
          await convertToCurrencyDecimals(usdc.address, '100'),
          user1.address,
          0
        )
    );
    const { usageAsCollateralEnabled: user1UseAsCollateral } =
      await helpersContract.getUserReserveData(usdc.address, user1.address);
    expect(user1UseAsCollateral).to.be.true;
  });

  it('User 0 borrows 98 USDC and tries to deactivate eMode (revert expected)', async () => {
    const {
      pool,
      usdc,
      users: [user0],
    } = testEnv;
    expect(
      await pool
        .connect(user0.signer)
        .borrow(
          usdc.address,
          await convertToCurrencyDecimals(usdc.address, '98'),
          RateMode.Variable,
          0,
          user0.address
        )
    );

    const userCategory = await pool.getUserEMode(user0.address);
    await expect(pool.connect(user0.signer).setUserEMode(0)).to.be.revertedWith(
      VL_HEALTH_FACTOR_LOWER_THAN_LIQUIDATION_THRESHOLD
    );
    expect(await pool.getUserEMode(user0.address)).to.be.eq(userCategory);
  });

  it('User 0 tries to sends aTokens to user 3 (revert expected)', async () => {
    const {
      pool,
      dai,
      aDai,
      users: [user0, , , user3],
    } = testEnv;

    expect(await pool.getUserEMode(user0.address)).to.be.eq(CATEGORIES.STABLECOINS.id);
    expect(await pool.getUserEMode(user3.address)).to.be.eq(0);

    await expect(
      aDai
        .connect(user0.signer)
        .transfer(user3.address, await convertToCurrencyDecimals(dai.address, '10'))
    ).to.be.revertedWith(VL_HEALTH_FACTOR_LOWER_THAN_LIQUIDATION_THRESHOLD);

    expect(await pool.getUserEMode(user0.address)).to.be.eq(CATEGORIES.STABLECOINS.id);
    expect(await pool.getUserEMode(user3.address)).to.be.eq(0);
  });

  it('User 0 repays 50 USDC and withdraws 10 DAI', async () => {
    const {
      pool,
      dai,
      usdc,
      users: [user0],
    } = testEnv;
    expect(
      await pool
        .connect(user0.signer)
        .repay(
          usdc.address,
          await convertToCurrencyDecimals(usdc.address, '50'),
          RateMode.Variable,
          user0.address
        )
    )
      .to.emit(pool, 'Repay')
      .withArgs(
        usdc.address,
        user0.address,
        user0.address,
        await convertToCurrencyDecimals(usdc.address, '50'),
        false
      );
    expect(
      await pool
        .connect(user0.signer)
        .withdraw(dai.address, await convertToCurrencyDecimals(dai.address, '10'), user0.address)
    );
  });

  it('User 0 supplies WETH (non-category asset), increasing borrowing power', async () => {
    const {
      pool,
      helpersContract,
      weth,
      users: [user0],
    } = testEnv;
    const userDataBefore = await pool.getUserAccountData(user0.address);

    expect(
      await pool
        .connect(user0.signer)
        .supply(weth.address, await convertToCurrencyDecimals(weth.address, '1'), user0.address, 0)
    );
    const { usageAsCollateralEnabled } = await helpersContract.getUserReserveData(
      weth.address,
      user0.address
    );
    expect(usageAsCollateralEnabled).to.be.true;

    const userDataAfter = await pool.getUserAccountData(user0.address);
    expect(userDataBefore.availableBorrowsBase).to.be.lt(userDataAfter.availableBorrowsBase);
    expect(userDataBefore.totalCollateralBase).to.be.lt(userDataAfter.totalCollateralBase);
    expect(userDataBefore.totalDebtBase).to.be.eq(userDataAfter.totalDebtBase);
    expect(userDataBefore.healthFactor).to.be.lt(userDataAfter.healthFactor);
  });

  it('User 1 supplies 1 WETH and activates eMode for ethereum category', async () => {
    const {
      pool,
      helpersContract,
      weth,
      users: [, user1],
      oracle,
    } = testEnv;
    const wethPrice = await oracle.getAssetPrice(weth.address);

    const userDataBeforeSupply = await pool.getUserAccountData(user1.address);

    // Supply 1 WETH, increasing totalCollateralBase
    const wethToSupply = await convertToCurrencyDecimals(weth.address, '1');
    expect(await pool.connect(user1.signer).supply(weth.address, wethToSupply, user1.address, 0));
    const { usageAsCollateralEnabled } = await helpersContract.getUserReserveData(
      weth.address,
      user1.address
    );
    expect(usageAsCollateralEnabled).to.be.true;
    const userDataBeforeEMode = await pool.getUserAccountData(user1.address);
    expect(userDataBeforeSupply.totalCollateralBase).to.be.eq(
      userDataBeforeEMode.totalCollateralBase.sub(wethToSupply.wadMul(wethPrice))
    );

    // Activate EMode, increasing availableBorrowsBase
    expect(await pool.connect(user1.signer).setUserEMode(CATEGORIES.ETHEREUM.id))
      .to.emit(pool, 'UserEModeSet')
      .withArgs(user1.address, CATEGORIES.ETHEREUM.id);
    expect(await pool.getUserEMode(user1.address)).to.be.eq(CATEGORIES.ETHEREUM.id);

    const userDataAfterEMode = await pool.getUserAccountData(user1.address);
    expect(userDataBeforeEMode.totalCollateralBase).to.be.eq(
      userDataAfterEMode.totalCollateralBase
    );
    expect(userDataBeforeEMode.availableBorrowsBase).to.be.lt(
      userDataAfterEMode.availableBorrowsBase
    );
  });

  it('User 0 tries to activate eMode for ethereum category (revert expected)', async () => {
    const {
      pool,
      users: [user0],
    } = testEnv;

    const userCategory = await pool.getUserEMode(user0.address);
    await expect(
      pool.connect(user0.signer).setUserEMode(CATEGORIES.ETHEREUM.id)
    ).to.be.revertedWith(VL_INCONSISTENT_EMODE_CATEGORY);
    expect(await pool.getUserEMode(user0.address)).to.be.eq(userCategory);
  });

  it('User 0 tries to borrow (non-category asset) WETH (revert expected)', async () => {
    const {
      pool,
      weth,
      users: [user0],
    } = testEnv;

    await expect(
      pool
        .connect(user0.signer)
        .borrow(
          weth.address,
          await convertToCurrencyDecimals(weth.address, '0.0001'),
          RateMode.Variable,
          0,
          user0.address
        )
    ).to.be.revertedWith(VL_INCONSISTENT_EMODE_CATEGORY);
  });

  it('User 1 tries to borrow (non-category asset) DAI (revert expected)', async () => {
    const {
      pool,
      dai,
      users: [, user1],
    } = testEnv;

    await expect(
      pool
        .connect(user1.signer)
        .borrow(
          dai.address,
          await convertToCurrencyDecimals(dai.address, '10'),
          RateMode.Variable,
          0,
          user1.address
        )
    ).to.be.revertedWith(VL_INCONSISTENT_EMODE_CATEGORY);
  });

  it('User 0 repays USDC debt and activates eMode for ethereum category', async () => {
    const {
      pool,
      usdc,
      users: [user0],
    } = testEnv;

    expect(
      await pool
        .connect(user0.signer)
        .repay(usdc.address, MAX_UINT_AMOUNT, RateMode.Variable, user0.address)
    );

    expect(await pool.connect(user0.signer).setUserEMode(CATEGORIES.ETHEREUM.id));
    expect(await pool.getUserEMode(user0.address)).to.be.eq(CATEGORIES.ETHEREUM.id);
  });

  it('User 1 activates eMode for stablecoins category', async () => {
    const {
      pool,
      users: [, user1],
    } = testEnv;

    expect(await pool.connect(user1.signer).setUserEMode(CATEGORIES.STABLECOINS.id));
    expect(await pool.getUserEMode(user1.address)).to.be.eq(CATEGORIES.STABLECOINS.id);
  });

  it('User 0 tries to borrow (non-category asset) USDC (revert expected)', async () => {
    const {
      pool,
      usdc,
      users: [user0],
    } = testEnv;

    await expect(
      pool
        .connect(user0.signer)
        .borrow(
          usdc.address,
          await convertToCurrencyDecimals(usdc.address, '5'),
          RateMode.Stable,
          0,
          user0.address
        )
    ).to.be.revertedWith(VL_INCONSISTENT_EMODE_CATEGORY);
  });

  it('User 0 sends aTokens to user 3', async () => {
    const {
      pool,
      dai,
      aDai,
      users: [user0, , , user3],
    } = testEnv;

    expect(await pool.getUserEMode(user0.address)).to.be.eq(CATEGORIES.ETHEREUM.id);
    expect(await pool.getUserEMode(user3.address)).to.be.eq(0);

    const transferAmount = await convertToCurrencyDecimals(dai.address, '10');

    const balanceBeforeUser0 = await aDai.balanceOf(user0.address);
    const balanceBeforeUser3 = await aDai.balanceOf(user3.address);

    expect(await aDai.connect(user0.signer).transfer(user3.address, transferAmount));

    expect(await pool.getUserEMode(user0.address)).to.be.eq(CATEGORIES.ETHEREUM.id);
    expect(await pool.getUserEMode(user3.address)).to.be.eq(0);

    expect(await aDai.balanceOf(user0.address)).to.be.eq(balanceBeforeUser0.sub(transferAmount));
    expect(await aDai.balanceOf(user3.address)).to.be.eq(balanceBeforeUser3.add(transferAmount));
  });

  it('User 0 sends aTokens to user 3', async () => {
    const {
      pool,
      dai,
      aDai,
      users: [user0, , , user3],
    } = testEnv;

    expect(await pool.getUserEMode(user0.address)).to.be.eq(CATEGORIES.ETHEREUM.id);
    expect(await pool.getUserEMode(user3.address)).to.be.eq(0);

    const balanceBeforeUser0 = await aDai.balanceOf(user0.address);
    const balanceBeforeUser3 = await aDai.balanceOf(user3.address);

    const transferAmount = await convertToCurrencyDecimals(dai.address, '10');
    expect(await aDai.connect(user0.signer).transfer(user3.address, transferAmount));

    expect(await pool.getUserEMode(user0.address)).to.be.eq(CATEGORIES.ETHEREUM.id);
    expect(await pool.getUserEMode(user3.address)).to.be.eq(0);

    expect(await aDai.balanceOf(user0.address)).to.be.eq(balanceBeforeUser0.sub(transferAmount));
    expect(await aDai.balanceOf(user3.address)).to.be.eq(balanceBeforeUser3.add(transferAmount));
  });

  it('Credit delegation from EMode user, delegatee borrows non EMode asset (revert expected)', async () => {
    const snap = await evmSnapshot();
    const {
      pool,
      helpersContract,
      dai,
      weth,
      usdc,
      users: [, , , user3, user4, user5],
    } = testEnv;
    const { id } = CATEGORIES.STABLECOINS;

    expect(await helpersContract.getReserveEModeCategory(dai.address)).to.be.eq(id);
    expect(await helpersContract.getReserveEModeCategory(usdc.address)).to.be.eq(id);
    expect(await helpersContract.getReserveEModeCategory(weth.address)).to.not.be.eq(id);

    const wethData = await pool.getReserveData(weth.address);
    const variableDebtWETH = VariableDebtToken__factory.connect(
      wethData.variableDebtTokenAddress,
      user4.signer
    );

    expect(await weth.connect(user3.signer)['mint(uint256)'](parseUnits('100', 18)));
    expect(await weth.connect(user3.signer).approve(pool.address, MAX_UINT_AMOUNT));
    expect(
      await pool.connect(user3.signer).supply(weth.address, parseUnits('100', 18), user3.address, 0)
    );

    expect(await dai.connect(user4.signer)['mint(uint256)'](parseUnits('100', 18)));
    expect(await dai.connect(user4.signer).approve(pool.address, MAX_UINT_AMOUNT));

    // Alice deposit 100 dai
    expect(
      await pool.connect(user4.signer).supply(dai.address, parseUnits('100', 18), user4.address, 0)
    );

    // Alice set eMode to stablecoins
    expect(await pool.connect(user4.signer).setUserEMode(CATEGORIES.STABLECOINS.id));
    expect(await pool.getUserEMode(user4.address)).to.be.eq(CATEGORIES.STABLECOINS.id);

    // Alice delegates 1 weth with variable rate to Bob.
    expect(
      await variableDebtWETH
        .connect(user4.signer)
        .approveDelegation(user5.address, parseUnits('1', 18))
    );

    const bobWethBalanceBefore = await weth.balanceOf(user5.address);

    // Bob borrows 0.01 weth on behalf of Alice (should revert)
    await expect(
      pool.connect(user5.signer).borrow(weth.address, parseUnits('0.01', 18), 2, 0, user4.address)
    ).to.be.revertedWith(VL_INCONSISTENT_EMODE_CATEGORY);

    expect(await weth.balanceOf(user5.address)).to.be.eq(
      bobWethBalanceBefore,
      'Bob forced Alice to borrow WETH while in stablecoin emode'
    );
    await evmRevert(snap);
  });

  it('Credit delegation to EMode user, user tries do abuse EMode to liquidate delegator (revert expected)', async () => {
    const {
      pool,
      helpersContract,
      dai,
      usdc,
      users: [, , , user3, user4, user5],
    } = testEnv;
    const { id } = CATEGORIES.STABLECOINS;

    expect(await helpersContract.getReserveEModeCategory(dai.address)).to.be.eq(id);
    expect(await helpersContract.getReserveEModeCategory(usdc.address)).to.be.eq(id);

    const usdcData = await pool.getReserveData(usdc.address);
    const variableDebtUSDC = VariableDebtToken__factory.connect(
      usdcData.variableDebtTokenAddress,
      user4.signer
    );

    expect(await usdc.connect(user3.signer)['mint(uint256)'](parseUnits('100', 6)));
    expect(await usdc.connect(user3.signer).approve(pool.address, MAX_UINT_AMOUNT));
    expect(
      await pool.connect(user3.signer).supply(usdc.address, parseUnits('100', 6), user3.address, 0)
    );

    expect(await dai.connect(user4.signer)['mint(uint256)'](parseUnits('100', 18)));
    expect(await dai.connect(user4.signer).approve(pool.address, MAX_UINT_AMOUNT));

    // Alice deposit 100 dai
    expect(
      await pool.connect(user4.signer).supply(dai.address, parseUnits('100', 18), user4.address, 0)
    );

    // Alice delegates 100 usdc with variable rate to Bob.
    expect(
      await variableDebtUSDC
        .connect(user4.signer)
        .approveDelegation(user5.address, parseUnits('100', 6))
    );

    // Bob set eMode to stablecoins
    expect(await pool.connect(user5.signer).setUserEMode(CATEGORIES.STABLECOINS.id));
    expect(await pool.getUserEMode(user5.address)).to.be.eq(CATEGORIES.STABLECOINS.id);

    // Bob borrows 90 usdc on behalf of Alice
    await expect(
      pool.connect(user5.signer).borrow(usdc.address, parseUnits('90', 6), 2, 0, user4.address)
    ).to.be.revertedWith(VL_COLLATERAL_CANNOT_COVER_NEW_BORROW);

    // Alice is still in a position where she CANNOT be liquidated
    const user4Data = await pool.getUserAccountData(user4.address);
    expect(user4Data.healthFactor).to.be.gt(parseEther('1'));
  });

  it('Admin lowers LTV of stablecoins eMode category, decreasing user borrowing power', async () => {
    const {
      configurator,
      pool,
      users: [, user1],
    } = testEnv;

    const { id } = CATEGORIES.STABLECOINS;

    const userDataBefore = await pool.getUserAccountData(user1.address);

    const eModeData = await pool.getEModeCategoryData(id);
    const newLtv = BigNumber.from(eModeData.ltv.toString()).div(2);

    expect(
      await configurator.setEModeCategory(
        id,
        newLtv,
        eModeData.liquidationThreshold,
        eModeData.liquidationBonus,
        eModeData.priceSource,
        eModeData.label
      )
    );

    const userDataAfter = await pool.getUserAccountData(user1.address);

    expect(userDataAfter.availableBorrowsBase).to.be.lt(userDataBefore.availableBorrowsBase);
  });

  it('User 1 withdraws 0.7 WETH and borrows 100 USDC', async () => {
    const {
      pool,
      weth,
      usdc,
      users: [, user1],
    } = testEnv;

    expect(
      await pool
        .connect(user1.signer)
        .withdraw(weth.address, await convertToCurrencyDecimals(weth.address, '0.7'), user1.address)
    );

    expect(
      await pool
        .connect(user1.signer)
        .borrow(
          usdc.address,
          await convertToCurrencyDecimals(usdc.address, '100'),
          RateMode.Variable,
          0,
          user1.address
        )
    );
  });

  it('Admin lowers LT of stablecoins eMode category, decreasing user health factor', async () => {
    const {
      configurator,
      pool,
      users: [, user1],
    } = testEnv;

    const { id } = CATEGORIES.STABLECOINS;

    const userDataBefore = await pool.getUserAccountData(user1.address);

    const eModeData = await pool.getEModeCategoryData(id);
    const newLt = BigNumber.from('8000');
    expect(
      await configurator.setEModeCategory(
        id,
        eModeData.ltv,
        newLt,
        eModeData.liquidationBonus,
        eModeData.priceSource,
        eModeData.label
      )
    );

    const userDataAfter = await pool.getUserAccountData(user1.address);
    expect(userDataAfter.healthFactor).to.be.lt(userDataBefore.healthFactor);
  });

  it('Admin adds a category for stablecoins with DAI (own price feed)', async () => {
    const { configurator, pool, poolAdmin, dai, usdc } = testEnv;
    const { ltv, lt, lb, label } = CATEGORIES.STABLECOINS;

    const id = 3;
    const categoryOracle = usdc.address;

    expect(
      await configurator
        .connect(poolAdmin.signer)
        .setEModeCategory(id, ltv, lt, lb, categoryOracle, label)
    )
      .to.emit(configurator, 'EModeCategoryAdded')
      .withArgs(id, ltv, lt, lb, categoryOracle, label);

    const categoryData = await pool.getEModeCategoryData(id);
    expect(categoryData.ltv).to.be.equal(ltv, 'invalid eMode category ltv');
    expect(categoryData.liquidationThreshold).to.be.equal(
      lt,
      'invalid eMode category liq threshold'
    );
    expect(categoryData.liquidationBonus).to.be.equal(lb, 'invalid eMode category liq bonus');
    expect(categoryData.priceSource).to.be.equal(
      categoryOracle,
      'invalid eMode category price source'
    );
    expect(await configurator.connect(poolAdmin.signer).setAssetEModeCategory(dai.address, id));
  });

  it('User 2 supplies DAI and activates eMode for stablecoins (own price feed)', async () => {
    const {
      pool,
      dai,
      usdc,
      oracle,
      users: [, , user2],
    } = testEnv;

    const id = 3;
    const daiAmount = utils.parseUnits('1000', 18);

    expect(await pool.connect(user2.signer).supply(dai.address, daiAmount, user2.address, 0));

    const daiPrice = await oracle.getAssetPrice(dai.address);
    const usdcPrice = await oracle.getAssetPrice(usdc.address);

    const dataBefore = await pool.getUserAccountData(user2.address);
    const expectedCollateralDaiPrice = daiAmount.wadMul(daiPrice);
    expect(dataBefore.totalCollateralBase).to.be.eq(expectedCollateralDaiPrice);

    expect(await pool.connect(user2.signer).setUserEMode(id));
    expect(await pool.getUserEMode(user2.address)).to.be.eq(id);

    const dataAfter = await pool.getUserAccountData(user2.address);
    const expectedCollateralUsdcPrice = daiAmount.wadMul(usdcPrice);
    expect(dataAfter.totalCollateralBase).to.be.eq(expectedCollateralUsdcPrice);
  });

  it('User 0 deactivate eMode', async () => {
    const {
      pool,
      users: [user0],
    } = testEnv;

    const userDataBefore = await pool.getUserAccountData(user0.address);

    expect(await pool.connect(user0.signer).setUserEMode(0));
    expect(await pool.getUserEMode(user0.address)).to.be.eq(0);

    const userDataAfter = await pool.getUserAccountData(user0.address);
    expect(userDataAfter.totalCollateralBase).to.be.eq(userDataBefore.totalCollateralBase);
    expect(userDataAfter.availableBorrowsBase).to.be.lt(userDataBefore.availableBorrowsBase);
    expect(userDataAfter.healthFactor).to.be.eq(userDataBefore.healthFactor);
  });

<<<<<<< HEAD
  it('User supplies USDC, activates eMode for ethereum category and borrowing power keeps the same', async () => {
    await evmRevert(snapSetup);

    const {
      configurator,
      helpersContract,
      weth,
      usdc,
      poolAdmin,
      pool,
      users: [user],
    } = testEnv;

    // Setup eMode category for eth, use weth oracle as price source.
    const { id, ltv, lt, lb, label } = CATEGORIES.ETHEREUM;
    expect(
      await configurator
        .connect(poolAdmin.signer)
        .setEModeCategory(id, ltv, lt, lb, weth.address, label)
    );
    expect(await configurator.connect(poolAdmin.signer).setAssetEModeCategory(weth.address, id));
    expect(await helpersContract.getReserveEModeCategory(weth.address)).to.be.eq(id);
    const data = await pool.getEModeCategoryData(id);
    expect(data.priceSource).to.be.eq(weth.address);

    // Deposit USDC
    expect(
      await pool
        .connect(user.signer)
        .supply(usdc.address, utils.parseUnits('100', 6), user.address, 0)
    );

    // Look at power
    const baseUnit = utils.parseUnits('1', 8);
    const userDataBefore = await pool.getUserAccountData(user.address);
    expect(userDataBefore.totalCollateralBase).to.be.eq(baseUnit.mul(100));

    // Activate eMode for ETH
    expect(await pool.connect(user.signer).setUserEMode(id));

    // Look at power
    const userDataAfter = await pool.getUserAccountData(user.address);

    // Expect collateral to have equal value
    expect(userDataAfter.totalCollateralBase).to.be.eq(userDataBefore.totalCollateralBase);
    expect(userDataAfter.availableBorrowsBase).to.be.eq(userDataBefore.availableBorrowsBase);
    expect(userDataAfter.currentLiquidationThreshold).to.be.eq(
      userDataBefore.currentLiquidationThreshold
    );
    expect(userDataAfter.ltv).to.be.eq(userDataBefore.ltv);
    expect(userDataAfter.healthFactor).to.be.eq(userDataBefore.healthFactor);
=======
  it('Remove dai from EMode', async () => {
    const { configurator, poolAdmin, dai, helpersContract } = testEnv;
    expect(await helpersContract.getReserveEModeCategory(dai.address)).to.not.be.eq(0);
    expect(await configurator.connect(poolAdmin.signer).setAssetEModeCategory(dai.address, 0));
    expect(await helpersContract.getReserveEModeCategory(dai.address)).to.be.eq(0);
>>>>>>> d4b18a27
  });
});<|MERGE_RESOLUTION|>--- conflicted
+++ resolved
@@ -5,12 +5,8 @@
 import { convertToCurrencyDecimals } from '../helpers/contracts-helpers';
 import { makeSuite, TestEnv } from './helpers/make-suite';
 import './helpers/utils/wadraymath';
-<<<<<<< HEAD
-import { evmRevert, evmSnapshot } from '@aave/deploy-v3';
-=======
 import { parseUnits, formatUnits, parseEther } from '@ethersproject/units';
 import { evmSnapshot, evmRevert, VariableDebtToken__factory } from '@aave/deploy-v3';
->>>>>>> d4b18a27
 
 makeSuite('EfficiencyMode', (testEnv: TestEnv) => {
   const {
@@ -712,7 +708,13 @@
     expect(userDataAfter.healthFactor).to.be.eq(userDataBefore.healthFactor);
   });
 
-<<<<<<< HEAD
+  it('Remove DAI from stablecoin eMode category', async () => {
+    const { configurator, poolAdmin, dai, helpersContract } = testEnv;
+    expect(await helpersContract.getReserveEModeCategory(dai.address)).to.not.be.eq(0);
+    expect(await configurator.connect(poolAdmin.signer).setAssetEModeCategory(dai.address, 0));
+    expect(await helpersContract.getReserveEModeCategory(dai.address)).to.be.eq(0);
+  });
+
   it('User supplies USDC, activates eMode for ethereum category and borrowing power keeps the same', async () => {
     await evmRevert(snapSetup);
 
@@ -764,12 +766,5 @@
     );
     expect(userDataAfter.ltv).to.be.eq(userDataBefore.ltv);
     expect(userDataAfter.healthFactor).to.be.eq(userDataBefore.healthFactor);
-=======
-  it('Remove dai from EMode', async () => {
-    const { configurator, poolAdmin, dai, helpersContract } = testEnv;
-    expect(await helpersContract.getReserveEModeCategory(dai.address)).to.not.be.eq(0);
-    expect(await configurator.connect(poolAdmin.signer).setAssetEModeCategory(dai.address, 0));
-    expect(await helpersContract.getReserveEModeCategory(dai.address)).to.be.eq(0);
->>>>>>> d4b18a27
   });
 });