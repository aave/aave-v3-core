--- conflicted
+++ resolved
@@ -1,4 +1,3 @@
-<<<<<<< HEAD
 import { expect } from 'chai';
 import { utils } from 'ethers';
 import { impersonateAccountsHardhat } from '../helpers/misc-utils';
@@ -15,25 +14,6 @@
   waitForTx,
 } from '@aave/deploy-v3';
 import { VariableDebtToken__factory } from '../types';
-=======
-import {expect} from 'chai';
-import {utils} from 'ethers';
-import {impersonateAccountsHardhat, setAutomine, setAutomineEvm} from '../helpers/misc-utils';
-import {MAX_UINT_AMOUNT, ZERO_ADDRESS} from '../helpers/constants';
-import {ProtocolErrors, RateMode} from '../helpers/types';
-import {makeSuite, TestEnv} from './helpers/make-suite';
-import {topUpNonPayableWithEther} from './helpers/utils/funds';
-import {convertToCurrencyDecimals} from '../helpers/contracts-helpers';
-import {HardhatRuntimeEnvironment} from 'hardhat/types';
-import {
-  evmRevert,
-  evmSnapshot,
-  getVariableDebtToken,
-  increaseTime,
-  waitForTx,
-} from '@aave/deploy-v3';
-import {VariableDebtToken__factory} from '../types';
->>>>>>> 7fbdc6ea
 import './helpers/utils/wadraymath';
 import { getVariableDebtTokenEvent } from './helpers/utils/tokenization-events';
 
@@ -384,7 +364,6 @@
 
     const interest = afterDebtBalanceUser1.sub(borrowAmount).sub(borrowOnBehalfAmount);
 
-<<<<<<< HEAD
     const parsedTransferEvents = getVariableDebtTokenEvent(variableDebtToken, tx, 'Transfer');
     const transferAmount = parsedTransferEvents[0].value;
     expect(transferAmount).to.be.closeTo(borrowOnBehalfAmount.add(interest), 2);
@@ -392,31 +371,6 @@
     const parsedMintEvents = getVariableDebtTokenEvent(variableDebtToken, tx, 'Mint');
     expect(parsedMintEvents[0].value).to.be.closeTo(borrowOnBehalfAmount.add(interest), 2);
     expect(parsedMintEvents[0].balanceIncrease).to.be.closeTo(interest, 2);
-=======
-    const transferEventSig = utils.keccak256(
-      utils.toUtf8Bytes('Transfer(address,address,uint256)')
-    );
-
-    const rawTransferEvents = tx.logs.filter(
-      ({topics, address}) => topics[0] === transferEventSig && address == variableDebtToken.address
-    );
-    const parsedTransferEvent = variableDebtToken.interface.parseLog(rawTransferEvents[0]);
-    const transferAmount = parsedTransferEvent.args.value;
-
-    expect(transferAmount).to.be.closeTo(borrowOnBehalfAmount.add(interest), 2);
-
-    const mintEventSig = utils.keccak256(
-      utils.toUtf8Bytes('Mint(address,address,uint256,uint256,uint256)')
-    );
-    const rawMintEvents = tx.logs.filter(
-      ({topics, address}) => topics[0] === mintEventSig && address == variableDebtToken.address
-    );
-
-    const parsedMintEvent = variableDebtToken.interface.parseLog(rawMintEvents[0]);
-
-    expect(parsedMintEvent.args.value).to.be.closeTo(borrowOnBehalfAmount.add(interest), 2);
-    expect(parsedMintEvent.args.balanceIncrease).to.be.closeTo(interest, 2);
->>>>>>> 7fbdc6ea
   });
 
   it('User borrows and repays in same block with zero fees', async () => {
