import { expect } from 'chai';
import { utils } from 'ethers';
import { impersonateAccountsHardhat } from '../helpers/misc-utils';
import { getVariableDebtToken } from '@aave/deploy-v3/dist/helpers/contract-getters';
import { MAX_UINT_AMOUNT, ZERO_ADDRESS } from '../helpers/constants';
import { ProtocolErrors, RateMode } from '../helpers/types';
import { makeSuite, TestEnv } from './helpers/make-suite';
import { topUpNonPayableWithEther } from './helpers/utils/funds';
import { convertToCurrencyDecimals } from '../helpers/contracts-helpers';
import { HardhatRuntimeEnvironment } from 'hardhat/types';
import { evmRevert, evmSnapshot, increaseTime, waitForTx } from '@aave/deploy-v3';
import './helpers/utils/wadraymath';

declare var hre: HardhatRuntimeEnvironment;

makeSuite('VariableDebtToken', (testEnv: TestEnv) => {
  const { CT_CALLER_MUST_BE_POOL, CT_INVALID_MINT_AMOUNT, CT_INVALID_BURN_AMOUNT } = ProtocolErrors;

  it('Check initialization', async () => {
    const { pool, weth, dai, helpersContract, users } = testEnv;
    const daiVariableDebtTokenAddress = (
      await helpersContract.getReserveTokensAddresses(dai.address)
    ).variableDebtTokenAddress;

    const variableDebtContract = await getVariableDebtToken(daiVariableDebtTokenAddress);

    expect(await variableDebtContract.UNDERLYING_ASSET_ADDRESS()).to.be.eq(dai.address);
    expect(await variableDebtContract.POOL()).to.be.eq(pool.address);
    expect(await variableDebtContract.getIncentivesController()).to.not.be.eq(ZERO_ADDRESS);

    const scaledUserBalanceAndSupplyUser0Before =
      await variableDebtContract.getScaledUserBalanceAndSupply(users[0].address);
    expect(scaledUserBalanceAndSupplyUser0Before[0]).to.be.eq(0);
    expect(scaledUserBalanceAndSupplyUser0Before[1]).to.be.eq(0);

    // Need to create some debt to do this good
    await dai
      .connect(users[0].signer)
      ['mint(uint256)'](await convertToCurrencyDecimals(dai.address, '1000'));
    await dai.connect(users[0].signer).approve(pool.address, MAX_UINT_AMOUNT);
    await pool
      .connect(users[0].signer)
      .deposit(
        dai.address,
        await convertToCurrencyDecimals(dai.address, '1000'),
        users[0].address,
        0
      );
    await weth.connect(users[1].signer)['mint(uint256)'](utils.parseEther('10'));
    await weth.connect(users[1].signer).approve(pool.address, MAX_UINT_AMOUNT);
    await pool
      .connect(users[1].signer)
      .deposit(weth.address, utils.parseEther('10'), users[1].address, 0);
    await pool
      .connect(users[1].signer)
      .borrow(
        dai.address,
        await convertToCurrencyDecimals(dai.address, '200'),
        RateMode.Variable,
        0,
        users[1].address
      );

    const scaledUserBalanceAndSupplyUser0After =
      await variableDebtContract.getScaledUserBalanceAndSupply(users[0].address);
    expect(scaledUserBalanceAndSupplyUser0After[0]).to.be.eq(0);
    expect(scaledUserBalanceAndSupplyUser0After[1]).to.be.gt(0);

    const scaledUserBalanceAndSupplyUser1After =
      await variableDebtContract.getScaledUserBalanceAndSupply(users[1].address);
    expect(scaledUserBalanceAndSupplyUser1After[1]).to.be.gt(0);
    expect(scaledUserBalanceAndSupplyUser1After[1]).to.be.gt(0);

    expect(scaledUserBalanceAndSupplyUser0After[1]).to.be.eq(
      scaledUserBalanceAndSupplyUser1After[1]
    );
  });

  it('Tries to mint not being the Pool (revert expected)', async () => {
    const { deployer, dai, helpersContract } = testEnv;

    const daiVariableDebtTokenAddress = (
      await helpersContract.getReserveTokensAddresses(dai.address)
    ).variableDebtTokenAddress;

    const variableDebtContract = await getVariableDebtToken(daiVariableDebtTokenAddress);

    await expect(
      variableDebtContract.mint(deployer.address, deployer.address, '1', '1')
    ).to.be.revertedWith(CT_CALLER_MUST_BE_POOL);
  });

  it('Tries to burn not being the Pool (revert expected)', async () => {
    const { deployer, dai, helpersContract } = testEnv;

    const daiVariableDebtTokenAddress = (
      await helpersContract.getReserveTokensAddresses(dai.address)
    ).variableDebtTokenAddress;

    const variableDebtContract = await getVariableDebtToken(daiVariableDebtTokenAddress);

    await expect(variableDebtContract.burn(deployer.address, '1', '1')).to.be.revertedWith(
      CT_CALLER_MUST_BE_POOL
    );
  });

  it('Tries to mint with amountScaled == 0 (revert expected)', async () => {
    const { deployer, pool, dai, helpersContract, users } = testEnv;

    // Impersonate the Pool
    await topUpNonPayableWithEther(deployer.signer, [pool.address], utils.parseEther('1'));
    await impersonateAccountsHardhat([pool.address]);
    const poolSigner = await hre.ethers.getSigner(pool.address);

    const daiVariableDebtTokenAddress = (
      await helpersContract.getReserveTokensAddresses(dai.address)
    ).variableDebtTokenAddress;

    const variableDebtContract = await getVariableDebtToken(daiVariableDebtTokenAddress);

    await expect(
      variableDebtContract
        .connect(poolSigner)
        .mint(users[0].address, users[0].address, 0, utils.parseUnits('1', 27))
    ).to.be.revertedWith(CT_INVALID_MINT_AMOUNT);
  });

  it('Tries to burn with amountScaled == 0 (revert expected)', async () => {
    const { deployer, pool, dai, helpersContract, users } = testEnv;

    // Impersonate the Pool
    await topUpNonPayableWithEther(deployer.signer, [pool.address], utils.parseEther('1'));
    await impersonateAccountsHardhat([pool.address]);
    const poolSigner = await hre.ethers.getSigner(pool.address);

    const daiVariableDebtTokenAddress = (
      await helpersContract.getReserveTokensAddresses(dai.address)
    ).variableDebtTokenAddress;

    const variableDebtContract = await getVariableDebtToken(daiVariableDebtTokenAddress);

    await expect(
      variableDebtContract.connect(poolSigner).burn(users[0].address, 0, utils.parseUnits('1', 27))
    ).to.be.revertedWith(CT_INVALID_BURN_AMOUNT);
  });

  it('Tries to transfer debt tokens (revert expected)', async () => {
    const { users, dai, helpersContract } = testEnv;
    const daiVariableDebtTokenAddress = (
      await helpersContract.getReserveTokensAddresses(dai.address)
    ).variableDebtTokenAddress;
    const variableDebtContract = await getVariableDebtToken(daiVariableDebtTokenAddress);

    await expect(
      variableDebtContract.connect(users[0].signer).transfer(users[1].address, 500)
    ).to.be.revertedWith('TRANSFER_NOT_SUPPORTED');
  });

  it('Tries to approve debt tokens (revert expected)', async () => {
    const { users, dai, helpersContract } = testEnv;
    const daiVariableDebtTokenAddress = (
      await helpersContract.getReserveTokensAddresses(dai.address)
    ).variableDebtTokenAddress;
    const variableDebtContract = await getVariableDebtToken(daiVariableDebtTokenAddress);

    await expect(
      variableDebtContract.connect(users[0].signer).approve(users[1].address, 500)
    ).to.be.revertedWith('APPROVAL_NOT_SUPPORTED');
    await expect(
      variableDebtContract.allowance(users[0].address, users[1].address)
    ).to.be.revertedWith('ALLOWANCE_NOT_SUPPORTED');
  });

  it('Tries to increaseAllowance (revert expected)', async () => {
    const { users, dai, helpersContract } = testEnv;
    const daiVariableDebtTokenAddress = (
      await helpersContract.getReserveTokensAddresses(dai.address)
    ).variableDebtTokenAddress;
    const variableDebtContract = await getVariableDebtToken(daiVariableDebtTokenAddress);

    await expect(
      variableDebtContract.connect(users[0].signer).increaseAllowance(users[1].address, 500)
    ).to.be.revertedWith('ALLOWANCE_NOT_SUPPORTED');
  });

  it('Tries to decreaseAllowance (revert expected)', async () => {
    const { users, dai, helpersContract } = testEnv;
    const daiVariableDebtTokenAddress = (
      await helpersContract.getReserveTokensAddresses(dai.address)
    ).variableDebtTokenAddress;
    const variableDebtContract = await getVariableDebtToken(daiVariableDebtTokenAddress);

    await expect(
      variableDebtContract.connect(users[0].signer).decreaseAllowance(users[1].address, 500)
    ).to.be.revertedWith('ALLOWANCE_NOT_SUPPORTED');
  });

  it('Tries to transferFrom debt tokens (revert expected)', async () => {
    const { users, dai, helpersContract } = testEnv;
    const daiVariableDebtTokenAddress = (
      await helpersContract.getReserveTokensAddresses(dai.address)
    ).variableDebtTokenAddress;
    const variableDebtContract = await getVariableDebtToken(daiVariableDebtTokenAddress);

    await expect(
      variableDebtContract
        .connect(users[0].signer)
        .transferFrom(users[0].address, users[1].address, 500)
    ).to.be.revertedWith('TRANSFER_NOT_SUPPORTED');
  });

  it('Check Mint and Transfer events when borrowing on behalf', async () => {
    const {
      pool,
      weth,
      dai,
      users: [user1, user2, user3],
    } = testEnv;

    // Add liquidity
    await dai.connect(user3.signer)['mint(uint256)'](utils.parseUnits('1000', 18));
    await dai.connect(user3.signer).approve(pool.address, MAX_UINT_AMOUNT);
    await pool
      .connect(user3.signer)
      .supply(dai.address, utils.parseUnits('1000', 18), user3.address, 0);

    // User1 supplies 10 WETH
    await weth.connect(user1.signer)['mint(uint256)'](utils.parseUnits('10', 18));
    await weth.connect(user1.signer).approve(pool.address, MAX_UINT_AMOUNT);
    await pool
      .connect(user1.signer)
      .supply(weth.address, utils.parseUnits('10', 18), user1.address, 0);

    const daiData = await pool.getReserveData(dai.address);
    const variableDebtToken = await getVariableDebtToken(daiData.variableDebtTokenAddress);

    // User1 borrows 100 DAI
    const borrowAmount = utils.parseUnits('100', 18);
    expect(
      await pool
        .connect(user1.signer)
        .borrow(dai.address, borrowAmount, RateMode.Variable, 0, user1.address)
    );

    // User1 approves user2 to borrow 1000 DAI
    expect(
      await variableDebtToken
        .connect(user1.signer)
        .approveDelegation(user2.address, utils.parseUnits('1000', 18))
    );

    // Increase time so interests accrue
    await increaseTime(24 * 3600);

<<<<<<< HEAD
    // User2 borrows 100 DAI on behalf of user1
=======
    const previousIndexUser1Before = await variableDebtToken.getPreviousIndex(user1.address);
    const previousIndexUser2Before = await variableDebtToken.getPreviousIndex(user2.address);

    // User2 borrows 1000 DAI on behalf of user1
>>>>>>> eb11af32
    const borrowOnBehalfAmount = utils.parseUnits('100', 18);
    const tx = await waitForTx(
      await pool
        .connect(user2.signer)
        .borrow(dai.address, borrowOnBehalfAmount, RateMode.Variable, 0, user1.address)
    );

<<<<<<< HEAD
=======
    const previousIndexUser1After = await variableDebtToken.getPreviousIndex(user1.address);
    const previousIndexUser2After = await variableDebtToken.getPreviousIndex(user2.address);

    // User2 index should be the same
    expect(previousIndexUser1Before).to.be.not.eq(previousIndexUser1After);
    expect(previousIndexUser2Before).to.be.eq(previousIndexUser2After);

    const afterDebtBalanceUser2 = await variableDebtToken.balanceOf(user2.address);
>>>>>>> eb11af32
    const afterDebtBalanceUser1 = await variableDebtToken.balanceOf(user1.address);
    const interest = afterDebtBalanceUser1.sub(borrowAmount).sub(borrowOnBehalfAmount);

    const transferEventSig = utils.keccak256(
      utils.toUtf8Bytes('Transfer(address,address,uint256)')
    );

    const rawTransferEvents = tx.logs.filter(
      ({ topics, address }) =>
        topics[0] === transferEventSig && address == variableDebtToken.address
    );
    const parsedTransferEvent = variableDebtToken.interface.parseLog(rawTransferEvents[0]);
    const transferAmount = parsedTransferEvent.args.value;

    expect(transferAmount).to.be.eq(borrowOnBehalfAmount.add(interest));

    const mintEventSig = utils.keccak256(
      utils.toUtf8Bytes('Mint(address,address,uint256,uint256,uint256)')
    );
    const rawMintEvents = tx.logs.filter(
      ({ topics, address }) => topics[0] === mintEventSig && address == variableDebtToken.address
    );
    const parsedMintEvent = variableDebtToken.interface.parseLog(rawMintEvents[0]);

    expect(parsedMintEvent.args.value).to.be.eq(borrowOnBehalfAmount.add(interest));
    expect(parsedMintEvent.args.balanceIncrease).to.be.eq(interest);
  });
});<|MERGE_RESOLUTION|>--- conflicted
+++ resolved
@@ -252,14 +252,10 @@
     // Increase time so interests accrue
     await increaseTime(24 * 3600);
 
-<<<<<<< HEAD
-    // User2 borrows 100 DAI on behalf of user1
-=======
     const previousIndexUser1Before = await variableDebtToken.getPreviousIndex(user1.address);
     const previousIndexUser2Before = await variableDebtToken.getPreviousIndex(user2.address);
 
-    // User2 borrows 1000 DAI on behalf of user1
->>>>>>> eb11af32
+    // User2 borrows 100 DAI on behalf of user1
     const borrowOnBehalfAmount = utils.parseUnits('100', 18);
     const tx = await waitForTx(
       await pool
@@ -267,8 +263,6 @@
         .borrow(dai.address, borrowOnBehalfAmount, RateMode.Variable, 0, user1.address)
     );
 
-<<<<<<< HEAD
-=======
     const previousIndexUser1After = await variableDebtToken.getPreviousIndex(user1.address);
     const previousIndexUser2After = await variableDebtToken.getPreviousIndex(user2.address);
 
@@ -277,7 +271,6 @@
     expect(previousIndexUser2Before).to.be.eq(previousIndexUser2After);
 
     const afterDebtBalanceUser2 = await variableDebtToken.balanceOf(user2.address);
->>>>>>> eb11af32
     const afterDebtBalanceUser1 = await variableDebtToken.balanceOf(user1.address);
     const interest = afterDebtBalanceUser1.sub(borrowAmount).sub(borrowOnBehalfAmount);
 
