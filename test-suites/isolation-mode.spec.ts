--- conflicted
+++ resolved
@@ -6,9 +6,6 @@
 import { convertToCurrencyDecimals } from '../helpers/contracts-helpers';
 import { TestEnv, makeSuite } from './helpers/make-suite';
 import './helpers/utils/wadraymath';
-<<<<<<< HEAD
-import { increaseTime, evmRevert, evmSnapshot } from '@aave/deploy-v3';
-=======
 import {
   increaseTime,
   waitForTx,
@@ -24,7 +21,6 @@
   calcExpectedReserveDataAfterMintUnbacked,
   configuration as calculationsConfiguration,
 } from './helpers/utils/calculations';
->>>>>>> 7146c17e
 
 const expectEqual = (
   actual: UserReserveData | ReserveData,
@@ -38,21 +34,17 @@
   const borrowAmount = utils.parseEther('200');
   const ceilingAmount = '10000';
 
-<<<<<<< HEAD
+  const withdrawAmount = utils.parseEther('100');
+  const feeBps = BigNumber.from(30);
+  const denominatorBP = BigNumber.from(10000);
+  const mintAmount = withdrawAmount.mul(denominatorBP.sub(feeBps)).div(denominatorBP);
+  const bridgeProtocolFeeBps = BigNumber.from(2000);
+
   const {
     VL_ASSET_NOT_BORROWABLE_IN_ISOLATION,
     VL_DEBT_CEILING_CROSSED,
     SL_USER_IN_ISOLATION_MODE,
   } = ProtocolErrors;
-=======
-  const withdrawAmount = utils.parseEther('100');
-  const feeBps = BigNumber.from(30);
-  const denominatorBP = BigNumber.from(10000);
-  const mintAmount = withdrawAmount.mul(denominatorBP.sub(feeBps)).div(denominatorBP);
-  const bridgeProtocolFeeBps = BigNumber.from(2000);
-
-  const { VL_ASSET_NOT_BORROWABLE_IN_ISOLATION, VL_DEBT_CEILING_CROSSED } = ProtocolErrors;
->>>>>>> 7146c17e
 
   let aclManager;
   let oracleBaseDecimals;
@@ -118,7 +110,6 @@
     expect(userData.usageAsCollateralEnabled).to.be.eq(false);
   });
 
-<<<<<<< HEAD
   it('User 1 tries to use eth as collateral (revert expected)', async () => {
     const { users, pool, weth, helpersContract } = testEnv;
 
@@ -168,7 +159,8 @@
     expect(userDataAfter.usageAsCollateralEnabled).to.be.eq(false);
 
     await evmRevert(snap);
-=======
+  });
+
   it('User 2 (as bridge) mint 100 unbacked dai to user 1. Checks that dai is NOT activated as collateral', async () => {
     const { users, riskAdmin, pool, configurator, dai, helpersContract } = testEnv;
 
@@ -195,7 +187,6 @@
 
     const userData = await helpersContract.getUserReserveData(dai.address, users[1].address);
     expect(userData.usageAsCollateralEnabled).to.be.eq(false);
->>>>>>> 7146c17e
   });
 
   it('User 2 supply 100 DAI, transfers to user 1. Checks that DAI is NOT activated as collateral for user 1', async () => {
