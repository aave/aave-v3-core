--- conflicted
+++ resolved
@@ -47,11 +47,7 @@
       )
     )
       .to.emit(registry, 'AddressesProviderRegistered')
-<<<<<<< HEAD
-      .withArgs(NEW_ADDRESSES_PROVIDER_ADDRESS);
-=======
-      .withArgs(NEW_ADDRESES_PROVIDER_ADDRESS, NEW_ADDRESSES_PROVIDER_ID);
->>>>>>> b2cea720
+      .withArgs(NEW_ADDRESSES_PROVIDER_ADDRESS, NEW_ADDRESSES_PROVIDER_ID_2);
 
     expect(await registry.getAddressesProviderIdByAddress(NEW_ADDRESSES_PROVIDER_ADDRESS)).to.be.eq(
       NEW_ADDRESSES_PROVIDER_ID_2
@@ -103,11 +99,7 @@
 
     expect(await registry.unregisterAddressesProvider(NEW_ADDRESSES_PROVIDER_ADDRESS))
       .to.emit(registry, 'AddressesProviderUnregistered')
-<<<<<<< HEAD
-      .withArgs(NEW_ADDRESSES_PROVIDER_ADDRESS);
-=======
-      .withArgs(NEW_ADDRESES_PROVIDER_ADDRESS, NEW_ADDRESSES_PROVIDER_ID);
->>>>>>> b2cea720
+      .withArgs(NEW_ADDRESSES_PROVIDER_ADDRESS, NEW_ADDRESSES_PROVIDER_ID_2);
 
     const providersAfter = await registry.getAddressesProvidersList();
 
