import { expect } from 'chai';
import { utils } from 'ethers';
import { MAX_UINT_AMOUNT } from '../helpers/constants';
import { RateMode, ProtocolErrors } from '../helpers/types';
import { setAutomine, setAutomineEvm } from '../helpers/misc-utils';
import { makeSuite, TestEnv } from './helpers/make-suite';
import { convertToCurrencyDecimals } from '../helpers/contracts-helpers';
import { ethers } from 'hardhat';
import { parseUnits } from '@ethersproject/units';
import { waitForTx, evmSnapshot, evmRevert } from '@aave/deploy-v3';

makeSuite('ValidationLogic: Edge cases', (testEnv: TestEnv) => {
  const {
    VL_NO_ACTIVE_RESERVE,
    VL_RESERVE_FROZEN,
    VL_RESERVE_PAUSED,
    VL_INVALID_AMOUNT,
    VL_BORROWING_NOT_ENABLED,
    VL_STABLE_BORROWING_NOT_ENABLED,
    VL_COLLATERAL_SAME_AS_BORROWING_CURRENCY,
    VL_AMOUNT_BIGGER_THAN_MAX_LOAN_SIZE_STABLE,
    VL_NO_DEBT_OF_SELECTED_TYPE,
    VL_SAME_BLOCK_BORROW_REPAY,
    VL_HEALTH_FACTOR_NOT_BELOW_THRESHOLD,
    VL_INVALID_INTEREST_RATE_MODE_SELECTED,
    VL_UNDERLYING_BALANCE_NOT_GREATER_THAN_0,
    VL_INCONSISTENT_FLASHLOAN_PARAMS,
    VL_HEALTH_FACTOR_LOWER_THAN_LIQUIDATION_THRESHOLD,
    VL_INCONSISTENT_EMODE_CATEGORY,
  } = ProtocolErrors;

  let snap: string;

  before(async () => {
    const { addressesProvider, oracle } = testEnv;

    await waitForTx(await addressesProvider.setPriceOracle(oracle.address));
  });

  after(async () => {
    const { aaveOracle, addressesProvider } = testEnv;
    await waitForTx(await addressesProvider.setPriceOracle(aaveOracle.address));
  });

  beforeEach(async () => {
    snap = await evmSnapshot();
  });
  afterEach(async () => {
    await evmRevert(snap);
  });

  it('validateDeposit() when reserve is not active (revert expected)', async () => {
    const { pool, poolAdmin, configurator, helpersContract, users, dai } = testEnv;
    const user = users[0];

    const configBefore = await helpersContract.getReserveConfigurationData(dai.address);
    expect(configBefore.isActive).to.be.eq(true);
    expect(configBefore.isFrozen).to.be.eq(false);

    await configurator.connect(poolAdmin.signer).deactivateReserve(dai.address);

    const configAfter = await helpersContract.getReserveConfigurationData(dai.address);
    expect(configAfter.isActive).to.be.eq(false);
    expect(configAfter.isFrozen).to.be.eq(false);

    await dai.connect(user.signer)['mint(uint256)'](utils.parseEther('1000'));
    await dai.connect(user.signer).approve(pool.address, MAX_UINT_AMOUNT);
    await expect(
      pool.connect(user.signer).deposit(dai.address, utils.parseEther('1000'), user.address, 0)
    ).to.be.revertedWith(VL_NO_ACTIVE_RESERVE);
  });

  it('validateDeposit() when reserve is frozen (revert expected)', async () => {
    const { pool, poolAdmin, configurator, helpersContract, users, dai } = testEnv;
    const user = users[0];

    const configBefore = await helpersContract.getReserveConfigurationData(dai.address);
    expect(configBefore.isActive).to.be.eq(true);
    expect(configBefore.isFrozen).to.be.eq(false);

    await configurator.connect(poolAdmin.signer).freezeReserve(dai.address);

    const configAfter = await helpersContract.getReserveConfigurationData(dai.address);
    expect(configAfter.isActive).to.be.eq(true);
    expect(configAfter.isFrozen).to.be.eq(true);

    await dai.connect(user.signer)['mint(uint256)'](utils.parseEther('1000'));
    await dai.connect(user.signer).approve(pool.address, MAX_UINT_AMOUNT);
    await expect(
      pool.connect(user.signer).deposit(dai.address, utils.parseEther('1000'), user.address, 0)
    ).to.be.revertedWith(VL_RESERVE_FROZEN);
  });

  it('validateBorrow() when reserve is not active (revert expected)', async () => {
    /**
     * Unclear how we should enter this stage with normal usage.
     * Can be done by sending dai directly to aDai contract after it have been deactivated.
     * If deposited normally it is not possible for us deactivate.
     */

    const { pool, poolAdmin, configurator, helpersContract, users, dai, aDai, usdc } = testEnv;
    const user = users[0];

    await usdc.connect(user.signer)['mint(uint256)'](utils.parseEther('10000'));
    await usdc.connect(user.signer).approve(pool.address, utils.parseEther('10000'));
    await pool
      .connect(user.signer)
      .deposit(usdc.address, utils.parseEther('10000'), user.address, 0);

    const configBefore = await helpersContract.getReserveConfigurationData(dai.address);
    expect(configBefore.isActive).to.be.eq(true);
    expect(configBefore.isFrozen).to.be.eq(false);

    await configurator.connect(poolAdmin.signer).deactivateReserve(dai.address);

    const configAfter = await helpersContract.getReserveConfigurationData(dai.address);
    expect(configAfter.isActive).to.be.eq(false);
    expect(configAfter.isFrozen).to.be.eq(false);

    // Transferring directly into aDai such that we can borrow
    await dai.connect(user.signer)['mint(uint256)'](utils.parseEther('1000'));
    await dai.connect(user.signer).transfer(aDai.address, utils.parseEther('1000'));

    await expect(
      pool
        .connect(user.signer)
        .borrow(dai.address, utils.parseEther('1000'), RateMode.Variable, 0, user.address)
    ).to.be.revertedWith(VL_NO_ACTIVE_RESERVE);
  });

  it('validateBorrow() when reserve is frozen (revert expected)', async () => {
    const { pool, poolAdmin, configurator, helpersContract, users, dai, usdc } = testEnv;
    const user = users[0];

    await dai.connect(user.signer)['mint(uint256)'](utils.parseEther('1000'));
    await dai.connect(user.signer).approve(pool.address, utils.parseEther('1000'));
    await pool.connect(user.signer).deposit(dai.address, utils.parseEther('1000'), user.address, 0);

    await usdc.connect(user.signer)['mint(uint256)'](utils.parseEther('10000'));
    await usdc.connect(user.signer).approve(pool.address, utils.parseEther('10000'));
    await pool
      .connect(user.signer)
      .deposit(usdc.address, utils.parseEther('10000'), user.address, 0);

    const configBefore = await helpersContract.getReserveConfigurationData(dai.address);
    expect(configBefore.isActive).to.be.eq(true);
    expect(configBefore.isFrozen).to.be.eq(false);

    await configurator.connect(poolAdmin.signer).freezeReserve(dai.address);

    const configAfter = await helpersContract.getReserveConfigurationData(dai.address);
    expect(configAfter.isActive).to.be.eq(true);
    expect(configAfter.isFrozen).to.be.eq(true);

    await expect(
      pool
        .connect(user.signer)
        .borrow(dai.address, utils.parseEther('1000'), RateMode.Variable, 0, user.address)
    ).to.be.revertedWith(VL_RESERVE_FROZEN);
  });

  it('validateBorrow() when amount == 0 (revert expected)', async () => {
    const { pool, users, dai } = testEnv;
    const user = users[0];

    await expect(
      pool.connect(user.signer).borrow(dai.address, 0, RateMode.Variable, 0, user.address)
    ).to.be.revertedWith(VL_INVALID_AMOUNT);
  });

  it('validateBorrow() when borrowing is not enabled (revert expected)', async () => {
    const { pool, poolAdmin, configurator, helpersContract, users, dai, usdc } = testEnv;
    const user = users[0];

    await dai.connect(user.signer)['mint(uint256)'](utils.parseEther('1000'));
    await dai.connect(user.signer).approve(pool.address, utils.parseEther('1000'));
    await pool.connect(user.signer).deposit(dai.address, utils.parseEther('1000'), user.address, 0);

    await usdc.connect(user.signer)['mint(uint256)'](utils.parseEther('10000'));
    await usdc.connect(user.signer).approve(pool.address, utils.parseEther('10000'));
    await pool
      .connect(user.signer)
      .deposit(usdc.address, utils.parseEther('10000'), user.address, 0);

    const configBefore = await helpersContract.getReserveConfigurationData(dai.address);
    expect(configBefore.borrowingEnabled).to.be.eq(true);

    // Disable borrowing
    await configurator.connect(poolAdmin.signer).disableBorrowingOnReserve(dai.address);

    const configAfter = await helpersContract.getReserveConfigurationData(dai.address);
    expect(configAfter.borrowingEnabled).to.be.eq(false);

    await expect(
      pool
        .connect(user.signer)
        .borrow(dai.address, utils.parseEther('1000'), RateMode.Variable, 0, user.address)
    ).to.be.revertedWith(VL_BORROWING_NOT_ENABLED);
  });

  it('validateBorrow() when stableRateBorrowing is not enabled', async () => {
    const { pool, poolAdmin, configurator, helpersContract, users, dai, aDai, usdc } = testEnv;
    const user = users[0];

    await dai.connect(user.signer)['mint(uint256)'](utils.parseEther('1000'));
    await dai.connect(user.signer).approve(pool.address, utils.parseEther('1000'));
    await pool.connect(user.signer).deposit(dai.address, utils.parseEther('1000'), user.address, 0);

    const configBefore = await helpersContract.getReserveConfigurationData(dai.address);
    expect(configBefore.stableBorrowRateEnabled).to.be.eq(true);

    // Disable borrowing
    await configurator.connect(poolAdmin.signer).disableReserveStableRate(dai.address);

    const configAfter = await helpersContract.getReserveConfigurationData(dai.address);
    expect(configAfter.stableBorrowRateEnabled).to.be.eq(false);

    await expect(
      pool
        .connect(user.signer)
        .borrow(dai.address, utils.parseEther('500'), RateMode.Stable, 0, user.address)
    ).to.be.revertedWith(VL_STABLE_BORROWING_NOT_ENABLED);
  });

  it('validateBorrow() borrowing when user has already a HF < threshold', async () => {
    const { pool, users, dai, usdc, oracle } = testEnv;
    const user = users[0];
    const depositor = users[1];

    await dai
      .connect(depositor.signer)
      ['mint(uint256)'](await convertToCurrencyDecimals(dai.address, '2000'));
    await dai.connect(depositor.signer).approve(pool.address, MAX_UINT_AMOUNT);
    await pool
      .connect(depositor.signer)
      .deposit(
        dai.address,
        await convertToCurrencyDecimals(dai.address, '2000'),
        depositor.address,
        0
      );

    await usdc
      .connect(user.signer)
      ['mint(uint256)'](await convertToCurrencyDecimals(usdc.address, '2000'));
    await usdc.connect(user.signer).approve(pool.address, MAX_UINT_AMOUNT);
    await pool
      .connect(user.signer)
      .deposit(
        usdc.address,
        await convertToCurrencyDecimals(usdc.address, '2000'),
        user.address,
        0
      );

    await pool
      .connect(user.signer)
      .borrow(
        dai.address,
        await convertToCurrencyDecimals(dai.address, '1000'),
        RateMode.Variable,
        0,
        user.address
      );

    const daiPrice = await oracle.getAssetPrice(dai.address);

    await oracle.setAssetPrice(dai.address, daiPrice.mul(2));

    await expect(
      pool
        .connect(user.signer)
        .borrow(
          dai.address,
          await convertToCurrencyDecimals(dai.address, '200'),
          RateMode.Variable,
          0,
          user.address
        )
    ).to.be.revertedWith(VL_HEALTH_FACTOR_LOWER_THAN_LIQUIDATION_THRESHOLD);
  });

  it('validateBorrow() stable borrowing where collateral is mostly the same currency is borrowing (revert expected)', async () => {
    // Stable borrowing
    // isUsingAsCollateral == true
    // ltv != 0
    // amount < aToken Balance

    const { pool, users, dai, aDai, usdc } = testEnv;
    const user = users[0];

    await dai.connect(user.signer)['mint(uint256)'](utils.parseEther('2000'));
    await dai.connect(user.signer).approve(pool.address, utils.parseEther('1000'));
    await pool.connect(user.signer).deposit(dai.address, utils.parseEther('1000'), user.address, 0);
    await dai.connect(user.signer).transfer(aDai.address, utils.parseEther('1000'));

    await usdc.connect(user.signer)['mint(uint256)'](utils.parseEther('10000'));
    await usdc.connect(user.signer).approve(pool.address, utils.parseEther('10000'));
    await pool
      .connect(user.signer)
      .deposit(usdc.address, utils.parseEther('10000'), user.address, 0);

    await expect(
      pool
        .connect(user.signer)
        .borrow(dai.address, utils.parseEther('500'), RateMode.Stable, 0, user.address)
    ).to.be.revertedWith(VL_COLLATERAL_SAME_AS_BORROWING_CURRENCY);
  });

  it('validateBorrow() stable borrowing when amount > maxLoanSizeStable (revert expected)', async () => {
    const { pool, users, dai, aDai, usdc } = testEnv;
    const user = users[0];

    await dai.connect(user.signer)['mint(uint256)'](utils.parseEther('2000'));
    await dai.connect(user.signer).approve(pool.address, utils.parseEther('1000'));
    await pool.connect(user.signer).deposit(dai.address, utils.parseEther('1000'), user.address, 0);
    await dai.connect(user.signer).transfer(aDai.address, utils.parseEther('1000'));

    await usdc.connect(user.signer)['mint(uint256)'](utils.parseEther('10000'));
    await usdc.connect(user.signer).approve(pool.address, utils.parseEther('10000'));
    await pool
      .connect(user.signer)
      .deposit(usdc.address, utils.parseEther('10000'), user.address, 0);

    await expect(
      pool
        .connect(user.signer)
        .borrow(dai.address, utils.parseEther('1500'), RateMode.Stable, 0, user.address)
    ).to.be.revertedWith(VL_AMOUNT_BIGGER_THAN_MAX_LOAN_SIZE_STABLE);
  });

  it('validateLiquidationCall() when healthFactor > threshold (revert expected)', async () => {
    // Liquidation something that is not liquidatable
    const { pool, users, dai, usdc } = testEnv;
    const depositor = users[0];
    const borrower = users[1];

    await dai
      .connect(depositor.signer)
      ['mint(uint256)'](await convertToCurrencyDecimals(dai.address, '500'));
    await dai.connect(depositor.signer).approve(pool.address, MAX_UINT_AMOUNT);
    await pool
      .connect(depositor.signer)
      .deposit(
        dai.address,
        await convertToCurrencyDecimals(dai.address, '500'),
        depositor.address,
        0
      );
    await usdc
      .connect(borrower.signer)
      ['mint(uint256)'](await convertToCurrencyDecimals(usdc.address, '500'));
    await usdc.connect(borrower.signer).approve(pool.address, MAX_UINT_AMOUNT);
    await pool
      .connect(borrower.signer)
      .deposit(
        usdc.address,
        await convertToCurrencyDecimals(usdc.address, '500'),
        borrower.address,
        0
      );

    await pool
      .connect(borrower.signer)
      .borrow(
        dai.address,
        await convertToCurrencyDecimals(dai.address, '250'),
        RateMode.Variable,
        0,
        borrower.address
      );

    // Try to liquidate the borrower
    await expect(
      pool
        .connect(depositor.signer)
        .liquidationCall(usdc.address, dai.address, borrower.address, 0, false)
    ).to.be.revertedWith(VL_HEALTH_FACTOR_NOT_BELOW_THRESHOLD);
  });

  it('validateRepay() when reserve is not active (revert expected)', async () => {
    // Unsure how we can end in this scenario. Would require that it could be deactivated after someone have borrowed
    const { pool, users, dai, helpersContract, configurator, poolAdmin } = testEnv;
    const user = users[0];

    const configBefore = await helpersContract.getReserveConfigurationData(dai.address);
    expect(configBefore.isActive).to.be.eq(true);
    expect(configBefore.isFrozen).to.be.eq(false);

    await configurator.connect(poolAdmin.signer).deactivateReserve(dai.address);

    const configAfter = await helpersContract.getReserveConfigurationData(dai.address);
    expect(configAfter.isActive).to.be.eq(false);
    expect(configAfter.isFrozen).to.be.eq(false);

    await expect(
      pool
        .connect(user.signer)
        .repay(dai.address, utils.parseEther('1'), RateMode.Variable, user.address)
    ).to.be.revertedWith(VL_NO_ACTIVE_RESERVE);
  });

  it('validateRepay() when variable borrowing and repaying in same block (revert expected)', async () => {
    // Same block repay

    const { pool, users, dai, aDai, usdc } = testEnv;
    const user = users[0];

    // We need some debt.
    await usdc.connect(user.signer)['mint(uint256)'](utils.parseEther('2000'));
    await usdc.connect(user.signer).approve(pool.address, MAX_UINT_AMOUNT);
    await pool
      .connect(user.signer)
      .deposit(usdc.address, utils.parseEther('2000'), user.address, 0);
    await dai.connect(user.signer)['mint(uint256)'](utils.parseEther('2000'));
    await dai.connect(user.signer).transfer(aDai.address, utils.parseEther('2000'));

    // Turn off automining - pretty sure that coverage is getting messed up here.
    await setAutomine(false);

    // Borrow 500 dai
    await pool
      .connect(user.signer)
      .borrow(dai.address, utils.parseEther('500'), RateMode.Variable, 0, user.address);

    // Turn on automining, but not mine a new block until next tx
    await setAutomineEvm(true);

    await expect(
      pool
        .connect(user.signer)
        .repay(dai.address, utils.parseEther('500'), RateMode.Variable, user.address)
    ).to.be.revertedWith(VL_SAME_BLOCK_BORROW_REPAY);
  });

  it('validateRepay() when stable borrowing and repaying in same block (revert expected)', async () => {
    // Same block repay

    const { pool, users, dai, aDai, usdc } = testEnv;
    const user = users[0];

    // We need some debt.
    await usdc.connect(user.signer)['mint(uint256)'](utils.parseEther('2000'));
    await usdc.connect(user.signer).approve(pool.address, MAX_UINT_AMOUNT);
    await pool
      .connect(user.signer)
      .deposit(usdc.address, utils.parseEther('2000'), user.address, 0);
    await dai.connect(user.signer)['mint(uint256)'](utils.parseEther('2000'));
    await dai.connect(user.signer).transfer(aDai.address, utils.parseEther('2000'));

    // Turn off automining - pretty sure that coverage is getting messed up here.
    await setAutomine(false);

    // Borrow 500 dai
    await pool
      .connect(user.signer)
      .borrow(dai.address, utils.parseEther('500'), RateMode.Stable, 0, user.address);

    // Turn on automining, but not mine a new block until next tx
    await setAutomineEvm(true);

    await expect(
      pool
        .connect(user.signer)
        .repay(dai.address, utils.parseEther('500'), RateMode.Stable, user.address)
    ).to.be.revertedWith(VL_SAME_BLOCK_BORROW_REPAY);
  });

  it('validateRepay() the variable debt when is 0 (stableDebt > 0) (revert expected)', async () => {
    // (stableDebt > 0 && DataTypes.InterestRateMode(rateMode) == DataTypes.InterestRateMode.STABLE) ||
    // (variableDebt > 0 &&	DataTypes.InterestRateMode(rateMode) == DataTypes.InterestRateMode.VARIABLE),

    const { pool, users, dai, aDai, usdc } = testEnv;
    const user = users[0];

    // We need some debt
    await usdc.connect(user.signer)['mint(uint256)'](utils.parseEther('2000'));
    await usdc.connect(user.signer).approve(pool.address, MAX_UINT_AMOUNT);
    await pool
      .connect(user.signer)
      .deposit(usdc.address, utils.parseEther('2000'), user.address, 0);
    await dai.connect(user.signer)['mint(uint256)'](utils.parseEther('2000'));
    await dai.connect(user.signer).transfer(aDai.address, utils.parseEther('2000'));

    await pool
      .connect(user.signer)
      .borrow(dai.address, utils.parseEther('250'), RateMode.Stable, 0, user.address);

    await expect(
      pool
        .connect(user.signer)
        .repay(dai.address, utils.parseEther('250'), RateMode.Variable, user.address)
    ).to.be.revertedWith(VL_NO_DEBT_OF_SELECTED_TYPE);
  });

  it('validateRepay() the stable debt when is 0 (variableDebt > 0) (revert expected)', async () => {
    // (stableDebt > 0 && DataTypes.InterestRateMode(rateMode) == DataTypes.InterestRateMode.STABLE) ||
    // (variableDebt > 0 &&	DataTypes.InterestRateMode(rateMode) == DataTypes.InterestRateMode.VARIABLE),

    const { pool, users, dai } = testEnv;
    const user = users[0];

    // We need some debt
    await dai.connect(user.signer)['mint(uint256)'](utils.parseEther('2000'));
    await dai.connect(user.signer).approve(pool.address, MAX_UINT_AMOUNT);
    await pool.connect(user.signer).deposit(dai.address, utils.parseEther('2000'), user.address, 0);

    await pool
      .connect(user.signer)
      .borrow(dai.address, utils.parseEther('250'), RateMode.Variable, 0, user.address);

    await expect(
      pool
        .connect(user.signer)
        .repay(dai.address, utils.parseEther('250'), RateMode.Stable, user.address)
    ).to.be.revertedWith(VL_NO_DEBT_OF_SELECTED_TYPE);
  });

  it('validateSwapRateMode() when reserve is not active', async () => {
    // Not clear when this would be useful in practice, as you should not be able to have debt if it is deactivated
    const { pool, poolAdmin, configurator, helpersContract, users, dai, aDai } = testEnv;
    const user = users[0];

    const configBefore = await helpersContract.getReserveConfigurationData(dai.address);
    expect(configBefore.isActive).to.be.eq(true);
    expect(configBefore.isFrozen).to.be.eq(false);

    await configurator.connect(poolAdmin.signer).deactivateReserve(dai.address);

    const configAfter = await helpersContract.getReserveConfigurationData(dai.address);
    expect(configAfter.isActive).to.be.eq(false);
    expect(configAfter.isFrozen).to.be.eq(false);

    await expect(
      pool.connect(user.signer).swapBorrowRateMode(dai.address, RateMode.Stable)
    ).to.be.revertedWith(VL_NO_ACTIVE_RESERVE);
    await expect(
      pool.connect(user.signer).swapBorrowRateMode(dai.address, RateMode.Variable)
    ).to.be.revertedWith(VL_NO_ACTIVE_RESERVE);
    await expect(
      pool.connect(user.signer).swapBorrowRateMode(dai.address, RateMode.None)
    ).to.be.revertedWith(VL_NO_ACTIVE_RESERVE);
  });

  it('validateSwapRateMode() when reserve is frozen', async () => {
    // Not clear when this would be useful in practice, as you should not be able to have debt if it is deactivated
    const { pool, poolAdmin, configurator, helpersContract, users, dai } = testEnv;
    const user = users[0];

    const configBefore = await helpersContract.getReserveConfigurationData(dai.address);
    expect(configBefore.isActive).to.be.eq(true);
    expect(configBefore.isFrozen).to.be.eq(false);

    await configurator.connect(poolAdmin.signer).freezeReserve(dai.address);

    const configAfter = await helpersContract.getReserveConfigurationData(dai.address);
    expect(configAfter.isActive).to.be.eq(true);
    expect(configAfter.isFrozen).to.be.eq(true);

    await expect(
      pool.connect(user.signer).swapBorrowRateMode(dai.address, RateMode.Stable)
    ).to.be.revertedWith(VL_RESERVE_FROZEN);
    await expect(
      pool.connect(user.signer).swapBorrowRateMode(dai.address, RateMode.Variable)
    ).to.be.revertedWith(VL_RESERVE_FROZEN);
    await expect(
      pool.connect(user.signer).swapBorrowRateMode(dai.address, RateMode.None)
    ).to.be.revertedWith(VL_RESERVE_FROZEN);
  });

  it('validateSwapRateMode() with currentRateMode not equal to stable or variable, (revert expected)', async () => {
    const { pool, helpersContract, users, dai } = testEnv;
    const user = users[0];

    const configBefore = await helpersContract.getReserveConfigurationData(dai.address);
    expect(configBefore.isActive).to.be.eq(true);
    expect(configBefore.isFrozen).to.be.eq(false);

    await expect(
      pool.connect(user.signer).swapBorrowRateMode(dai.address, RateMode.None)
    ).to.be.revertedWith(VL_INVALID_INTEREST_RATE_MODE_SELECTED);
  });

  it('validateSwapRateMode() from variable to stable with stableBorrowing disabled (revert expected)', async () => {
    const { pool, poolAdmin, configurator, helpersContract, users, dai } = testEnv;
    const user = users[0];

    await dai.connect(user.signer)['mint(uint256)'](utils.parseEther('1000'));
    await dai.connect(user.signer).approve(pool.address, utils.parseEther('1000'));
    await pool.connect(user.signer).deposit(dai.address, utils.parseEther('1000'), user.address, 0);

    const configBefore = await helpersContract.getReserveConfigurationData(dai.address);
    expect(configBefore.stableBorrowRateEnabled).to.be.eq(true);

    // Disable borrowing
    await configurator.connect(poolAdmin.signer).disableReserveStableRate(dai.address);

    const configAfter = await helpersContract.getReserveConfigurationData(dai.address);
    expect(configAfter.stableBorrowRateEnabled).to.be.eq(false);

    // We need some variable debt, and then flip it

    await dai
      .connect(user.signer)
      ['mint(uint256)'](await convertToCurrencyDecimals(dai.address, '5000'));
    await dai.connect(user.signer).approve(pool.address, MAX_UINT_AMOUNT);
    await pool
      .connect(user.signer)
      .deposit(dai.address, await convertToCurrencyDecimals(dai.address, '5000'), user.address, 0);

    await pool
      .connect(user.signer)
      .borrow(
        dai.address,
        await convertToCurrencyDecimals(dai.address, '500'),
        RateMode.Variable,
        0,
        user.address
      );

    await expect(
      pool.connect(user.signer).swapBorrowRateMode(dai.address, RateMode.Variable)
    ).to.be.revertedWith(VL_STABLE_BORROWING_NOT_ENABLED);
  });

  it('validateSwapRateMode() where collateral is mostly the same currency is borrowing (revert expected)', async () => {
    // SwapRate from variable to stable
    // isUsingAsCollateral == true
    // ltv != 0
    // stableDebt + variableDebt < aToken

    const { pool, users, dai, aDai, usdc } = testEnv;
    const user = users[0];

    await dai.connect(user.signer)['mint(uint256)'](utils.parseEther('2000'));
    await dai.connect(user.signer).approve(pool.address, utils.parseEther('1000'));
    await pool.connect(user.signer).deposit(dai.address, utils.parseEther('1000'), user.address, 0);
    await dai.connect(user.signer).transfer(aDai.address, utils.parseEther('1000'));

    await usdc.connect(user.signer)['mint(uint256)'](utils.parseEther('10000'));
    await usdc.connect(user.signer).approve(pool.address, utils.parseEther('10000'));
    await pool
      .connect(user.signer)
      .deposit(usdc.address, utils.parseEther('10000'), user.address, 0);

    await pool
      .connect(user.signer)
      .borrow(dai.address, utils.parseEther('500'), RateMode.Variable, 0, user.address);

    await expect(
      pool.connect(user.signer).swapBorrowRateMode(dai.address, RateMode.Variable)
    ).to.be.revertedWith(VL_COLLATERAL_SAME_AS_BORROWING_CURRENCY);
  });

  it('validateRebalanceStableBorrowRate() when reserve is not active (revert expected)', async () => {
    const { pool, configurator, helpersContract, poolAdmin, users, dai } = testEnv;
    const user = users[0];

    const configBefore = await helpersContract.getReserveConfigurationData(dai.address);
    expect(configBefore.isActive).to.be.eq(true);
    expect(configBefore.isFrozen).to.be.eq(false);

    await configurator.connect(poolAdmin.signer).deactivateReserve(dai.address);

    const configAfter = await helpersContract.getReserveConfigurationData(dai.address);
    expect(configAfter.isActive).to.be.eq(false);
    expect(configAfter.isFrozen).to.be.eq(false);

    await expect(
      pool.connect(user.signer).rebalanceStableBorrowRate(dai.address, user.address)
    ).to.be.revertedWith(VL_NO_ACTIVE_RESERVE);
  });

  it('validateSetUseReserveAsCollateral() when reserve is not active (revert expected)', async () => {
    const { pool, configurator, helpersContract, poolAdmin, users, dai } = testEnv;
    const user = users[0];

    const configBefore = await helpersContract.getReserveConfigurationData(dai.address);
    expect(configBefore.isActive).to.be.eq(true);
    expect(configBefore.isFrozen).to.be.eq(false);

    await configurator.connect(poolAdmin.signer).deactivateReserve(dai.address);

    const configAfter = await helpersContract.getReserveConfigurationData(dai.address);
    expect(configAfter.isActive).to.be.eq(false);
    expect(configAfter.isFrozen).to.be.eq(false);

    await expect(
      pool.connect(user.signer).setUserUseReserveAsCollateral(dai.address, true)
    ).to.be.revertedWith(VL_NO_ACTIVE_RESERVE);

    await expect(
      pool.connect(user.signer).setUserUseReserveAsCollateral(dai.address, false)
    ).to.be.revertedWith(VL_NO_ACTIVE_RESERVE);
  });

  it('validateSetUseReserveAsCollateral() with userBalance == 0 (revert expected)', async () => {
    const { pool, users, dai } = testEnv;
    const user = users[0];

    await expect(
      pool.connect(user.signer).setUserUseReserveAsCollateral(dai.address, true)
    ).to.be.revertedWith(VL_UNDERLYING_BALANCE_NOT_GREATER_THAN_0);

    await expect(
      pool.connect(user.signer).setUserUseReserveAsCollateral(dai.address, false)
    ).to.be.revertedWith(VL_UNDERLYING_BALANCE_NOT_GREATER_THAN_0);
  });

  it('validateFlashloan() with inconsistent params (revert expected)', async () => {
    const { pool, users, dai, aDai, usdc } = testEnv;
    const user = users[0];

    await expect(
      pool
        .connect(user.signer)
        .flashLoan(
          aDai.address,
          [dai.address, usdc.address],
          [0],
          [RateMode.Variable, RateMode.Variable],
          user.address,
          '0x00',
          0
        )
    ).to.be.revertedWith(VL_INCONSISTENT_FLASHLOAN_PARAMS);
  });

  it('validateFlashloan() with inactive reserve (revert expected)', async () => {
    const {
      configurator,
      poolAdmin,
      pool,
      dai,
      aDai,
      usdc,
      users: [user],
    } = testEnv;

    expect(await configurator.connect(poolAdmin.signer).deactivateReserve(dai.address));

    await expect(
      pool
        .connect(user.signer)
        .flashLoan(
          aDai.address,
          [dai.address, usdc.address],
          [0],
          [RateMode.Variable, RateMode.Variable],
          user.address,
          '0x00',
          0
        )
    ).to.be.revertedWith(VL_NO_ACTIVE_RESERVE);
  });

  it('validateFlashLoanSimple() with paused reserve (revert expected)', async () => {
    const {
      configurator,
      poolAdmin,
      pool,
      weth,
      users: [user],
    } = testEnv;

    expect(await configurator.connect(poolAdmin.signer).setReservePause(weth.address, true));

    await expect(
      pool.connect(user.signer).flashLoanSimple(user.address, weth.address, 0, '0x10', 0)
    ).to.be.revertedWith(VL_RESERVE_PAUSED);
  });

<<<<<<< HEAD
  it('validateFlashLoanSimple() with inactive reserve (revert expected)', async () => {
    const {
      configurator,
      poolAdmin,
      pool,
      weth,
      users: [user],
    } = testEnv;

    expect(await configurator.connect(poolAdmin.signer).deactivateReserve(weth.address));

    await expect(
      pool.connect(user.signer).flashLoanSimple(user.address, weth.address, 0, '0x10', 0)
    ).to.be.revertedWith(VL_NO_ACTIVE_RESERVE);
  });

  it('validateSetUserEMode() with LT == 0 (revert expected)', async () => {
=======
  it('validateSetUserEMode() to undefined emode category (revert expected)', async () => {
>>>>>>> c72277ff
    const {
      pool,
      users: [user],
    } = testEnv;

    await expect(pool.connect(user.signer).setUserEMode(101)).to.be.revertedWith(
      VL_INCONSISTENT_EMODE_CATEGORY
    );
  });

  it('validateSetUserEMode() with empty config', async () => {
    const {
      configurator,
      poolAdmin,
      pool,
      users: [user],
    } = testEnv;

    expect(
      await configurator
        .connect(poolAdmin.signer)
        .setEModeCategory(
          '101',
          '9800',
          '9900',
          '10100',
          ethers.constants.AddressZero,
          'INCONSISTENT'
        )
    );

    await pool.connect(user.signer).setUserEMode(101);
  });

  it('validateSetUserEMode() with categoryId == 0', async () => {
    const {
      dai,
      pool,
      users: [user],
    } = testEnv;

    // Deposit to make sure config is not empty
    await dai.connect(user.signer)['mint(uint256)'](parseUnits('1000', 18));
    await dai.connect(user.signer).approve(pool.address, MAX_UINT_AMOUNT);
    await pool.connect(user.signer).supply(dai.address, parseUnits('1000', 18), user.address, 0);

    await pool.connect(user.signer).setUserEMode(0);

    expect(await pool.getUserEMode(user.address)).to.be.eq(0);
  });

  it('validateBorrow() with eMode > 0, borrowing asset not in category (revert expected)', async () => {
    const {
      configurator,
      poolAdmin,
      usdc,
      dai,
      pool,
      users: [user, usdcProvider],
    } = testEnv;

    await usdc.connect(usdcProvider.signer)['mint(uint256)'](parseUnits('1000', 6));
    await usdc.connect(usdcProvider.signer).approve(pool.address, MAX_UINT_AMOUNT);
    await pool
      .connect(usdcProvider.signer)
      .supply(usdc.address, parseUnits('1000', 6), usdcProvider.address, 0);

    await dai.connect(user.signer)['mint(uint256)'](parseUnits('1000', 18));
    await dai.connect(user.signer).approve(pool.address, MAX_UINT_AMOUNT);
    await pool.connect(user.signer).supply(dai.address, parseUnits('1000', 18), user.address, 0);

    await configurator
      .connect(poolAdmin.signer)
      .setEModeCategory('101', '9800', '9900', '10100', ethers.constants.AddressZero, 'NO-ASSETS');

    await pool.connect(user.signer).setUserEMode(101);

    await expect(
      pool
        .connect(user.signer)
        .borrow(usdc.address, parseUnits('100', 6), RateMode.Variable, 0, user.address)
    ).to.be.revertedWith(VL_INCONSISTENT_EMODE_CATEGORY);
  });

  it('validateHFAndLtv() with HF < 1 (revert expected)', async () => {
    const {
      usdc,
      dai,
      pool,
      oracle,
      users: [user, usdcProvider],
    } = testEnv;

    await usdc.connect(usdcProvider.signer)['mint(uint256)'](parseUnits('1000', 6));
    await usdc.connect(usdcProvider.signer).approve(pool.address, MAX_UINT_AMOUNT);
    await pool
      .connect(usdcProvider.signer)
      .supply(usdc.address, parseUnits('1000', 6), usdcProvider.address, 0);

    await dai.connect(user.signer)['mint(uint256)'](parseUnits('1000', 18));
    await dai.connect(user.signer).approve(pool.address, MAX_UINT_AMOUNT);
    await pool.connect(user.signer).supply(dai.address, parseUnits('1000', 18), user.address, 0);

    const userGlobalData = await pool.getUserAccountData(user.address);
    const usdcPrice = await oracle.getAssetPrice(usdc.address);

    const amountUSDCToBorrow = await convertToCurrencyDecimals(
      usdc.address,
      userGlobalData.availableBorrowsBase.div(usdcPrice).toString()
    );

    await pool
      .connect(user.signer)
      .borrow(usdc.address, amountUSDCToBorrow, RateMode.Variable, 0, user.address);

    await expect(
      pool.connect(user.signer).withdraw(dai.address, parseUnits('500', 18), user.address)
    ).to.be.revertedWith(VL_HEALTH_FACTOR_LOWER_THAN_LIQUIDATION_THRESHOLD);
  });
});<|MERGE_RESOLUTION|>--- conflicted
+++ resolved
@@ -770,7 +770,6 @@
     ).to.be.revertedWith(VL_RESERVE_PAUSED);
   });
 
-<<<<<<< HEAD
   it('validateFlashLoanSimple() with inactive reserve (revert expected)', async () => {
     const {
       configurator,
@@ -787,10 +786,7 @@
     ).to.be.revertedWith(VL_NO_ACTIVE_RESERVE);
   });
 
-  it('validateSetUserEMode() with LT == 0 (revert expected)', async () => {
-=======
   it('validateSetUserEMode() to undefined emode category (revert expected)', async () => {
->>>>>>> c72277ff
     const {
       pool,
       users: [user],
