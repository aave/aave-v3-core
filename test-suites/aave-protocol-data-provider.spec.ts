import { expect } from 'chai';
import hre from 'hardhat';
<<<<<<< HEAD
import { makeSuite, TestEnv } from './helpers/make-suite';
=======
>>>>>>> ee13952d
import { getMockPool } from '@aave/deploy-v3';

makeSuite('AaveProtocolDataProvider: Edge cases', (testEnv: TestEnv) => {
  const MKR_ADDRESS = '0x9f8F72aA9304c8B593d555F12eF6589cC3A579A2';
  const ETH_ADDRESS = '0xEeeeeEeeeEeEeeEeEeEeeEEEeeeeEeeeeeeeEEeE';

  it('getAllReservesTokens() with MKR and ETH as symbols', async () => {
    const { addressesProvider, poolAdmin, helpersContract } = testEnv;
    const { deployer } = await hre.getNamedAccounts();

    // Deploy a mock Pool
    const mockPool = await hre.deployments.deploy('MockPool', { from: deployer });

    // Update the addressesProvider with a mock pool
    expect(await addressesProvider.connect(poolAdmin.signer).setPoolImpl(mockPool.address))
      .to.emit(addressesProvider, 'PoolUpdated')
      .withArgs(mockPool.address);

    // Add MKR and ETH addresses
    const proxiedMockPoolAddress = await addressesProvider.getPool();
    const proxiedMockPool = await getMockPool(proxiedMockPoolAddress);
    expect(await proxiedMockPool.addReserveToReservesList(MKR_ADDRESS));
    expect(await proxiedMockPool.addReserveToReservesList(ETH_ADDRESS));

    expect(await helpersContract.getAllReservesTokens()).to.be.eql([
      ['MKR', MKR_ADDRESS],
      ['ETH', ETH_ADDRESS],
    ]);
  });
});<|MERGE_RESOLUTION|>--- conflicted
+++ resolved
@@ -1,10 +1,6 @@
 import { expect } from 'chai';
 import hre from 'hardhat';
-<<<<<<< HEAD
 import { makeSuite, TestEnv } from './helpers/make-suite';
-=======
->>>>>>> ee13952d
-import { getMockPool } from '@aave/deploy-v3';
 
 makeSuite('AaveProtocolDataProvider: Edge cases', (testEnv: TestEnv) => {
   const MKR_ADDRESS = '0x9f8F72aA9304c8B593d555F12eF6589cC3A579A2';
