--- conflicted
+++ resolved
@@ -18,11 +18,8 @@
   deployRateOracleSetupHelper,
   deployReservesSetupHelper,
   deployAllMockTokens,
-<<<<<<< HEAD
   deployACLManager,
-=======
   deployMockIncentivesController,
->>>>>>> d8942c1d
 } from '../helpers/contracts-deployments';
 import { eContractid, tEthereumAddress } from '../helpers/types';
 import {
