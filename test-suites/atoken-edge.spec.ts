import { expect } from 'chai';
import { utils } from 'ethers';
import { impersonateAccountsHardhat } from '../helpers/misc-utils';
import { MAX_UINT_AMOUNT, ZERO_ADDRESS } from '../helpers/constants';
import { convertToCurrencyDecimals } from '../helpers/contracts-helpers';
import { ProtocolErrors } from '../helpers/types';
import { makeSuite, TestEnv } from './helpers/make-suite';
import { topUpNonPayableWithEther } from './helpers/utils/funds';
import { evmRevert, evmSnapshot, waitForTx } from '@aave/deploy-v3';
import { HardhatRuntimeEnvironment } from 'hardhat/types';

declare var hre: HardhatRuntimeEnvironment;

makeSuite('AToken: Edge cases', (testEnv: TestEnv) => {
  const { INVALID_MINT_AMOUNT, INVALID_BURN_AMOUNT, SAFECAST_UINT128_OVERFLOW, CALLER_NOT_POOL_ADMIN } =
    ProtocolErrors;

  it('Check getters', async () => {
    const { pool, users, dai, aDai } = testEnv;

    expect(await aDai.decimals()).to.be.eq(await dai.decimals());
    expect(await aDai.UNDERLYING_ASSET_ADDRESS()).to.be.eq(dai.address);
    expect(await aDai.POOL()).to.be.eq(pool.address);
    expect(await aDai.getIncentivesController()).to.not.be.eq(ZERO_ADDRESS);

    const scaledUserBalanceAndSupplyBefore = await aDai.getScaledUserBalanceAndSupply(
      users[0].address
    );
    expect(scaledUserBalanceAndSupplyBefore[0]).to.be.eq(0);
    expect(scaledUserBalanceAndSupplyBefore[1]).to.be.eq(0);

    await waitForTx(
      await dai
        .connect(users[0].signer)
        ['mint(address,uint256)'](
          users[0].address,
          await convertToCurrencyDecimals(dai.address, '1000')
        )
    );
    await waitForTx(await dai.connect(users[0].signer).approve(pool.address, MAX_UINT_AMOUNT));
    await waitForTx(
      await pool
        .connect(users[0].signer)
        .deposit(
          dai.address,
          await convertToCurrencyDecimals(dai.address, '1000'),
          users[0].address,
          0
        )
    );
    const scaledUserBalanceAndSupplyAfter = await aDai.getScaledUserBalanceAndSupply(
      users[0].address
    );
    expect(scaledUserBalanceAndSupplyAfter[0]).to.be.eq(
      await convertToCurrencyDecimals(aDai.address, '1000')
    );
    expect(scaledUserBalanceAndSupplyAfter[1]).to.be.eq(
      await convertToCurrencyDecimals(aDai.address, '1000')
    );
  });

  it('approve()', async () => {
    const { users, aDai } = testEnv;
    await aDai.connect(users[0].signer).approve(users[1].address, MAX_UINT_AMOUNT);
    expect(await aDai.allowance(users[0].address, users[1].address)).to.be.eq(MAX_UINT_AMOUNT);
  });

  it('approve() with a ZERO_ADDRESS spender', async () => {
    const { users, aDai } = testEnv;
    expect(await aDai.connect(users[0].signer).approve(ZERO_ADDRESS, MAX_UINT_AMOUNT))
      .to.emit(aDai, 'Approval')
      .withArgs(users[0].address, ZERO_ADDRESS, MAX_UINT_AMOUNT);
  });

  it('transferFrom()', async () => {
    const { users, aDai } = testEnv;
    await aDai.connect(users[1].signer).transferFrom(users[0].address, users[1].address, 0);
  });

  it('increaseAllowance()', async () => {
    const { users, aDai } = testEnv;
    expect(await aDai.allowance(users[1].address, users[0].address)).to.be.eq(0);
    await aDai
      .connect(users[1].signer)
      .increaseAllowance(users[0].address, await convertToCurrencyDecimals(aDai.address, '1'));
    expect(await aDai.allowance(users[1].address, users[0].address)).to.be.eq(
      await convertToCurrencyDecimals(aDai.address, '1')
    );
  });

  it('decreaseAllowance()', async () => {
    const { users, aDai } = testEnv;
    expect(await aDai.allowance(users[1].address, users[0].address)).to.be.eq(
      await convertToCurrencyDecimals(aDai.address, '1')
    );
    await aDai
      .connect(users[1].signer)
      .decreaseAllowance(users[0].address, await convertToCurrencyDecimals(aDai.address, '1'));
    expect(await aDai.allowance(users[1].address, users[0].address)).to.be.eq(0);
  });

  it('transfer() with a ZERO_ADDRESS recipient', async () => {
    const { users, aDai } = testEnv;
    expect(await aDai.connect(users[1].signer).transfer(ZERO_ADDRESS, 0))
      .to.emit(aDai, 'Transfer')
      .withArgs(users[1].address, ZERO_ADDRESS, 0);
  });

  it('transfer() with a ZERO_ADDRESS origin', async () => {
    const { users, aDai } = testEnv;
    expect(await aDai.connect(users[1].signer).transferFrom(ZERO_ADDRESS, users[1].address, 0))
      .to.emit(aDai, 'Transfer')
      .withArgs(ZERO_ADDRESS, users[1].address, 0);
  });

  it('mint() when amountScaled == 0 (revert expected)', async () => {
    const { deployer, pool, aDai, users } = testEnv;

    // Impersonate Pool
    await topUpNonPayableWithEther(deployer.signer, [pool.address], utils.parseEther('1'));
    await impersonateAccountsHardhat([pool.address]);
    const poolSigner = await hre.ethers.getSigner(pool.address);

    await expect(
<<<<<<< HEAD
      aDai
        .connect(poolSigner)
        .mint(users[0].address, users[0].address, 0, utils.parseUnits('1', 27))
    ).to.be.revertedWith(CT_INVALID_MINT_AMOUNT);
=======
      aDai.connect(poolSigner).mint(users[0].address, 0, utils.parseUnits('1', 27))
    ).to.be.revertedWith(INVALID_MINT_AMOUNT);
>>>>>>> 68faf8ee
  });

  it('mint() to a ZERO_ADDRESS account', async () => {
    const { deployer, pool, aDai } = testEnv;

    // Impersonate Pool
    await topUpNonPayableWithEther(deployer.signer, [pool.address], utils.parseEther('1'));
    await impersonateAccountsHardhat([pool.address]);
    const poolSigner = await hre.ethers.getSigner(pool.address);

    const mintingAmount = await convertToCurrencyDecimals(aDai.address, '100');
    expect(
      aDai
        .connect(poolSigner)
        .mint(ZERO_ADDRESS, ZERO_ADDRESS, mintingAmount, utils.parseUnits('1', 27))
    )
      .to.emit(aDai, 'Transfer')
      .withArgs(ZERO_ADDRESS, ZERO_ADDRESS, mintingAmount);
  });

  it('burn() when amountScaled == 0 (revert expected)', async () => {
    const { deployer, pool, aDai, users } = testEnv;

    // Impersonate Pool
    await topUpNonPayableWithEther(deployer.signer, [pool.address], utils.parseEther('1'));
    await impersonateAccountsHardhat([pool.address]);
    const poolSigner = await hre.ethers.getSigner(pool.address);

    await expect(
      aDai
        .connect(poolSigner)
        .burn(users[0].address, users[0].address, 0, utils.parseUnits('1', 27))
    ).to.be.revertedWith(INVALID_BURN_AMOUNT);
  });

  it('burn() of a ZERO_ADDRESS account (revert expected)', async () => {
    const { deployer, pool, aDai, users } = testEnv;

    // Impersonate Pool
    await topUpNonPayableWithEther(deployer.signer, [pool.address], utils.parseEther('1'));
    await impersonateAccountsHardhat([pool.address]);
    const poolSigner = await hre.ethers.getSigner(pool.address);

    const burnAmount = await convertToCurrencyDecimals(aDai.address, '100');
    expect(
      await aDai
        .connect(poolSigner)
        .burn(ZERO_ADDRESS, users[0].address, burnAmount, utils.parseUnits('1', 27))
    )
      .to.emit(aDai, 'Transfer')
      .withArgs(ZERO_ADDRESS, ZERO_ADDRESS, burnAmount);
  });

  it('mintToTreasury() with amount == 0', async () => {
    const { deployer, pool, aDai } = testEnv;

    // Impersonate Pool
    await topUpNonPayableWithEther(deployer.signer, [pool.address], utils.parseEther('1'));
    await impersonateAccountsHardhat([pool.address]);
    const poolSigner = await hre.ethers.getSigner(pool.address);

    expect(await aDai.connect(poolSigner).mintToTreasury(0, utils.parseUnits('1', 27)));
  });

  it('setIncentivesController() ', async () => {
    const snapshot = await evmSnapshot();
    const { deployer, poolAdmin, aWETH, aclManager } = testEnv;

    expect(await aclManager.connect(deployer.signer).addPoolAdmin(poolAdmin.address));

    expect(await aWETH.getIncentivesController()).to.not.be.eq(ZERO_ADDRESS);
    expect(await aWETH.connect(poolAdmin.signer).setIncentivesController(ZERO_ADDRESS));
    expect(await aWETH.getIncentivesController()).to.be.eq(ZERO_ADDRESS);

    await evmRevert(snapshot);
  });

  it('setIncentivesController() from not pool admin (revert expected)', async () => {
    const {
      users: [user],
      aWETH,
    } = testEnv;

    expect(await aWETH.getIncentivesController()).to.not.be.eq(ZERO_ADDRESS);

    await expect(
      aWETH.connect(user.signer).setIncentivesController(ZERO_ADDRESS)
    ).to.be.revertedWith(CALLER_NOT_POOL_ADMIN);
  });

  it('transfer() amount > MAX_UINT_128', async () => {
    const {
      aDai,
      users: [depositor, borrower],
    } = testEnv;

    expect(aDai.transfer(borrower.address, MAX_UINT_AMOUNT)).to.be.revertedWith(SAFECAST_UINT128_OVERFLOW);
  });

  it('setIncentivesController() ', async () => {
    const snapshot = await evmSnapshot();
    const { deployer, poolAdmin, aWETH, aclManager } = testEnv;

    expect(await aclManager.connect(deployer.signer).addPoolAdmin(poolAdmin.address));

    expect(await aWETH.getIncentivesController()).to.not.be.eq(ZERO_ADDRESS);
    expect(await aWETH.connect(poolAdmin.signer).setIncentivesController(ZERO_ADDRESS));
    expect(await aWETH.getIncentivesController()).to.be.eq(ZERO_ADDRESS);

    await evmRevert(snapshot);
  });

  it('setIncentivesController() from not pool admin (revert expected)', async () => {
    const {
      users: [user],
      aWETH,
    } = testEnv;

    expect(await aWETH.getIncentivesController()).to.not.be.eq(ZERO_ADDRESS);

    await expect(
      aWETH.connect(user.signer).setIncentivesController(ZERO_ADDRESS)
    ).to.be.revertedWith(CALLER_NOT_POOL_ADMIN);
  });
});<|MERGE_RESOLUTION|>--- conflicted
+++ resolved
@@ -12,8 +12,12 @@
 declare var hre: HardhatRuntimeEnvironment;
 
 makeSuite('AToken: Edge cases', (testEnv: TestEnv) => {
-  const { INVALID_MINT_AMOUNT, INVALID_BURN_AMOUNT, SAFECAST_UINT128_OVERFLOW, CALLER_NOT_POOL_ADMIN } =
-    ProtocolErrors;
+  const {
+    INVALID_MINT_AMOUNT,
+    INVALID_BURN_AMOUNT,
+    SAFECAST_UINT128_OVERFLOW,
+    CALLER_NOT_POOL_ADMIN,
+  } = ProtocolErrors;
 
   it('Check getters', async () => {
     const { pool, users, dai, aDai } = testEnv;
@@ -122,15 +126,10 @@
     const poolSigner = await hre.ethers.getSigner(pool.address);
 
     await expect(
-<<<<<<< HEAD
       aDai
         .connect(poolSigner)
         .mint(users[0].address, users[0].address, 0, utils.parseUnits('1', 27))
-    ).to.be.revertedWith(CT_INVALID_MINT_AMOUNT);
-=======
-      aDai.connect(poolSigner).mint(users[0].address, 0, utils.parseUnits('1', 27))
     ).to.be.revertedWith(INVALID_MINT_AMOUNT);
->>>>>>> 68faf8ee
   });
 
   it('mint() to a ZERO_ADDRESS account', async () => {
@@ -227,7 +226,9 @@
       users: [depositor, borrower],
     } = testEnv;
 
-    expect(aDai.transfer(borrower.address, MAX_UINT_AMOUNT)).to.be.revertedWith(SAFECAST_UINT128_OVERFLOW);
+    expect(aDai.transfer(borrower.address, MAX_UINT_AMOUNT)).to.be.revertedWith(
+      SAFECAST_UINT128_OVERFLOW
+    );
   });
 
   it('setIncentivesController() ', async () => {
