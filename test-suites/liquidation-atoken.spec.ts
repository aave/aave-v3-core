import { expect } from 'chai';
import { BigNumber } from 'ethers';
import { DRE } from '../helpers/misc-utils';
import { APPROVAL_AMOUNT_POOL, oneEther } from '../helpers/constants';
import { convertToCurrencyDecimals } from '../helpers/contracts-helpers';
import { ProtocolErrors, RateMode } from '../helpers/types';
import { calcExpectedVariableDebtTokenBalance } from './helpers/utils/calculations';
import { getUserData, getReserveData } from './helpers/utils/helpers';
import { makeSuite } from './helpers/make-suite';

makeSuite('Pool Liquidation: Liquidator receiving aToken', (testEnv) => {
  const {
    VL_HEALTH_FACTOR_NOT_BELOW_THRESHOLD,
    INVALID_HF,
    VL_SPECIFIED_CURRENCY_NOT_BORROWED_BY_USER,
    VL_COLLATERAL_CANNOT_BE_LIQUIDATED,
  } = ProtocolErrors;

  it('Deposits WETH, borrows DAI/Check liquidation fails because health factor is above 1', async () => {
    const {
      dai,
      weth,
      users: [depositor, borrower],
      pool,
      oracle,
    } = testEnv;

    //mints DAI to depositor
    await dai.connect(depositor.signer).mint(await convertToCurrencyDecimals(dai.address, '1000'));

    //approve protocol to access depositor wallet
    await dai.connect(depositor.signer).approve(pool.address, APPROVAL_AMOUNT_POOL);

    //user 1 deposits 1000 DAI
    const amountDAItoDeposit = await convertToCurrencyDecimals(dai.address, '1000');
    await pool
      .connect(depositor.signer)
      .deposit(dai.address, amountDAItoDeposit, depositor.address, '0');

    const amountETHtoDeposit = await convertToCurrencyDecimals(weth.address, '1');

    //mints WETH to borrower
    await weth.connect(borrower.signer).mint(amountETHtoDeposit);

    //approve protocol to access borrower wallet
    await weth.connect(borrower.signer).approve(pool.address, APPROVAL_AMOUNT_POOL);

    //user 2 deposits 1 WETH
    await pool
      .connect(borrower.signer)
      .deposit(weth.address, amountETHtoDeposit, borrower.address, '0');

    //user 2 borrows
    const userGlobalData = await pool.getUserAccountData(borrower.address);
    const daiPrice = await oracle.getAssetPrice(dai.address);

    const amountDAIToBorrow = await convertToCurrencyDecimals(
      dai.address,
      userGlobalData.availableBorrowsBase.div(daiPrice.toString()).percentMul(9500).toString()
    );

    await pool
      .connect(borrower.signer)
      .borrow(dai.address, amountDAIToBorrow, RateMode.Variable, '0', borrower.address);

    const userGlobalDataAfter = await pool.getUserAccountData(borrower.address);

    expect(userGlobalDataAfter.currentLiquidationThreshold).to.be.equal(
      8250,
      'Invalid liquidation threshold'
    );

    //someone tries to liquidate user 2
    await expect(
      pool.liquidationCall(weth.address, dai.address, borrower.address, 1, true)
    ).to.be.revertedWith(VL_HEALTH_FACTOR_NOT_BELOW_THRESHOLD);
  });

  it('Drop the health factor below 1', async () => {
    const {
      dai,
      users: [, borrower],
      pool,
      oracle,
    } = testEnv;

    const daiPrice = await oracle.getAssetPrice(dai.address);

    await oracle.setAssetPrice(dai.address, daiPrice.percentMul(11500));

    const userGlobalData = await pool.getUserAccountData(borrower.address);

    expect(userGlobalData.healthFactor).to.be.lt(oneEther, INVALID_HF);
  });

<<<<<<< HEAD
  it('Tries to liquidate a different currency than the loan principal', async () => {
    const {
      pool,
      users: [, borrower],
      weth,
    } = testEnv;
=======
  it('Tries to liquidate a different currency than the loan principal and reverts', async () => {
    const { pool, users, weth } = testEnv;
    const borrower = users[1];
>>>>>>> 453db214
    //user 2 tries to borrow
    await expect(
      pool.liquidationCall(weth.address, weth.address, borrower.address, oneEther, true)
    ).revertedWith(VL_SPECIFIED_CURRENCY_NOT_BORROWED_BY_USER);
  });

<<<<<<< HEAD
  it('Tries to liquidate a different collateral than the borrower collateral', async () => {
    const {
      pool,
      dai,
      users: [, borrower],
    } = testEnv;
=======
  it('Tries to liquidate a different collateral than the borrower collateral and reverts', async () => {
    const { pool, dai, users } = testEnv;
    const borrower = users[1];
>>>>>>> 453db214

    await expect(
      pool.liquidationCall(dai.address, dai.address, borrower.address, oneEther, true)
    ).revertedWith(VL_COLLATERAL_CANNOT_BE_LIQUIDATED);
  });

  it('Liquidates the borrow', async () => {
    const {
      pool,
      dai,
      weth,
      users: [, borrower],
      oracle,
      helpersContract,
      deployer,
    } = testEnv;

    //mints dai to the caller

    await dai.mint(await convertToCurrencyDecimals(dai.address, '1000'));

    //approve protocol to access depositor wallet
    await dai.approve(pool.address, APPROVAL_AMOUNT_POOL);

    const daiReserveDataBefore = await getReserveData(helpersContract, dai.address);
    const ethReserveDataBefore = await helpersContract.getReserveData(weth.address);

    const userReserveDataBefore = await getUserData(
      pool,
      helpersContract,
      dai.address,
      borrower.address
    );

    const userWethReserveDataBefore = await getUserData(
      pool,
      helpersContract,
      weth.address,
      borrower.address
    );

    const amountToLiquidate = userReserveDataBefore.currentVariableDebt.div(2);

    // The supply is the same, but there should be a change in who has what. The liquidator should have received what the borrower lost.
    const tx = await pool.liquidationCall(
      weth.address,
      dai.address,
      borrower.address,
      amountToLiquidate,
      true
    );

    const userReserveDataAfter = await helpersContract.getUserReserveData(
      dai.address,
      borrower.address
    );

    const userWethReserveDataAfter = await helpersContract.getUserReserveData(
      weth.address,
      borrower.address
    );

    const userGlobalDataAfter = await pool.getUserAccountData(borrower.address);

    const daiReserveDataAfter = await helpersContract.getReserveData(dai.address);
    const ethReserveDataAfter = await helpersContract.getReserveData(weth.address);

    const collateralPrice = await oracle.getAssetPrice(weth.address);
    const principalPrice = await oracle.getAssetPrice(dai.address);

    const collateralDecimals = (await helpersContract.getReserveConfigurationData(weth.address))
      .decimals;
    const principalDecimals = (await helpersContract.getReserveConfigurationData(dai.address))
      .decimals;

    const expectedCollateralLiquidated = principalPrice
      .mul(amountToLiquidate)
      .percentMul(10500)
      .mul(BigNumber.from(10).pow(collateralDecimals))
      .div(collateralPrice.mul(BigNumber.from(10).pow(principalDecimals)));

    expect(expectedCollateralLiquidated).to.be.eq(
      userWethReserveDataBefore.currentATokenBalance.sub(
        userWethReserveDataAfter.currentATokenBalance
      ),
      'Invalid collateral amount liquidated'
    );

    if (!tx.blockNumber) {
      expect(false, 'Invalid block number');
      return;
    }

    const txTimestamp = BigNumber.from(
      (await DRE.ethers.provider.getBlock(tx.blockNumber)).timestamp
    );

    const variableDebtBeforeTx = calcExpectedVariableDebtTokenBalance(
      daiReserveDataBefore,
      userReserveDataBefore,
      txTimestamp
    );

    expect(userGlobalDataAfter.healthFactor).to.be.gt(oneEther, 'Invalid health factor');

    expect(userReserveDataAfter.currentVariableDebt).to.be.closeTo(
      variableDebtBeforeTx.sub(amountToLiquidate),
      2,
      'Invalid user borrow balance after liquidation'
    );

    expect(daiReserveDataAfter.availableLiquidity).to.be.closeTo(
      daiReserveDataBefore.availableLiquidity.add(amountToLiquidate),
      2,
      'Invalid principal available liquidity'
    );

    //the liquidity index of the principal reserve needs to be bigger than the index before
    expect(daiReserveDataAfter.liquidityIndex).to.be.gte(
      daiReserveDataBefore.liquidityIndex,
      'Invalid liquidity index'
    );

    //the principal APY after a liquidation needs to be lower than the APY before
    expect(daiReserveDataAfter.liquidityRate).to.be.lt(
      daiReserveDataBefore.liquidityRate,
      'Invalid liquidity APY'
    );

    expect(ethReserveDataAfter.availableLiquidity).to.be.closeTo(
      ethReserveDataBefore.availableLiquidity,
      2,
      'Invalid collateral available liquidity'
    );

    expect(
      (await helpersContract.getUserReserveData(weth.address, deployer.address))
        .usageAsCollateralEnabled
    ).to.be.true;
  });

  it('User 3 deposits 1000 USDC, user 4 1 WETH, user 4 borrows - drops HF, liquidates the borrow', async () => {
    const {
      users: [, , , depositor, borrower],
      pool,
      usdc,
      oracle,
      weth,
      helpersContract,
    } = testEnv;

    //mints USDC to depositor
    await usdc
      .connect(depositor.signer)
      .mint(await convertToCurrencyDecimals(usdc.address, '1000'));

    //approve protocol to access depositor wallet
    await usdc.connect(depositor.signer).approve(pool.address, APPROVAL_AMOUNT_POOL);

    //user 3 deposits 1000 USDC
    const amountUSDCtoDeposit = await convertToCurrencyDecimals(usdc.address, '1000');

    await pool
      .connect(depositor.signer)
      .deposit(usdc.address, amountUSDCtoDeposit, depositor.address, '0');

    //user 4 deposits 1 ETH
    const amountETHtoDeposit = await convertToCurrencyDecimals(weth.address, '1');

    //mints WETH to borrower
    await weth.connect(borrower.signer).mint(amountETHtoDeposit);

    //approve protocol to access borrower wallet
    await weth.connect(borrower.signer).approve(pool.address, APPROVAL_AMOUNT_POOL);

    await pool
      .connect(borrower.signer)
      .deposit(weth.address, amountETHtoDeposit, borrower.address, '0');

    //user 4 borrows
    const userGlobalData = await pool.getUserAccountData(borrower.address);

    const usdcPrice = await oracle.getAssetPrice(usdc.address);

    const amountUSDCToBorrow = await convertToCurrencyDecimals(
      usdc.address,
      userGlobalData.availableBorrowsBase.div(usdcPrice).percentMul(9502).toString()
    );

    await pool
      .connect(borrower.signer)
      .borrow(usdc.address, amountUSDCToBorrow, RateMode.Stable, '0', borrower.address);

    //drops HF below 1

    await oracle.setAssetPrice(usdc.address, usdcPrice.percentMul(11200));

    //mints dai to the liquidator

    await usdc.mint(await convertToCurrencyDecimals(usdc.address, '1000'));

    //approve protocol to access depositor wallet
    await usdc.approve(pool.address, APPROVAL_AMOUNT_POOL);

    const userReserveDataBefore = await helpersContract.getUserReserveData(
      usdc.address,
      borrower.address
    );

    const usdcReserveDataBefore = await helpersContract.getReserveData(usdc.address);
    const ethReserveDataBefore = await helpersContract.getReserveData(weth.address);
    const userWethReserveDataBefore = await getUserData(
      pool,
      helpersContract,
      weth.address,
      borrower.address
    );

    const amountToLiquidate = userReserveDataBefore.currentStableDebt.div(2);

    await pool.liquidationCall(
      weth.address,
      usdc.address,
      borrower.address,
      amountToLiquidate,
      true
    );

    const userReserveDataAfter = await helpersContract.getUserReserveData(
      usdc.address,
      borrower.address
    );

    const userWethReserveDataAfter = await helpersContract.getUserReserveData(
      weth.address,
      borrower.address
    );

    const userGlobalDataAfter = await pool.getUserAccountData(borrower.address);

    const usdcReserveDataAfter = await helpersContract.getReserveData(usdc.address);
    const ethReserveDataAfter = await helpersContract.getReserveData(weth.address);

    const collateralPrice = await oracle.getAssetPrice(weth.address);
    const principalPrice = await oracle.getAssetPrice(usdc.address);

    const collateralDecimals = (await helpersContract.getReserveConfigurationData(weth.address))
      .decimals;
    const principalDecimals = (await helpersContract.getReserveConfigurationData(usdc.address))
      .decimals;

    const expectedCollateralLiquidated = principalPrice
      .mul(amountToLiquidate)
      .percentMul(10500)
      .mul(BigNumber.from(10).pow(collateralDecimals))
      .div(collateralPrice.mul(BigNumber.from(10).pow(principalDecimals)));

    expect(expectedCollateralLiquidated).to.be.eq(
      userWethReserveDataBefore.currentATokenBalance.sub(
        userWethReserveDataAfter.currentATokenBalance
      ),
      'Invalid collateral amount liquidated'
    );

    expect(userGlobalDataAfter.healthFactor).to.be.gt(oneEther, 'Invalid health factor');

    expect(userReserveDataAfter.currentStableDebt).to.be.closeTo(
      userReserveDataBefore.currentStableDebt.sub(amountToLiquidate),
      2,
      'Invalid user borrow balance after liquidation'
    );

    expect(usdcReserveDataAfter.availableLiquidity).to.be.closeTo(
      usdcReserveDataBefore.availableLiquidity.add(amountToLiquidate),
      2,
      'Invalid principal available liquidity'
    );

    //the liquidity index of the principal reserve needs to be bigger than the index before
    expect(usdcReserveDataAfter.liquidityIndex).to.be.gte(
      usdcReserveDataBefore.liquidityIndex,
      'Invalid liquidity index'
    );

    //the principal APY after a liquidation needs to be lower than the APY before
    expect(usdcReserveDataAfter.liquidityRate).to.be.lt(
      usdcReserveDataBefore.liquidityRate,
      'Invalid liquidity APY'
    );

    expect(ethReserveDataAfter.availableLiquidity).to.be.closeTo(
      ethReserveDataBefore.availableLiquidity,
      2,
      'Invalid collateral available liquidity'
    );
  });
});<|MERGE_RESOLUTION|>--- conflicted
+++ resolved
@@ -93,36 +93,24 @@
     expect(userGlobalData.healthFactor).to.be.lt(oneEther, INVALID_HF);
   });
 
-<<<<<<< HEAD
-  it('Tries to liquidate a different currency than the loan principal', async () => {
+  it('Tries to liquidate a different currency than the loan principal and reverts', async () => {
     const {
       pool,
       users: [, borrower],
       weth,
     } = testEnv;
-=======
-  it('Tries to liquidate a different currency than the loan principal and reverts', async () => {
-    const { pool, users, weth } = testEnv;
-    const borrower = users[1];
->>>>>>> 453db214
     //user 2 tries to borrow
     await expect(
       pool.liquidationCall(weth.address, weth.address, borrower.address, oneEther, true)
     ).revertedWith(VL_SPECIFIED_CURRENCY_NOT_BORROWED_BY_USER);
   });
 
-<<<<<<< HEAD
-  it('Tries to liquidate a different collateral than the borrower collateral', async () => {
+  it('Tries to liquidate a different collateral than the borrower collateral and reverts', async () => {
     const {
       pool,
       dai,
       users: [, borrower],
     } = testEnv;
-=======
-  it('Tries to liquidate a different collateral than the borrower collateral and reverts', async () => {
-    const { pool, dai, users } = testEnv;
-    const borrower = users[1];
->>>>>>> 453db214
 
     await expect(
       pool.liquidationCall(dai.address, dai.address, borrower.address, oneEther, true)
