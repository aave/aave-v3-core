--- conflicted
+++ resolved
@@ -54,14 +54,8 @@
   aDai: AToken;
   usdc: MintableERC20;
   aave: MintableERC20;
-<<<<<<< HEAD
-  addressesProvider: LendingPoolAddressesProvider;
-  registry: LendingPoolAddressesProviderRegistry;
-=======
   addressesProvider: PoolAddressesProvider;
   registry: PoolAddressesProviderRegistry;
-  wethGateway: WETHGateway;
->>>>>>> 6e299a4a
 }
 
 let buidlerevmSnapshotId: string = '0x1';
@@ -82,14 +76,8 @@
   aDai: {} as AToken,
   usdc: {} as MintableERC20,
   aave: {} as MintableERC20,
-<<<<<<< HEAD
-  addressesProvider: {} as LendingPoolAddressesProvider,
-  registry: {} as LendingPoolAddressesProviderRegistry,
-=======
   addressesProvider: {} as PoolAddressesProvider,
   registry: {} as PoolAddressesProviderRegistry,
-  wethGateway: {} as WETHGateway,
->>>>>>> 6e299a4a
 } as TestEnv;
 
 export async function initializeMakeSuite() {
