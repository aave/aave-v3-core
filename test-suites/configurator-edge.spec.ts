--- conflicted
+++ resolved
@@ -2,11 +2,7 @@
 import { BigNumber } from 'ethers';
 import { makeSuite, TestEnv } from './helpers/make-suite';
 import { ProtocolErrors } from '../helpers/types';
-<<<<<<< HEAD
-import { MAX_BORROW_CAP, MAX_UNBACKED_MINT_CAP, MAX_UINT_AMOUNT, MAX_SUPPLY_CAP } from '../helpers/constants';
-=======
-import { MAX_BORROW_CAP, MAX_UINT_AMOUNT, ZERO_ADDRESS } from '../helpers/constants';
->>>>>>> 8a041be8
+import { MAX_BORROW_CAP, MAX_UNBACKED_MINT_CAP, MAX_UINT_AMOUNT, MAX_SUPPLY_CAP, ZERO_ADDRESS } from '../helpers/constants';
 import { convertToCurrencyDecimals } from '../helpers/contracts-helpers';
 
 makeSuite('PoolConfigurator: Edge cases', (testEnv: TestEnv) => {
@@ -19,12 +15,9 @@
     PC_RESERVE_LIQUIDITY_NOT_0,
     RC_INVALID_BORROW_CAP,
     RC_INVALID_SUPPLY_CAP,
-<<<<<<< HEAD
     RC_INVALID_UNBACKED_MINT_CAP,
-=======
     RC_INVALID_EMODE_CATEGORY,
     VL_INCONSISTENT_EMODE_CATEGORY,
->>>>>>> 8a041be8
   } = ProtocolErrors;
 
   it('ReserveConfiguration setLiquidationBonus() threshold > MAX_VALID_LIQUIDATION_THRESHOLD', async () => {
@@ -153,13 +146,13 @@
     ).to.be.revertedWith(RC_INVALID_SUPPLY_CAP);
   });
 
-<<<<<<< HEAD
   it('Tries to update unbackedMintCap > MAX_UNBACKED_MINT_CAP (revert expected)', async () => {
     const { configurator, weth } = testEnv;
     await expect(
       configurator.setUnbackedMintCap(weth.address, BigNumber.from(MAX_UNBACKED_MINT_CAP).add(1))
     ).to.be.revertedWith(RC_INVALID_UNBACKED_MINT_CAP);
-=======
+  });
+  
   it('Tries to add a category with id 0 (revert expected)', async () => {
     const { configurator, poolAdmin } = testEnv;
 
@@ -219,7 +212,6 @@
     await expect(
       configurator.connect(poolAdmin.signer).setAssetEModeCategory(dai.address, '101')
     ).to.be.revertedWith(VL_INCONSISTENT_EMODE_CATEGORY);
->>>>>>> 8a041be8
   });
 
   it('Tries to disable the DAI reserve with liquidity on it (revert expected)', async () => {
