--- conflicted
+++ resolved
@@ -51,11 +51,7 @@
     "lowdb": "1.0.0",
     "prettier": "^2.4.1",
     "prettier-plugin-solidity": "^1.0.0-alpha.53",
-<<<<<<< HEAD
-    "pretty-quick": "^2.0.1",
-=======
     "pretty-quick": "^3.1.1",
->>>>>>> 8a041be8
     "solidity-coverage": "^0.7.17",
     "ts-generator": "^0.1.1",
     "ts-node": "^8.10.2",
