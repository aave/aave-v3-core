{
  "name": "@aave/core-v3",
  "version": "0.0.1",
  "description": "Aave Protocol V3 core smart contracts",
  "files": [
    "contracts",
    "artifacts",
    "types"
  ],
  "scripts": {
    "size": "npm run compile && npm run hardhat size-contracts",
    "run-env": "npm i && tail -f /dev/null",
    "hardhat": "hardhat",
    "compile": "SKIP_LOAD=true hardhat compile",
    "compile:clean": "npm run ci:clean && npm run compile",
    "coverage": "npm run compile && npx hardhat coverage --testfiles test-suites/emptyrun.coverage.ts && rm -rf coverage.json coverage/ && npx hardhat coverage --testfiles 'test-suites/*.spec.ts'",
    "console:fork": "FORK=main hardhat console",
    "prettier:check": "npx prettier -c 'tasks/**/*.ts' 'contracts/**/*.sol' 'helpers/**/*.ts'  'test-suites/**/*.ts' 'market-config/**/*.ts'",
    "prettier:write": "prettier --write 'tasks/**/*.ts' 'contracts/**/*.sol' 'helpers/**/*.ts'  'test-suites/**/*.ts' 'market-config/**/*.ts'",
    "test": "npm run compile && TS_NODE_TRANSPILE_ONLY=1 hardhat test ./test-suites/*.spec.ts",
    "test-scenarios": "npm run compile && npx hardhat test test-suites/__setup.spec.ts test-suites/scenario.spec.ts",
    "test-subgraph:scenarios": "npm run compile && hardhat --network hardhatevm_docker test test-suites/__setup.spec.ts test-suites/subgraph-scenarios.spec.ts",
    "ci:test": "npm run compile && npm run test",
    "ci:clean": "rm -rf ./artifacts ./cache ./types",
    "prepublish": "npm run compile"
  },
  "devDependencies": {
    "@nomiclabs/hardhat-ethers": "^2.0.0",
    "@nomiclabs/hardhat-etherscan": "^2.1.0",
    "@openzeppelin/contracts": "4.2.0",
    "@tenderly/hardhat-tenderly": "1.1.0-beta.5",
    "@typechain/ethers-v5": "^2.0.0",
    "@types/chai": "^4.2.11",
    "@types/lowdb": "1.0.9",
    "@types/mocha": "7.0.2",
    "@types/node": "14.0.5",
<<<<<<< HEAD
    "bignumber.js": "9.0.0",
    "chai": "^4.2.0",
=======
    "chai": "4.2.0",
>>>>>>> 8692a33d
    "chai-bignumber": "3.0.0",
    "defender-relay-client": "^1.7.0",
    "dotenv": "^8.2.0",
    "eth-sig-util": "2.5.3",
    "ethereum-waffle": "3.0.2",
    "ethereumjs-util": "7.0.2",
    "ethers": "^5.0.19",
    "globby": "^11.0.1",
    "hardhat": "^2.6.0",
    "hardhat-contract-sizer": "^2.0.3",
    "hardhat-gas-reporter": "^1.0.0",
    "hardhat-typechain": "^0.3.3",
    "husky": "^4.2.5",
    "lowdb": "1.0.0",
    "prettier": "^2.0.5",
    "prettier-plugin-solidity": "^1.0.0-alpha.53",
    "pretty-quick": "^2.0.1",
    "solidity-coverage": "^0.7.16",
    "ts-generator": "^0.1.1",
    "ts-node": "^8.10.2",
    "tslint": "^6.1.2",
    "tslint-config-prettier": "^1.18.0",
    "tslint-plugin-prettier": "^2.3.0",
    "typechain": "^4.0.0",
    "typescript": "^4.0.5"
  },
  "husky": {
    "hooks": {
      "pre-commit": "pretty-quick --staged --pattern 'contracts/**/*.sol' --pattern 'helpers/**/*.ts'  --pattern 'test-suites**/*.ts' --pattern 'tasks/**/*.ts' --pattern 'markets/**/*.ts'"
    }
  },
  "author": "Aave",
  "contributors": [
    "Ernesto Boado <ernesto@aave.com>",
    "Emilio Frangella <emilio@aave.com>",
    "Andrey Kozlov <andrey@aave.com>",
    "David Racero <david.k@aave.com>",
    "Pol Sendra <pol@aave.com>",
    "David Truong <david@aave.com>",
    "Hadrien Charlanes <hadrien@aave.com>"
  ],
  "license": "AGPLv3",
  "dependencies": {
    "axios-curlirize": "^1.3.7",
    "tmp-promise": "^3.0.2"
  },
  "keywords": [
    "aave",
    "protocol",
    "protocol-v2",
    "ethereum",
    "solidity"
  ],
  "publishConfig": {
    "@aave:registry": "https://npm.pkg.github.com"
  }
}<|MERGE_RESOLUTION|>--- conflicted
+++ resolved
@@ -34,12 +34,7 @@
     "@types/lowdb": "1.0.9",
     "@types/mocha": "7.0.2",
     "@types/node": "14.0.5",
-<<<<<<< HEAD
-    "bignumber.js": "9.0.0",
-    "chai": "^4.2.0",
-=======
     "chai": "4.2.0",
->>>>>>> 8692a33d
     "chai-bignumber": "3.0.0",
     "defender-relay-client": "^1.7.0",
     "dotenv": "^8.2.0",
